--- conflicted
+++ resolved
@@ -65,17 +65,12 @@
 	SendgridConfirmEmailId string
 
 	// Jumio
-<<<<<<< HEAD
-	JumioToken             string
-	JumioSecret            string
+	JumioToken  string
+	JumioSecret string
 
 	// Video Upload
-	CloudflareStreamToken  string
-	CloudflareAccountId    string
-=======
-	JumioToken  string
-	JumioSecret string
->>>>>>> b326278f
+	CloudflareStreamToken string
+	CloudflareAccountId   string
 }
 
 func LoadConfig(coreConfig *coreCmd.Config) *Config {
