--- conflicted
+++ resolved
@@ -1249,11 +1249,7 @@
 
 	if requestData.Multiplier < 0 {
 		_AddBadRequestError(ww, fmt.Sprintf(
-<<<<<<< HEAD
-			"AdminUpdateHotFeedPostMultiplier: Please provide non-negative multiplier: %f", requestData.Multiplier))
-=======
 			"AdminUpdateHotFeedPostMultiplier: Please provide non-negative multiplier: %v", requestData.Multiplier))
->>>>>>> a1a6f0ac
 		return
 	}
 
