--- conflicted
+++ resolved
@@ -106,7 +106,6 @@
 		fes.HotFeedBlockCache = make(map[lib.BlockHash]*lib.MsgDeSoBlock)
 	}
 
-
 	// We copy the HotFeedApprovedPosts map and HotFeedPKIDMultiplier maps so we can access
 	// them safely without locking them.
 	hotFeedApprovedPosts := fes.CopyHotFeedApprovedPostsMap()
@@ -290,6 +289,7 @@
 	PostBlockAge int
 	HotnessScore uint64
 }
+
 func (fes *APIServer) UpdateHotFeedOrderedList(
 	postsToMultipliers map[lib.BlockHash]float64,
 	pkidsToMultipliers map[lib.PKID]*HotFeedPKIDMultiplier,
@@ -345,7 +345,7 @@
 		fes.HotFeedTimeDecayBlocks = DefaultHotFeedTimeDecayBlocks
 		fes.HotFeedTagTimeDecayBlocks = DefaultHotFeedTagTimeDecayBlocks
 		fes.HotFeedTxnTypeMultiplierMap = make(map[lib.TxnType]uint64)
-	// Check to see if only the tag-specific feed configuration variables are unset and set just those.
+		// Check to see if only the tag-specific feed configuration variables are unset and set just those.
 	} else if globalStateTagInteractionCap == 0 || globalStateTagTimeDecayBlocks == 0 {
 		// The hot feed go routine has not been run yet since constants have not been set.
 		foundNewConstants = true
@@ -369,11 +369,11 @@
 		fes.HotFeedTagInteractionCap = DefaultHotFeedTagInteractionCap
 		fes.HotFeedTagTimeDecayBlocks = DefaultHotFeedTagTimeDecayBlocks
 		fes.HotFeedTxnTypeMultiplierMap = make(map[lib.TxnType]uint64)
-	}  else if fes.HotFeedInteractionCap != globalStateInteractionCap ||
+	} else if fes.HotFeedInteractionCap != globalStateInteractionCap ||
 		fes.HotFeedTimeDecayBlocks != globalStateTimeDecayBlocks ||
 		fes.HotFeedTagInteractionCap != globalStateTagInteractionCap ||
 		fes.HotFeedTagTimeDecayBlocks != globalStateTagTimeDecayBlocks ||
-		!reflect.DeepEqual(fes.HotFeedTxnTypeMultiplierMap, globalStateTxnTypeMultiplierMap){
+		!reflect.DeepEqual(fes.HotFeedTxnTypeMultiplierMap, globalStateTxnTypeMultiplierMap) {
 		// New constants were found in global state. Set them and proceed.
 		fes.HotFeedInteractionCap = globalStateInteractionCap
 		fes.HotFeedTimeDecayBlocks = globalStateTimeDecayBlocks
@@ -388,21 +388,21 @@
 		fes.HotFeedPKIDMultiplierUpdated = false
 	}
 
-	// This offset allows us to see what the hot feed would look like in the past,
-	// which is useful for testing purposes.
-	blockOffsetForTesting := 0
-	// 24 hours worth of blocks (288 blocks @ 5min/block).
-	block24hPeriod := 288
-
 	// If the constants for the algorithm haven't changed and we have already seen the latest
 	// block or the chain is out of sync, bail.
 	blockTip := fes.blockchain.BlockTip()
 	chainState := fes.blockchain.ChainState()
 
+	// This offset allows us to see what the hot feed would look like in the past,
+	// which is useful for testing purposes.
+	blockOffsetForTesting := 0
+
+	// Grab the last 90 days worth of blocks (25,920 blocks @ 5min/block).
+	lookbackWindowBlocks := 90 * 24 * 60 / 5
 	// Check if the most recent blocks that we'll be considering in hot feed computation have been processed.
 	chainFullyStored := true
 	for _, blockNode := range fes.blockchain.BestChain() {
-		if blockNode.Height < blockTip.Height-uint32(block24hPeriod+blockOffsetForTesting) {
+		if blockNode.Height < blockTip.Height-uint32(lookbackWindowBlocks+blockOffsetForTesting) {
 			continue
 		}
 
@@ -427,41 +427,24 @@
 		return nil
 	}
 
-<<<<<<< HEAD
-	blockTipIndex := len(fes.blockchain.BestChain()) - 1 - blockOffsetForTesting
-	relevantNodes := fes.blockchain.BestChain()
-	if len(fes.blockchain.BestChain()) > (block24hPeriod + blockOffsetForTesting) {
-		relevantNodes = fes.blockchain.BestChain()[blockTipIndex-block24hPeriod-blockOffsetForTesting : blockTipIndex]
-=======
-	// This offset allows us to see what the hot feed would look like in the past,
-	// which is useful for testing purposes.
-	blockOffsetForTesting := 0
-
-	// Grab the last 90 days worth of blocks (25,920 blocks @ 5min/block).
-	lookbackWindowBlocks := 90 * 24 * 60 / 5
+	// Grab the last 24 hours worth of blocks (288 blocks @ 5min/block).
 	blockTipIndex := len(fes.blockchain.BestChain()) - 1 - blockOffsetForTesting
 	relevantNodes := fes.blockchain.BestChain()
 	if len(fes.blockchain.BestChain()) > (lookbackWindowBlocks + blockOffsetForTesting) {
 		relevantNodes = fes.blockchain.BestChain()[blockTipIndex-lookbackWindowBlocks-blockOffsetForTesting : blockTipIndex]
->>>>>>> 00f09ad9
 	}
 
 	var hotnessInfoBlocks []*hotnessInfoBlock
 	for blockIdx, node := range relevantNodes {
-<<<<<<< HEAD
-		block, _ := lib.GetBlock(node.Hash, utxoView.Handle, fes.blockchain.Snapshot())
-		for _, txn := range block.Txns {
-=======
 		var block *lib.MsgDeSoBlock
 		if cachedBlock, ok := fes.HotFeedBlockCache[*node.Hash]; ok {
 			block = cachedBlock
 		} else {
-			block, _ = lib.GetBlock(node.Hash, utxoView.Handle)
+			block, _ = lib.GetBlock(node.Hash, utxoView.Handle, fes.blockchain.Snapshot())
 			fes.HotFeedBlockCache[*node.Hash] = block
 		}
 		hotnessInfoBlocks = append(hotnessInfoBlocks, &hotnessInfoBlock{
-			Block:    block,
->>>>>>> 00f09ad9
+			Block: block,
 			// For time decay, we care about how many blocks away from the tip this block is.
 			BlockAge: len(relevantNodes) - blockIdx,
 		})
@@ -510,7 +493,6 @@
 	postTagToOrderedNewestEntries = fes.SaveOrderedFeedForTags(false, postTagToOrderedNewestEntries)
 	fes.PostTagToOrderedNewestEntries = postTagToOrderedNewestEntries
 
-
 	// Update the HotFeedBlockHeight so we don't re-evaluate this set of blocks.
 	fes.HotFeedBlockHeight = blockTip.Height
 
@@ -521,7 +503,7 @@
 }
 
 type hotnessInfoBlock struct {
-	Block *lib.MsgDeSoBlock
+	Block    *lib.MsgDeSoBlock
 	BlockAge int
 }
 
@@ -588,7 +570,7 @@
 
 			// Evaluate the txn and attempt to update the hotnessInfoMap.
 			postHashScored, interactionPKID, txnHotnessScore :=
-				fes.GetHotnessScoreInfoForTxn(txn, postBlockAge, postInteractionMap,  utxoView, isTagFeed)
+				fes.GetHotnessScoreInfoForTxn(txn, postBlockAge, postInteractionMap, utxoView, isTagFeed)
 			if txnHotnessScore != 0 && postHashScored != nil {
 				// Check for a post-specific multiplier.
 				multiplier, hasMultiplier := postsToMultipliers[*postHashScored]
@@ -1152,7 +1134,6 @@
 		return
 	}
 
-
 	if len(requestData.TxnTypeMultiplierMap) > 0 {
 		txnTypeMultiplierMapBuffer := bytes.NewBuffer([]byte{})
 		if err := gob.NewEncoder(txnTypeMultiplierMapBuffer).Encode(requestData.TxnTypeMultiplierMap); err != nil {
