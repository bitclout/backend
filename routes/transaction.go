--- conflicted
+++ resolved
@@ -1092,13 +1092,8 @@
 	if requestData.AmountNanos < 0 {
 		// Create a MAX transaction
 		txnn, totalInputt, spendAmountt, feeNanoss, err = fes.blockchain.CreateMaxSpend(
-<<<<<<< HEAD
-			senderPkBytes, recipientPkBytes, requestData.MinFeeRateNanosPerKB,
-			fes.backendServer.GetMempool(), additionalOutputs, fes.backendServer.GetFeeEstimator())
-=======
 			senderPkBytes, recipientPkBytes, extraData, requestData.MinFeeRateNanosPerKB,
 			fes.backendServer.GetMempool(), additionalOutputs)
->>>>>>> 5abd151d
 		if err != nil {
 			_AddBadRequestError(ww, fmt.Sprintf("SendDeSo: Error processing MAX transaction: %v", err))
 			return
