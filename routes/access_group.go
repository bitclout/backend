package routes

import (
	"bytes"
	"encoding/hex"
	"encoding/json"
	"fmt"
	"io"
	"net/http"

	"github.com/deso-protocol/core/lib"
	"github.com/pkg/errors"
)

type CreateAccessGroupRequest struct {
	// AccessGroupOwnerPublicKeyBase58Check is the public key of the access group owner.
	// This needs to match your public key used for signing the transaction.
	// You cannot create a group for another public key.
	AccessGroupOwnerPublicKeyBase58Check string `safeForLogging:"true"`
	// AccessGroupPublicKeyBase58Check is the Public key required to participate in the access groups.
	AccessGroupPublicKeyBase58Check string `safeForLogging:"true"`
	// Name of the access group to be created.
	AccessGroupKeyName string `safeForLogging:"true"`

	MinFeeRateNanosPerKB uint64 `safeForLogging:"true"`
	// No need to specify ProfileEntryResponse in each TransactionFee
	TransactionFees []TransactionFee `safeForLogging:"true"`
	// ExtraData is an arbitrary key value map
	ExtraData map[string]string
}

// struct to construct the response to create an access group.
type CreateAccessGroupResponse struct {
	TotalInputNanos   uint64
	ChangeAmountNanos uint64
	FeeNanos          uint64
	Transaction       *lib.MsgDeSoTxn
	TransactionHex    string
}

// Endpoint implementation to create new access group.
// This endpoint should enable users to create a new access group.
// The endpoint should call the CreateAccessGroupTxn function from the core repo.
// Here are some useful info about creating access groups.

// 1. Creating an access group requires two public keys
//    One is of course your account public key, which is your identity on the blockchain.
//    You submit your public key as AccessGroupOwnerPublicKeyBase58Check in the request field.
//    Again, AccessGroupOwnerPublicKey should match the key used for signing the transaction.
//    You cannot create access groups for a different account or a public key.
//    In addition to that you need an AccessGroupPublicKey, which is used to create identity for access control.
// 2. The AccessGroupPublicKey must be different than your account public key.
//    If they are the same the API will return lib.RuleErrorAccessPublicKeyCannotBeOwnerKey
// 3. On creating a new access group, the you will become the owner of the access group.
//    Hence, the AccessGroupOwnerPublicKey will be same your accounts Public key.
// 4. Every on-chain write operation creates a transaction using the core protocol.
// 5. The transaction type for creating access group is lib.TxnTypeAccessGroup
// 6. The primary key for access groups is the tuple combination of
//    <Publickey of Group Owner, Unique Group name (Group Key String)>
//    So, you cannot create two access groups with same name for a given public key or an account.
// 7. If the key name is just a list of 0s, then return because this name is reserved for the base key access group.
//    The base key access group is a special group natively registered for every user. The base key access group
//    is an "access group expansion" of user's public key, i.e. accessGroupPublicKey = accessGroupOwnerPublicKey.
//    We decided to hard-code the base access group for convenience, since it's useful in some use-cases of access
//    such as DMs.
// 8. This endpoint like most, only helps you construct a transaction, it doesn't execute it! The client need
// 	  sign the response of this transaction and call SubmitTransaction endpoint.
//    Check out the three step process of creating transaction here https://docs.deso.org/for-developers/backend/transactions .

func (fes *APIServer) CreateAccessGroup(ww http.ResponseWriter, req *http.Request) {

	decoder := json.NewDecoder(io.LimitReader(req.Body, MaxRequestBodySizeBytes))
	requestData := CreateAccessGroupRequest{}
	if err := decoder.Decode(&requestData); err != nil {
		_AddBadRequestError(ww, fmt.Sprintf("CreateAccessGroup: Problem parsing request body: %v", err))
		return
	}

	// Decode the access group owner public key.
	accessGroupOwnerPkBytes, _, err := lib.Base58CheckDecode(requestData.AccessGroupOwnerPublicKeyBase58Check)
	if err != nil {
		_AddBadRequestError(ww, fmt.Sprintf("CreateAccessGroup: Problem decoding owner"+
			"base58 public key %s: %v", requestData.AccessGroupOwnerPublicKeyBase58Check, err))
		return
	}

	accessGroupKeyNameBytes := []byte(requestData.AccessGroupKeyName)

	// get the byte array of the access group key name.

	// Validates whether the accessGroupOwner key is a valid public key and
	// some basic checks on access group key name like Min and Max characters.
	if err = lib.ValidateAccessGroupPublicKeyAndName(accessGroupOwnerPkBytes, accessGroupKeyNameBytes); err != nil {
		_AddBadRequestError(ww, fmt.Sprintf("CreateAccessGroup: Problem validating access group owner "+
			"public key and access group key name %s: %v", requestData.AccessGroupKeyName, err))
		return
	}

	// Access group name key cannot be equal to base name key (equal to all zeros).
	if lib.EqualGroupKeyName(lib.NewGroupKeyName(accessGroupKeyNameBytes), lib.BaseGroupKeyName()) {
		_AddBadRequestError(ww, fmt.Sprintf(
			"CreateAccessGroup: Access Group key cannot be same as base key (all zeros)."+"access group key name %s", requestData.AccessGroupKeyName))
		return
	}
	// Decode the access group public key.
	accessGroupPkBytes, _, err := lib.Base58CheckDecode(requestData.AccessGroupPublicKeyBase58Check)
	if err != nil {
		_AddBadRequestError(ww, fmt.Sprintf("CreateAccessGroup: Problem decoding access group "+
			"base58 public key %s: %v", requestData.AccessGroupPublicKeyBase58Check, err))
		return
	}
	// validate whether the access group public key is a valid public key.
	if err = lib.IsByteArrayValidPublicKey(accessGroupPkBytes); err != nil {
		_AddBadRequestError(ww, fmt.Sprintf("CreateAccessGroup: Problem validating access group "+
			"public key %s: %v", accessGroupPkBytes, err))
		return
	}

	// Compute the additional transaction fees as specified by the request body and the node-level fees.
	additionalOutputs, err := fes.getTransactionFee(lib.TxnTypeAccessGroup, accessGroupOwnerPkBytes, requestData.TransactionFees)
	if err != nil {
		_AddBadRequestError(ww, fmt.Sprintf("CreateAccessGroup: TransactionFees specified in Request body are invalid: %v", err))
		return
	}

	extraData, err := EncodeExtraDataMap(requestData.ExtraData)
	if err != nil {
		_AddBadRequestError(ww, fmt.Sprintf("CreateAccessGroup: Problem encoding ExtraData: %v", err))
		return
	}

	// Core from the core lib to construct the transaction to create an access group.
	txn, totalInput, changeAmount, fees, err := fes.blockchain.CreateAccessGroupTxn(
		accessGroupOwnerPkBytes, accessGroupPkBytes,
		accessGroupKeyNameBytes, lib.AccessGroupOperationTypeCreate,
		extraData,
		requestData.MinFeeRateNanosPerKB, fes.backendServer.GetMempool(), additionalOutputs)
	if err != nil {
		_AddBadRequestError(ww, fmt.Sprintf("CreateAccessGroup: Problem creating transaction: %v", err))
		return
	}

	// Add node source to txn metadata
	fes.AddNodeSourceToTxnMetadata(txn)

	txnBytes, err := txn.ToBytes(true)
	if err != nil {
		_AddBadRequestError(ww, fmt.Sprintf("CreateAccessGroup: Problem serializing transaction: %v", err))
		return
	}

	// Return all the data associated with the transaction in the response
	res := CreateAccessGroupResponse{
		TotalInputNanos:   totalInput,
		ChangeAmountNanos: changeAmount,
		FeeNanos:          fees,
		Transaction:       txn,
		TransactionHex:    hex.EncodeToString(txnBytes),
	}
	if err := json.NewEncoder(ww).Encode(res); err != nil {
		_AddBadRequestError(ww, fmt.Sprintf("CreateAccessGroup: Problem encoding response as JSON: %v", err))
		return
	}
}

type AccessGroupMember struct {
	//   AccessGroupMemberPublicKeyBase58Check : The public key of the member to be added to the group.
	//     Should be a valid public key.
	AccessGroupMemberPublicKeyBase58Check string `safeForLogging:"true"`

	//  1. String containing the key of one of the existing access group to which the user belongs to.
	//  2. Cannot be a random string/byte-array. It should be a previously created/already existing access group with the member public key being the owner.
	//     member to the access group with AccessGroupMemberKeyName.
	//  3. The access group owner can add themselves as a member using lib.BaseGroup() as AccessGroupMemberKeyName.
	//     This is possible because every user by default belongs to the BaseGroup()
	//  4. Can't add the owner of the group as a member of the group using the same group key name.
	//     In other words, if the owner of a access group are adding themselves, the AccessGroupMemberKeyName in the member list
	//     cannot be same as the access group key name of the same group.
	AccessGroupMemberKeyName string `safeForLogging:"true"`
	//  1. Stores the main group's access public key encrypted to the member group's access public key.
	//  2. This is used to allow the member to decrypt the main group's access public key
	//     using their individual access groups' secrets.
	//  3. This value cannot be empty.

	EncryptedKey string

	ExtraData map[string]string
}

type AddAccessGroupMembersRequest struct {
	// AccessGroupOwnerPublicKeyBase58Check is the public key of the access group owner.
	// This needs to match your public key used for signing the transaction since only the group owner can add a member.
	AccessGroupOwnerPublicKeyBase58Check string `safeForLogging:"true"`
	// Access group identifier
	AccessGroupKeyName string `safeForLogging:"true"`
	// The details of the members to add are contained in the accessGroupMemberList array.
	// Each entry in the accessGroupMemberList represents one user to add to the access group.
	// Invalid to add multiple entry of the same public key in the list.
	AccessGroupMemberList []AccessGroupMember `safeForLogging:"true"`

	MinFeeRateNanosPerKB uint64 `safeForLogging:"true"`
	// No need to specify ProfileEntryResponse in each TransactionFee
	TransactionFees []TransactionFee `safeForLogging:"true"`
	// ExtraData is an arbitrary key value map
	ExtraData map[string]string
}

// struct to construct the response to create an access group.
type AddAccessGroupMembersResponse struct {
	TotalInputNanos   uint64
	ChangeAmountNanos uint64
	FeeNanos          uint64

	Transaction    *lib.MsgDeSoTxn
	TransactionHex string
}

// Here are some of the important rules to use this API to add members to an access group.
// Note: This API helps you only construct a transaction to add a member. This doesn't execute a transaction.
//		You need to follow up with signing the transaction and submitting it to Submit Transaction API to execute the transaction.
//	 1. The access group should already exist to able to add a member.
//	 2. Only the owner of the access group can add a member.
//	    This means the AccessGroupOwnerPublicKeyBase58Check in this request should
//	    match with the key used for signing the transaction while submitting the transaction.
//	 3. An existing member of a group cannot add a member, again, only the owner can add members.
//	 4. More than one member can be added at a time.
//	 5. The information of the members to be added should be included in accessGroupMemberList.

func (fes *APIServer) AddAccessGroupMembers(ww http.ResponseWriter, req *http.Request) {
	// Parse the request body.
	decoder := json.NewDecoder(io.LimitReader(req.Body, MaxRequestBodySizeBytes))
	requestData := AddAccessGroupMembersRequest{}
	if err := decoder.Decode(&requestData); err != nil {
		_AddBadRequestError(ww, fmt.Sprintf("AddAccessGroupMembers: Problem parsing request body: %v", err))
		return
	}

	// Decode the access group owner public key.
	// Public key should be sent encoded in Base58 with Checksum format.
	accessGroupOwnerPkBytes, _, err := lib.Base58CheckDecode(requestData.AccessGroupOwnerPublicKeyBase58Check)
	if err != nil {
		_AddBadRequestError(ww, fmt.Sprintf("AddAccessGroupMembers: Problem decoding owner"+
			"base58 public key %s: %v", requestData.AccessGroupOwnerPublicKeyBase58Check, err))
		return
	}

	accessGroupKeyNameBytes := []byte(requestData.AccessGroupKeyName)

	// Access group name key cannot be equal to base name key  (equal to all zeros).
	// Base access group key is reserved and by default all users belong to an access group with base group key.
	if lib.EqualGroupKeyName(lib.NewGroupKeyName(accessGroupKeyNameBytes), lib.BaseGroupKeyName()) {
		_AddBadRequestError(ww, fmt.Sprintf(
			"AddAccessGroupMembers: Access Group key cannot be same as base key (all zeros). "+
				"access group key name %s", requestData.AccessGroupKeyName))
		return
	}

	// Validate whether the accessGroupOwner key is a valid public key and
	// some basic checks on access group key name like Min and Max characters are performed.
	if err = lib.ValidateAccessGroupPublicKeyAndName(accessGroupOwnerPkBytes, accessGroupKeyNameBytes); err != nil {
		_AddBadRequestError(ww, fmt.Sprintf("AddAccessGroupMembers: Problem validating access group owner "+
			"public key and access group key name %s: %v", requestData.AccessGroupKeyName, err))
		return
	}

	// DeSo core library expects the member list input the form of []*lib.AccessGroupMember{}
	accessGroupMembers := []*lib.AccessGroupMember{}
	// Map is used to identify Duplicate entries in the access member list.
	// More than one entry of a public key in the member list in invalid.
	accessGroupMemberPublicKeys := lib.NewSet([]lib.PublicKey{})

	// Iterate through the member list.
	for i := 0; i < len(requestData.AccessGroupMemberList); i++ {

		member := requestData.AccessGroupMemberList[i]

		// Decode the member public key.
		// As usual any public key is expected to be wired in Base58 Checksum format.
		accessGroupMemberPkBytes, _, err := lib.Base58CheckDecode(member.AccessGroupMemberPublicKeyBase58Check)
		if err != nil {
			_AddBadRequestError(ww, fmt.Sprintf("AddAccessGroupMembers: Problem decoding member"+
				"base58 public key %s: %v", member.AccessGroupMemberPublicKeyBase58Check, err))
			return
		}

		memberAccessGroupKeyNameBytes := []byte(member.AccessGroupMemberKeyName)
		// Checks whether the accessGroupMember key is a valid public key and
		// some basic checks on access group key name like Min and Max characters are done.
		if err = lib.ValidateAccessGroupPublicKeyAndName(accessGroupMemberPkBytes,
			memberAccessGroupKeyNameBytes); err != nil {
			_AddBadRequestError(ww, fmt.Sprintf("AddAccessGroupMembers: Problem validating access group owner "+
				"public key and access group key name %s %s: %v",
				member.AccessGroupMemberPublicKeyBase58Check, member.AccessGroupMemberKeyName, err))
			return
		}

		// It's possible for the access group owner to list themselves as a member to be added.
		// But there's a restriction! The accessGroupKey names in the member list cannot be
		// same as the key of the access group being added.
		if bytes.Equal(accessGroupOwnerPkBytes, accessGroupMemberPkBytes) &&
			bytes.Equal(lib.NewGroupKeyName(accessGroupKeyNameBytes).ToBytes(),
				lib.NewGroupKeyName(memberAccessGroupKeyNameBytes).ToBytes()) {

			_AddBadRequestError(ww, fmt.Sprintf("AddAccessGroupMembers: Can't add the owner of the group as a member of the "+
				"group using the same group key name."))
			return

		}

		// Encrypted key filed cannot be empty.
		if len(member.EncryptedKey) == 0 {
			_AddBadRequestError(ww, fmt.Sprintf("EncryptedKey for access member (%v)"+
				"cannot be empty.", member))
			return
		}

		// Checking for duplicate entry in the member list.
		memberPublicKey := *lib.NewPublicKey(accessGroupMemberPkBytes)
		if accessGroupMemberPublicKeys.Includes(memberPublicKey) {
			_AddBadRequestError(ww, fmt.Sprintf("Duplicate member entry in the member list for (%v)"+
				"cannot be empty.", memberPublicKey))
			return
		}
		accessGroupMemberPublicKeys.Add(memberPublicKey)

		extraData, err := EncodeExtraDataMap(member.ExtraData)
		if err != nil {
			_AddBadRequestError(ww, fmt.Sprintf("AddAccessGroupMembers: error encoding extra data for member: %v", err))
			return
		}

		// Assembling the information inside an array of &lib.AccessGroupMember as expected by the core library.
		accessGroupMember := &lib.AccessGroupMember{
			AccessGroupMemberPublicKey: accessGroupMemberPkBytes,
			AccessGroupMemberKeyName:   memberAccessGroupKeyNameBytes,
			EncryptedKey:               []byte(member.EncryptedKey),
			ExtraData:                  extraData,
		}
		accessGroupMembers = append(accessGroupMembers, accessGroupMember)

	}

	// Compute the additional transaction fees as specified by the request body and the node-level fees.
	additionalOutputs, err := fes.getTransactionFee(lib.TxnTypeAccessGroupMembers, accessGroupOwnerPkBytes, requestData.TransactionFees)
	if err != nil {
		_AddBadRequestError(ww, fmt.Sprintf("CreateAccessGroup: TransactionFees specified in Request body are invalid: %v", err))
		return
	}

	extraData, err := EncodeExtraDataMap(requestData.ExtraData)
	if err != nil {
		_AddBadRequestError(ww, fmt.Sprintf("CreateAccessGroup: Problem encoding ExtraData: %v", err))
		return
	}

	// Core from the core lib to construct the transaction to create an access group.
	txn, totalInput, changeAmount, fees, err := fes.blockchain.CreateAccessGroupMembersTxn(
		accessGroupOwnerPkBytes, accessGroupKeyNameBytes,
		accessGroupMembers, lib.AccessGroupMemberOperationTypeAdd,
		extraData,
		requestData.MinFeeRateNanosPerKB, fes.backendServer.GetMempool(), additionalOutputs)
	if err != nil {
		_AddBadRequestError(ww, fmt.Sprintf("CreateAccessGroup: Problem creating transaction: %v", err))
		return
	}

	// Add node source to txn metadata
	fes.AddNodeSourceToTxnMetadata(txn)

	txnBytes, err := txn.ToBytes(true)
	if err != nil {
		_AddBadRequestError(ww, fmt.Sprintf("CreateAccessGroup: Problem serializing transaction: %v", err))
		return
	}

	// Return all the data associated with the transaction in the response
	res := AddAccessGroupMembersResponse{
		TotalInputNanos:   totalInput,
		ChangeAmountNanos: changeAmount,
		FeeNanos:          fees,
		Transaction:       txn,
		TransactionHex:    hex.EncodeToString(txnBytes),
	}

	if err := json.NewEncoder(ww).Encode(res); err != nil {
		_AddBadRequestError(ww, fmt.Sprintf("CreateAccessGroup: Problem encoding response as JSON: %v", err))
		return
	}
}

type AccessGroupMemberEntryResponse struct {
	AccessGroupMemberPublicKeyBase58Check string
	AccessGroupMemberKeyName              string
	EncryptedKey                          string
	ExtraData                             map[string]string
}

func (fes *APIServer) AccessGroupMemberEntryToResponse(accessGroupMemberEntry *lib.AccessGroupMemberEntry, utxoView *lib.UtxoView) *AccessGroupMemberEntryResponse {
	if accessGroupMemberEntry == nil {
		return nil
	}
	return &AccessGroupMemberEntryResponse{
		AccessGroupMemberPublicKeyBase58Check: lib.PkToString(accessGroupMemberEntry.AccessGroupMemberPublicKey.ToBytes(), fes.Params),
		AccessGroupMemberKeyName:              string(lib.MessagingKeyNameDecode(accessGroupMemberEntry.AccessGroupMemberKeyName)),
		EncryptedKey:                          string(accessGroupMemberEntry.EncryptedKey), // This may not be right?
		ExtraData:                             DecodeExtraDataMap(fes.Params, utxoView, accessGroupMemberEntry.ExtraData),
	}
}

type AccessGroupEntryResponse struct {
	AccessGroupOwnerPublicKeyBase58Check string
	AccessGroupKeyName                   string
	AccessGroupPublicKeyBase58Check      string
	ExtraData                            map[string]string
<<<<<<< HEAD
=======
	AccessGroupMemberEntryResponse       *AccessGroupMemberEntryResponse
>>>>>>> 0905fb0d
}

func (fes *APIServer) AccessGroupEntryToResponse(accessGroupEntry *lib.AccessGroupEntry, utxoView *lib.UtxoView, accessGroupMemberEntry *lib.AccessGroupMemberEntry) AccessGroupEntryResponse {

	return AccessGroupEntryResponse{
		AccessGroupOwnerPublicKeyBase58Check: lib.PkToString(accessGroupEntry.AccessGroupOwnerPublicKey.ToBytes(), fes.Params),
		AccessGroupPublicKeyBase58Check:      lib.PkToString(accessGroupEntry.AccessGroupPublicKey.ToBytes(), fes.Params),
		AccessGroupKeyName:                   string(lib.MessagingKeyNameDecode(accessGroupEntry.AccessGroupKeyName)),
		ExtraData:                            DecodeExtraDataMap(fes.Params, utxoView, accessGroupEntry.ExtraData),
<<<<<<< HEAD
=======
		AccessGroupMemberEntryResponse:       fes.AccessGroupMemberEntryToResponse(accessGroupMemberEntry, utxoView),
>>>>>>> 0905fb0d
	}
}

type GetAccessGroupsRequest struct {
	// PublicKeyBase58Check is the public key whose group IDs needs to be queried.
	PublicKeyBase58Check string `safeForLogging:"true"`
}

type GetAccessGroupsResponse struct {
	// Access Group Entry Responses.
	AccessGroupsOwned  []AccessGroupEntryResponse `json:",omitempty" safeForLogging:"true"`
	AccessGroupsMember []AccessGroupEntryResponse `json:",omitempty" safeForLogging:"true"`
}

func (fes *APIServer) getAccessEntryResponsesForAccessIds(accessGroupIds []*lib.AccessGroupId, utxoView *lib.UtxoView, pkBytes []byte) (
	[]AccessGroupEntryResponse, error) {
	var accessGroupEntryResponses []AccessGroupEntryResponse
	memberPublicKey := lib.NewPublicKey(pkBytes)
	for _, accessGroupId := range accessGroupIds {
		accessGroupEntry, err := utxoView.GetAccessGroupEntryWithAccessGroupId(accessGroupId)
		if err != nil {
			return nil, err
		}
		accessGroupMemberEntry, err := utxoView.GetAccessGroupMemberEntry(memberPublicKey, accessGroupEntry.AccessGroupOwnerPublicKey, accessGroupEntry.AccessGroupKeyName)
		accessGroupEntryResponses = append(
			accessGroupEntryResponses,
			fes.AccessGroupEntryToResponse(accessGroupEntry, utxoView, accessGroupMemberEntry),
		)
	}
	return accessGroupEntryResponses, nil
}

// returns only the access groups owned by the public key.
func (fes *APIServer) getGroupOwnerAccessEntriesForPublicKey(pkBytes []byte, utxoView *lib.UtxoView) ([]AccessGroupEntryResponse, error) {
	// call the core library and fetch group IDs owned by the public key.
	accessGroupIdsOwned, err := utxoView.GetAccessGroupIdsForOwner(pkBytes)
	if err != nil {
		return nil, errors.Wrapf(err, "getGroupOwnerAccessIdsForPublicKey: Problem getting access group ids for member")
	}

	return fes.getAccessEntryResponsesForAccessIds(accessGroupIdsOwned, utxoView, pkBytes)
}

// returns the access groups where the given public key is only a member.
func (fes *APIServer) getMemberOnlyAccessEntriesForPublicKey(pkBytes []byte, utxoView *lib.UtxoView) ([]AccessGroupEntryResponse, error) {
	// call the core library and fetch group IDs where the public key is a member.
	accessGroupIdsMember, err := utxoView.GetAccessGroupIdsForMember(pkBytes)
	if err != nil {
		return nil, errors.Wrapf(err, "getMemberOnlyAccessIdsForPublicKey: Problem getting access group ids for member")
	}
	return fes.getAccessEntryResponsesForAccessIds(accessGroupIdsMember, utxoView, pkBytes)
}

// API to get all access groups of a given public key.
// Returns groups where the public key is a owner and a member.
func (fes *APIServer) GetAllUserAccessGroups(ww http.ResponseWriter, req *http.Request) {
	if err := fes.getUserAccessGroupsHandler(ww, req, true, true); err != nil {
		_AddBadRequestError(ww, fmt.Sprintf("GetAllUserAccessGroups: %v", err))
		return
	}
}

// API to fetch access groups where the given public key is an owner.
func (fes *APIServer) GetAllUserAccessGroupsOwned(ww http.ResponseWriter, req *http.Request) {
	if err := fes.getUserAccessGroupsHandler(ww, req, true, false); err != nil {
		_AddBadRequestError(ww, fmt.Sprintf("GetAllUserAccessGroupsOwned: %v", err))
		return
	}
}

// API to fetch access groups where the given public key is a member.
func (fes *APIServer) GetAllUserAccessGroupsMemberOnly(ww http.ResponseWriter, req *http.Request) {
	if err := fes.getUserAccessGroupsHandler(ww, req, false, true); err != nil {
		_AddBadRequestError(ww, fmt.Sprintf("GetAllUserAccessGroupsMemberOnly: %v", err))
		return
	}
}

func (fes *APIServer) getUserAccessGroupsHandler(ww http.ResponseWriter, req *http.Request, getOwned bool, getMember bool) error {
	decoder := json.NewDecoder(io.LimitReader(req.Body, MaxRequestBodySizeBytes))
	requestData := GetAccessGroupsRequest{}
	if err := decoder.Decode(&requestData); err != nil {
		return errors.Wrapf(err, "Problem parsing request body: ")
	}

	// Decode the access group owner public key.
	accessGroupOwnerPkBytes, _, err := lib.Base58CheckDecode(requestData.PublicKeyBase58Check)
	if err != nil {
		return errors.Wrapf(err, fmt.Sprintf(
			"Problem decoding ownerbase58 public key %s: ",
			requestData.PublicKeyBase58Check,
		))
	}

	utxoView, err := fes.backendServer.GetMempool().GetAugmentedUniversalView()
	if err != nil {
		return errors.Wrapf(err, "Error generating utxo view: ")
	}

	res := GetAccessGroupsResponse{}

	if getOwned {
		res.AccessGroupsOwned, err = fes.getGroupOwnerAccessEntriesForPublicKey(accessGroupOwnerPkBytes, utxoView)
		if err != nil {
			return errors.Wrapf(err, "Problem getting owned access groups: ")
		}
	}

	if getMember {
		res.AccessGroupsMember, err = fes.getMemberOnlyAccessEntriesForPublicKey(accessGroupOwnerPkBytes, utxoView)
		if err != nil {
			return errors.Wrapf(err, "Problem getting owned access groups")
		}
	}

	if err := json.NewEncoder(ww).Encode(res); err != nil {
		return errors.Wrapf(err, "Problem encoding response as JSON: %v")
	}

	return nil
}

type CheckPartyAccessGroupsRequest struct {
	SenderPublicKeyBase58Check string
	SenderAccessGroupKeyName   string

	RecipientPublicKeyBase58Check string
	RecipientAccessGroupKeyName   string
}

type CheckPartyAccessGroupsResponse struct {
	SenderPublicKeyBase58Check            string
	SenderAccessGroupPublicKeyBase58Check string
	SenderAccessGroupKeyName              string
	IsSenderAccessGroupKey                bool

	RecipientPublicKeyBase58Check            string
	RecipientAccessGroupPublicKeyBase58Check string
	RecipientAccessGroupKeyName              string
	IsRecipientAccessGroupKey                bool
}

func (fes *APIServer) CheckPartyAccessGroups(ww http.ResponseWriter, req *http.Request) {
	decoder := json.NewDecoder(io.LimitReader(req.Body, MaxRequestBodySizeBytes))
	requestData := CheckPartyAccessGroupsRequest{}
	if err := decoder.Decode(&requestData); err != nil {
		_AddBadRequestError(ww, fmt.Sprintf("CheckPartyAccessGroups: Problem parsing request body: %v", err))
		return
	}

	// Decode the sender public key.
	senderPublicKey, _, err := lib.Base58CheckDecode(requestData.SenderPublicKeyBase58Check)
	if err != nil {
		_AddBadRequestError(ww, fmt.Sprintf("CheckPartyAccessGroups: Problem decoding sender public key: %v", err))
		return
	}
	// Parse the sender's messaging key name from string to a byte array.
	senderKeyName := lib.NewGroupKeyName([]byte(requestData.SenderAccessGroupKeyName))
	// Validate that the sender's public key and key name have the correct format.
	if err = lib.ValidateGroupPublicKeyAndName(senderPublicKey, senderKeyName[:]); err != nil {
		_AddBadRequestError(ww, fmt.Sprintf("CheckPartyAccessGroups: Problem validating sender public key and key name: %v", err))
		return
	}

	// Decode the recipient public key.
	recipientPublicKey, _, err := lib.Base58CheckDecode(requestData.RecipientPublicKeyBase58Check)
	if err != nil {
		_AddBadRequestError(ww, fmt.Sprintf("CheckPartyAccessGroups: Problem decoding recipient public key: %v", err))
		return
	}
	// Parse the recipient's messaging key name from string to a byte array.
	recipientKeyName := lib.NewGroupKeyName([]byte(requestData.RecipientAccessGroupKeyName))
	// Validate that the recipient's public key and key name have the correct format.
	if err = lib.ValidateGroupPublicKeyAndName(recipientPublicKey, recipientKeyName[:]); err != nil {
		_AddBadRequestError(ww, fmt.Sprintf("CheckPartyAccessGroups: Problem validating recipient public key and key name: %v", err))
		return
	}

	res, err := fes.CreateCheckPartyAccessGroupKeysResponse(
		lib.NewPublicKey(senderPublicKey),
		senderKeyName,
		lib.NewPublicKey(recipientPublicKey),
		recipientKeyName)

	if err != nil {
		_AddBadRequestError(ww, fmt.Sprintf("CheckPartyAccessGroups: %v", err))
		return
	}

	if err = json.NewEncoder(ww).Encode(res); err != nil {
		_AddBadRequestError(ww, fmt.Sprintf("CheckPartyAccessGroups: Problem encoding response as JSON: %v", err))
		return
	}
}

func (fes *APIServer) CreateCheckPartyAccessGroupKeysResponse(
	senderPublicKey *lib.PublicKey,
	senderAccessGroupKeyName *lib.GroupKeyName,
	recipientPublicKey *lib.PublicKey,
	recipientAccessGroupKeyName *lib.GroupKeyName) (
	*CheckPartyAccessGroupsResponse, error) {
	response := &CheckPartyAccessGroupsResponse{
		SenderPublicKeyBase58Check:    lib.PkToString(senderPublicKey.ToBytes(), fes.Params),
		IsSenderAccessGroupKey:        false,
		SenderAccessGroupKeyName:      "",
		RecipientPublicKeyBase58Check: lib.PkToString(recipientPublicKey.ToBytes(), fes.Params),
		IsRecipientAccessGroupKey:     false,
		RecipientAccessGroupKeyName:   "",
	}

	// Get the augmented UtxoView.
	utxoView, err := fes.backendServer.GetMempool().GetAugmentedUniversalView()
	if err != nil {
		return nil, err
	}

	senderAccessGroupId := lib.NewAccessGroupId(senderPublicKey, senderAccessGroupKeyName.ToBytes())
	senderAccessGroupEntry, err := utxoView.GetAccessGroupEntryWithAccessGroupId(senderAccessGroupId)
	if err != nil {
		return nil, err
	}
	if senderAccessGroupEntry != nil && !senderAccessGroupEntry.IsDeleted() {
		response.SenderAccessGroupPublicKeyBase58Check = lib.PkToString(senderAccessGroupEntry.AccessGroupPublicKey.ToBytes(), fes.Params)
		response.IsSenderAccessGroupKey = true
		response.SenderAccessGroupKeyName = string(lib.MessagingKeyNameDecode(senderAccessGroupEntry.AccessGroupKeyName))
	}

	recipientAccessGroupId := lib.NewAccessGroupId(recipientPublicKey, recipientAccessGroupKeyName.ToBytes())
	recipientAccessGroupEntry, err := utxoView.GetAccessGroupEntryWithAccessGroupId(recipientAccessGroupId)
	if err != nil {
		return nil, err
	}
	if recipientAccessGroupEntry != nil && !recipientAccessGroupEntry.IsDeleted() {
		response.RecipientAccessGroupPublicKeyBase58Check = lib.PkToString(recipientAccessGroupEntry.AccessGroupPublicKey.ToBytes(), fes.Params)
		response.IsRecipientAccessGroupKey = true
		response.RecipientAccessGroupKeyName = string(lib.MessagingKeyNameDecode(recipientAccessGroupEntry.AccessGroupKeyName))
	}

	return response, nil
}

<<<<<<< HEAD
// Type and API to get access group information.
// API is available at "RoutePathGetAccessGroupInfo".
type GetAccessGroupInfoRequest struct {
	// AccessGroupOwnerPublicKeyBase58Check is the public key of the access group owner.
	// This needs to match your public key used for signing the transaction since only the group owner can add a member.
	AccessGroupOwnerPublicKeyBase58Check string `safeForLogging:"true"`
	// Access group identifier
	AccessGroupKeyName string `safeForLogging:"true"`
}

// returns information about the access group.
func (fes *APIServer) getAccessGroupInfo(publicKeyBase58DecodedBytes []byte, accessGroupKeyNameBytes []byte) (*AccessGroupEntryResponse, error) {
	utxoView, err := fes.backendServer.GetMempool().GetAugmentedUniversalView()
	if err != nil {
		return nil, errors.Wrap(fmt.Errorf("getAccessGroupInfo: Error generating "+
			"utxo view: %v", err), "")
	}

	// call the core library to fetch info about the access group.
	accessGroupInfoCore, err := utxoView.GetAccessGroupEntry(lib.NewPublicKey(publicKeyBase58DecodedBytes),
		lib.NewGroupKeyName(accessGroupKeyNameBytes))
	if err != nil {
		return nil, errors.Wrapf(err, "getAccessGroupInfo: Problem getting access group ids for member")
	}

	accessGroupInfo := fes.AccessGroupEntryToResponse(accessGroupInfoCore, utxoView)

	return &accessGroupInfo, nil
}

func (fes *APIServer) GetAccessGroupInfo(ww http.ResponseWriter, req *http.Request) {
	// Parse the request body.
	decoder := json.NewDecoder(io.LimitReader(req.Body, MaxRequestBodySizeBytes))
	requestData := GetAccessGroupInfoRequest{}
	if err := decoder.Decode(&requestData); err != nil {
		_AddBadRequestError(ww, fmt.Sprintf("GetAccessGroupInfo: Problem parsing request body: %v", err))
		return
	}

	// Decode the access group owner public key.
	// Public key should be sent encoded in Base58 with Checksum format.
	accessGroupOwnerPkBytes, _, err := lib.Base58CheckDecode(requestData.AccessGroupOwnerPublicKeyBase58Check)
	if err != nil {
		_AddBadRequestError(ww, fmt.Sprintf("GetAccessGroupInfo: Problem decoding owner"+
			"base58 public key %s: %v", requestData.AccessGroupOwnerPublicKeyBase58Check, err))
		return
	}

	accessGroupKeyNameBytes := []byte(requestData.AccessGroupKeyName)

	// Validate whether the accessGroupOwner key is a valid public key and
	// some basic checks on access group key name like Min and Max characters are performed.
	if err = lib.ValidateAccessGroupPublicKeyAndName(accessGroupOwnerPkBytes, accessGroupKeyNameBytes); err != nil {
		_AddBadRequestError(ww, fmt.Sprintf("GetAccessGroupInfo: Problem validating access group owner "+
			"public key and access group key name %s: %v", requestData.AccessGroupKeyName, err))
		return
	}

	// Base access group key is reserved and by default all users belong to an access group with base group key.
	if lib.EqualGroupKeyName(lib.NewGroupKeyName(accessGroupKeyNameBytes), lib.BaseGroupKeyName()) {
		res := &AccessGroupEntryResponse{
			AccessGroupOwnerPublicKeyBase58Check: requestData.AccessGroupOwnerPublicKeyBase58Check,
			AccessGroupKeyName:                   string(lib.BaseGroupKeyName().ToBytes()),
			AccessGroupPublicKeyBase58Check:      requestData.AccessGroupOwnerPublicKeyBase58Check,
		}

		if err := json.NewEncoder(ww).Encode(res); err != nil {
			_AddBadRequestError(ww, fmt.Sprintf("GetAccessGroupInfo: Problem encoding response as JSON: %v", err))
		}
		return
	}
	// get all the access groups associated with the public key.
	accessGroupInfo, err := fes.getAccessGroupInfo(accessGroupOwnerPkBytes, accessGroupKeyNameBytes)
	if err != nil {
		_AddBadRequestError(ww, fmt.Sprintf("GetAccessGroupInfo: Problem getting access group of"+
			"public key, access group key name %s: %s: %v",
			requestData.AccessGroupOwnerPublicKeyBase58Check, requestData.AccessGroupKeyName, err))
		return
	}

	res := accessGroupInfo

	if err := json.NewEncoder(ww).Encode(res); err != nil {
		_AddBadRequestError(ww, fmt.Sprintf("GetAccessGroupInfo: Problem encoding response as JSON: %v", err))
		return
	}
}

// Types and API to get access group member information.
// API is available at "RoutePathGetAccessGroupMemberInfo".
type GetAccessGroupMemberRequest struct {
	// Public key of the member whose info needs to be fetched.
	AccessGroupMemberPublicKeyBase58Check string `safeForLogging:"true"`
	// AccessGroupOwnerPublicKeyBase58Check is the public key of the access group owner.
	// This needs to match your public key used for signing the transaction since only the group owner can add a member.
	AccessGroupOwnerPublicKeyBase58Check string `safeForLogging:"true"`
	// Access group identifier
	AccessGroupKeyName string `safeForLogging:"true"`
}

func (fes *APIServer) AccessGroupMemberCoreToBackend(accessGroupMemberEntry *lib.AccessGroupMemberEntry, utxoView *lib.UtxoView) AccessGroupMember {
	return AccessGroupMember{
		AccessGroupMemberPublicKeyBase58Check: lib.PkToString(accessGroupMemberEntry.AccessGroupMemberPublicKey.ToBytes(), fes.Params),
		AccessGroupMemberKeyName:              string(lib.MessagingKeyNameDecode(accessGroupMemberEntry.AccessGroupMemberKeyName)),
		EncryptedKey:                          string(accessGroupMemberEntry.EncryptedKey),
		ExtraData:                             DecodeExtraDataMap(fes.Params, utxoView, accessGroupMemberEntry.ExtraData),
	}
}

// returns information about the access group.
func (fes *APIServer) getAccessGroupMemberInfo(memberPkBase58DecodedBytes []byte, ownerPkBase58DecodedBytes []byte, accessGroupKeyNameBytes []byte) (*AccessGroupMember, error) {
	utxoView, err := fes.backendServer.GetMempool().GetAugmentedUniversalView()
	if err != nil {
		return nil, errors.Wrap(fmt.Errorf("getAccessGroupMemberInfo: Error generating "+
			"utxo view: %v", err), "")
	}

	// call the core library to fetch info about the access group.
	accessGroupMemberInfo, err := utxoView.GetAccessGroupMemberEntry(lib.NewPublicKey(memberPkBase58DecodedBytes),
		lib.NewPublicKey(ownerPkBase58DecodedBytes), lib.NewGroupKeyName(accessGroupKeyNameBytes))
	if err != nil {
		return nil, errors.Wrapf(err, "getAccessGroupMemberInfo: Problem getting access group member entry")
	}

	accessGroupMember := fes.AccessGroupMemberCoreToBackend(accessGroupMemberInfo, utxoView)

	return &accessGroupMember, nil
}

func (fes *APIServer) GetAccessGroupMemberInfo(ww http.ResponseWriter, req *http.Request) {
	// Parse the request body.
	decoder := json.NewDecoder(io.LimitReader(req.Body, MaxRequestBodySizeBytes))
	requestData := GetAccessGroupMemberRequest{}
	if err := decoder.Decode(&requestData); err != nil {
		_AddBadRequestError(ww, fmt.Sprintf("GetAccessGroupMemberInfo: Problem parsing request body: %v", err))
		return
	}

	// Decode the access group owner public key.
	// Public key should be sent encoded in Base58 with Checksum format.
	accessGroupOwnerPkBytes, _, err := lib.Base58CheckDecode(requestData.AccessGroupOwnerPublicKeyBase58Check)
	if err != nil {
		_AddBadRequestError(ww, fmt.Sprintf("GetAccessGroupMemberInfo: Problem decoding owner"+
			"base58 public key %s: %v", requestData.AccessGroupOwnerPublicKeyBase58Check, err))
		return
	}

	accessGroupKeyNameBytes := []byte(requestData.AccessGroupKeyName)

	// Validate whether the accessGroupOwner key is a valid public key and
	// some basic checks on access group key name like Min and Max characters are performed.
	if err = lib.ValidateAccessGroupPublicKeyAndName(accessGroupOwnerPkBytes, accessGroupKeyNameBytes); err != nil {
		_AddBadRequestError(ww, fmt.Sprintf("GetAccessGroupMemberInfo: Problem validating access group owner "+
			"public key and access group key name %s: %v", requestData.AccessGroupKeyName, err))
		return
	}

	// Decode the access group public key.
	accessGroupMemberPkBytes, _, err := lib.Base58CheckDecode(requestData.AccessGroupMemberPublicKeyBase58Check)
	if err != nil {
		_AddBadRequestError(ww, fmt.Sprintf("GetAccessGroupMemberInfo: Problem decoding access group "+
			"member base58 public key %s: %v", requestData.AccessGroupMemberPublicKeyBase58Check, err))
		return
	}
	// validate whether the access group public key is a valid public key.
	if err = lib.IsByteArrayValidPublicKey(accessGroupMemberPkBytes); err != nil {
		_AddBadRequestError(ww, fmt.Sprintf("GetAccessGroupMemberInfo: Problem validating access group "+
			"public key %s: %v", requestData.AccessGroupMemberPublicKeyBase58Check, err))
		return
	}

	// get all the access groups associated with the public key.
	accessGroupMember, err := fes.getAccessGroupMemberInfo(accessGroupMemberPkBytes, accessGroupOwnerPkBytes, accessGroupKeyNameBytes)
	if err != nil {
		_AddBadRequestError(ww, fmt.Sprintf("GetAccessGroupMemberInfo: Problem getting access group member info of"+
			"member publickey, owner publickey, access group key name %s: %s: %s: %v",
			requestData.AccessGroupMemberPublicKeyBase58Check, requestData.AccessGroupOwnerPublicKeyBase58Check,
			requestData.AccessGroupKeyName, err))
		return
	}

	res := accessGroupMember

	if err := json.NewEncoder(ww).Encode(res); err != nil {
		_AddBadRequestError(ww, fmt.Sprintf("GetAccessGroupInfo: Problem encoding response as JSON: %v", err))
		return
	}
}

// Type and API to get access group information.
// API is available at "RoutePathGetPaginatedAccessGroupMembersRequest".
// API returns the list of public keys of the members.
// To fetch complete details of a member make a call to GetAccessGroupMemberInfo.
type GetPaginatedAccessGroupMembersRequest struct {
	// AccessGroupOwnerPublicKeyBase58Check is the public key of the access group owner.
	AccessGroupOwnerPublicKeyBase58Check string `safeForLogging:"true"`
	// Access group identifier
	AccessGroupKeyName string `safeForLogging:"true"`
	// Since the results are paginated, this public key is the starting point for max results with subsequent pagination calls.
	// Set it to empty in the first call to fetch results from the beginning.
	StartingAccessGroupMemberPublicKeyBase58Check string `safeForLogging:"true"`
	MaxMembersToFetch                             int
}

// The API returns the list of public key of the members of the group.
type GetPaginatedAccessGroupMembersResponse struct {
	AccessGroupMembersBase58Check []string
}

func (fes *APIServer) GetPaginatedAccessGroupMembers(ww http.ResponseWriter, req *http.Request) {

	decoder := json.NewDecoder(io.LimitReader(req.Body, MaxRequestBodySizeBytes))
	requestData := GetPaginatedAccessGroupMembersRequest{}
	if err := decoder.Decode(&requestData); err != nil {
		_AddBadRequestError(ww, fmt.Sprintf("GetPaginatedAccessGroupMembers: Problem parsing request body: %v", err))
		return
	}

	// Why fetch if there's less than one message to fetch!!!!!
	if requestData.MaxMembersToFetch < 1 {
		_AddBadRequestError(ww, fmt.Sprintf("GetPaginatedAccessGroupMembers: "+
			"MaxMembersToFetch cannot be less than 1: %v", requestData.MaxMembersToFetch))
		return
	}

	// Decode the access group owner public key.
	accessGroupOwnerPkBytes, _, err := lib.Base58CheckDecode(requestData.AccessGroupOwnerPublicKeyBase58Check)
	if err != nil {
		_AddBadRequestError(ww, fmt.Sprintf("GetPaginatedAccessGroupMembers: Problem decoding owner"+
			"base58 public key %s: %v", requestData.AccessGroupOwnerPublicKeyBase58Check, err))
		return
	}

	accessGroupKeyNameBytes := []byte(requestData.AccessGroupKeyName)

	// get the byte array of the access group key name.

	// Validates whether the accessGroupOwner key is a valid public key and
	// some basic checks on access group key name like Min and Max characters.
	if err = lib.ValidateAccessGroupPublicKeyAndName(accessGroupOwnerPkBytes, accessGroupKeyNameBytes); err != nil {
		_AddBadRequestError(ww, fmt.Sprintf("GetPaginatedAccessGroupMembers: Problem validating access group owner "+
			"public key and access group key name %s: %s: %v",
			requestData.AccessGroupOwnerPublicKeyBase58Check, requestData.AccessGroupKeyName, err))
		return
	}

	// Decode the access group public key.
	startingPkBytes, _, err := lib.Base58CheckDecode(requestData.StartingAccessGroupMemberPublicKeyBase58Check)
	if err != nil {
		_AddBadRequestError(ww, fmt.Sprintf("GetPaginatedAccessGroupMembers: Problem decoding pagination "+
			"starting point base58 public key %s: %v", requestData.StartingAccessGroupMemberPublicKeyBase58Check, err))
		return
	}
	// validate whether the access group public key is a valid public key.
	if err = lib.IsByteArrayValidPublicKey(startingPkBytes); err != nil {
		_AddBadRequestError(ww, fmt.Sprintf("GetPaginatedAccessGroupMembers: Problem validating access group "+
			"starting point base58 public key: Not a valid public key: %s: %v",
			requestData.StartingAccessGroupMemberPublicKeyBase58Check, err))
		return
	}
	// Fetch the max messages between the sender and the party.
	accessGroupMembers, err := fes.fetchMaxMembersFromAccessGroup(accessGroupOwnerPkBytes, accessGroupKeyNameBytes,
		startingPkBytes, requestData.MaxMembersToFetch)
	if err != nil {
		_AddBadRequestError(ww, fmt.Sprintf("GetPaginatedAccessGroupMembers: Problem getting paginated members for "+
			"Request Data: %v: %v", requestData, err))
		return
	}

	res := GetPaginatedAccessGroupMembersResponse{
		AccessGroupMembersBase58Check: accessGroupMembers,
	}

	if err := json.NewEncoder(ww).Encode(res); err != nil {
		_AddBadRequestError(ww, fmt.Sprintf("GetPaginatedAccessGroupMembers: Problem encoding response as JSON: %v", err))
		return
	}
}

// Fetches max number of members from the access group.
func (fes *APIServer) fetchMaxMembersFromAccessGroup(groupOwnerPublicKeyBytes []byte, groupKeyNameBytes []byte,
	startingAccessGroupMemberPublicKeyBytes []byte, maxMembersToFetch int) ([]string, error) {
	utxoView, err := fes.backendServer.GetMempool().GetAugmentedUniversalView()
	if err != nil {
		return nil, errors.Wrap(fmt.Errorf("fetchMaxMembersFromAccessGroup: Error generating "+
			"utxo view: %v", err), "")
	}

	// call the core library to fetch info about the access group.
	accessGroupMembers, err := utxoView.GetPaginatedAccessGroupMembersEnumerationEntries(lib.NewPublicKey(groupOwnerPublicKeyBytes),
		lib.NewGroupKeyName(groupKeyNameBytes), startingAccessGroupMemberPublicKeyBytes, uint32(maxMembersToFetch))
	if err != nil {
		return nil, errors.Wrapf(err, "fetchMaxMembersFromAccessGroup: Problem getting access group member entry")
	}

	accessGroupMembersBase58Check := []string{}
	for _, accessGroupMember := range accessGroupMembers {
		accessGroupMemberBase58Check := lib.PkToString(accessGroupMember.ToBytes(), fes.Params)
		accessGroupMembersBase58Check = append(accessGroupMembersBase58Check, accessGroupMemberBase58Check)
	}

	return accessGroupMembersBase58Check, nil
=======
type GroupOwnerAndGroupKeyNamePair struct {
	GroupOwnerPublicKeyBase58Check string
	GroupKeyName                   string
}

type GetBulkAccessGroupEntriesRequest struct {
	GroupOwnerAndGroupKeyNamePairs []GroupOwnerAndGroupKeyNamePair
}

type GetBulkAccessGroupEntriesResponse struct {
	AccessGroupEntries []AccessGroupEntryResponse
	PairsNotFound      []GroupOwnerAndGroupKeyNamePair
}

func (fes *APIServer) GetBulkAccessGroupEntries(ww http.ResponseWriter, req *http.Request) {
	decoder := json.NewDecoder(io.LimitReader(req.Body, MaxRequestBodySizeBytes))
	requestData := GetBulkAccessGroupEntriesRequest{}
	if err := decoder.Decode(&requestData); err != nil {
		_AddBadRequestError(ww, fmt.Sprintf("GetBulkAccessGroupEntries: Problem parsing request body: %v", err))
		return
	}

	utxoView, err := fes.backendServer.GetMempool().GetAugmentedUniversalView()
	if err != nil {
		_AddBadRequestError(ww, fmt.Sprintf("GetBulkAccessGroupEntries: Problem fetching utxoView: %v", err))
		return
	}

	res := GetBulkAccessGroupEntriesResponse{}
	for _, pair := range requestData.GroupOwnerAndGroupKeyNamePairs {
		groupOwnerPublicKeyBytes, _, err := lib.Base58CheckDecode(pair.GroupOwnerPublicKeyBase58Check)
		if err != nil {
			_AddBadRequestError(ww, fmt.Sprintf(
				"GetBulkAccessGroupEntries: Problem decoding group owner public key: %v", err))
			return
		}
		groupOwnerPublicKey := lib.NewPublicKey(groupOwnerPublicKeyBytes)

		accessGroupKeyName := lib.NewGroupKeyName([]byte(pair.GroupKeyName))

		accessGroupEntry, err := utxoView.GetAccessGroupEntry(groupOwnerPublicKey, accessGroupKeyName)
		if err != nil {
			_AddBadRequestError(ww, fmt.Sprintf(
				"GetBulkAccessGroupEntries: Problem getting access group entry: %v", err))
			return
		}
		if accessGroupEntry != nil {
			res.AccessGroupEntries = append(
				res.AccessGroupEntries,
				fes.AccessGroupEntryToResponse(accessGroupEntry, utxoView, nil))
		} else {
			res.PairsNotFound = append(res.PairsNotFound, pair)
		}
	}

	if err = json.NewEncoder(ww).Encode(res); err != nil {
		_AddBadRequestError(ww, fmt.Sprintf("GetBulkAccessGroupEntries: Problem encoding response as JSON: %v", err))
		return
	}
>>>>>>> 0905fb0d
}<|MERGE_RESOLUTION|>--- conflicted
+++ resolved
@@ -412,10 +412,7 @@
 	AccessGroupKeyName                   string
 	AccessGroupPublicKeyBase58Check      string
 	ExtraData                            map[string]string
-<<<<<<< HEAD
-=======
 	AccessGroupMemberEntryResponse       *AccessGroupMemberEntryResponse
->>>>>>> 0905fb0d
 }
 
 func (fes *APIServer) AccessGroupEntryToResponse(accessGroupEntry *lib.AccessGroupEntry, utxoView *lib.UtxoView, accessGroupMemberEntry *lib.AccessGroupMemberEntry) AccessGroupEntryResponse {
@@ -425,10 +422,7 @@
 		AccessGroupPublicKeyBase58Check:      lib.PkToString(accessGroupEntry.AccessGroupPublicKey.ToBytes(), fes.Params),
 		AccessGroupKeyName:                   string(lib.MessagingKeyNameDecode(accessGroupEntry.AccessGroupKeyName)),
 		ExtraData:                            DecodeExtraDataMap(fes.Params, utxoView, accessGroupEntry.ExtraData),
-<<<<<<< HEAD
-=======
 		AccessGroupMemberEntryResponse:       fes.AccessGroupMemberEntryToResponse(accessGroupMemberEntry, utxoView),
->>>>>>> 0905fb0d
 	}
 }
 
@@ -670,7 +664,6 @@
 	return response, nil
 }
 
-<<<<<<< HEAD
 // Type and API to get access group information.
 // API is available at "RoutePathGetAccessGroupInfo".
 type GetAccessGroupInfoRequest struct {
@@ -973,7 +966,8 @@
 	}
 
 	return accessGroupMembersBase58Check, nil
-=======
+}
+
 type GroupOwnerAndGroupKeyNamePair struct {
 	GroupOwnerPublicKeyBase58Check string
 	GroupKeyName                   string
@@ -1033,5 +1027,4 @@
 		_AddBadRequestError(ww, fmt.Sprintf("GetBulkAccessGroupEntries: Problem encoding response as JSON: %v", err))
 		return
 	}
->>>>>>> 0905fb0d
 }