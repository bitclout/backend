package routes

import (
	"bytes"
	"encoding/gob"
	"encoding/hex"
	"encoding/json"
	"fmt"
	"io"
	"net/http"
	"reflect"
	"sort"
	"strings"
	"time"

	"github.com/btcsuite/btcd/btcec"
	"github.com/deso-protocol/core/lib"
	"github.com/pkg/errors"
)

// GetPostsStatelessRequest ...
type GetPostsStatelessRequest struct {
	// This is the PostHashHex of the post we want to start our paginated lookup at. We
	// will fetch up to "NumToFetch" posts after it, ordered by time stamp.  If no
	// PostHashHex is provided we will return the most recent posts.
	PostHashHex                string `safeForLogging:"true"`
	ReaderPublicKeyBase58Check string `safeForLogging:"true"`
	OrderBy                    string `safeForLogging:"true"`
	StartTstampSecs            uint64 `safeForLogging:"true"`
	PostContent                string `safeForLogging:"true"`
	NumToFetch                 int    `safeForLogging:"true"`

	// Note: if the GetPostsForFollowFeed option is passed, FetchSubcomments is currently ignored
	// (fetching comments / subcomments for the follow feed is currently unimplemented)
	FetchSubcomments bool `safeForLogging:"true"`

	// This gets posts by people that ReaderPublicKeyBase58Check follows.
	GetPostsForFollowFeed bool `safeForLogging:"true"`

	// This gets posts by people that ReaderPublicKeyBase58Check follows.
	GetPostsForGlobalWhitelist bool `safeForLogging:"true"`

	// This gets posts sorted by deso
	GetPostsByDESO  bool `safeForLogging:"true"`
	GetPostsByClout bool // Deprecated

	// This only gets posts that include media, like photos and videos
	MediaRequired bool `safeForLogging:"true"`

	PostsByDESOMinutesLookback uint64 `safeForLogging:"true"`

	// If set to true, then the posts in the response will contain a boolean about whether they're in the global feed
	AddGlobalFeedBool bool `safeForLogging:"true"`
}

type PostEntryResponse struct {
	PostHashHex                string
	PosterPublicKeyBase58Check string
	ParentStakeID              string
	Body                       string
	ImageURLs                  []string
	VideoURLs                  []string
	RepostedPostEntryResponse  *PostEntryResponse
	CreatorBasisPoints         uint64
	StakeMultipleBasisPoints   uint64
	TimestampNanos             uint64
	IsHidden                   bool
	ConfirmationBlockHeight    uint32
	InMempool                  bool
	// The profile associated with this post.
	ProfileEntryResponse *ProfileEntryResponse
	// The comments associated with this post.
	Comments     []*PostEntryResponse
	LikeCount    uint64
	DiamondCount uint64
	// Information about the reader's state w/regard to this post (e.g. if they liked it).
	PostEntryReaderState *lib.PostEntryReaderState
	InGlobalFeed         *bool `json:",omitempty"`
	InHotFeed            *bool `json:",omitempty"`
	// True if this post hash hex is pinned to the global feed.
	IsPinned *bool `json:",omitempty"`
	// PostExtraData stores an arbitrary map of attributes of a PostEntry
	PostExtraData    map[string]string
	CommentCount     uint64
	RepostCount      uint64
	QuoteRepostCount uint64
	// A list of parent posts for this post (ordered: root -> closest parent post).
	ParentPosts []*PostEntryResponse

	// NFT info.
	IsNFT                          bool
	NumNFTCopies                   uint64
	NumNFTCopiesForSale            uint64
	NumNFTCopiesBurned             uint64
	HasUnlockable                  bool
	NFTRoyaltyToCreatorBasisPoints uint64
	NFTRoyaltyToCoinBasisPoints    uint64

	// Number of diamonds the sender gave this post. Only set when getting diamond posts.
	DiamondsFromSender uint64

	// Score given to this post by the hot feed go routine. Not always populated.
	HotnessScore   uint64
	PostMultiplier float64

	RecloutCount               uint64             // Deprecated
	QuoteRecloutCount          uint64             // Deprecated
	RecloutedPostEntryResponse *PostEntryResponse // Deprecated
}

// GetPostsStatelessResponse ...
type GetPostsStatelessResponse struct {
	PostsFound []*PostEntryResponse
}

// Given a post entry, check if it is reposting another post and if so, get that post entry as a response.
func (fes *APIServer) _getRepostPostEntryResponse(postEntry *lib.PostEntry, addGlobalFeedBool bool, params *lib.DeSoParams, utxoView *lib.UtxoView, readerPK []byte, maxDepth uint8) (_repostPostEntry *PostEntryResponse, err error) {
	// if the maxDepth at this point is 0, we stop getting reposted post entries
	if maxDepth == 0 {
		return nil, nil
	}
	if postEntry == nil {
		return nil, fmt.Errorf("_getRepostPostEntry: postEntry must be provided ")
	}

	// Only try to get the repostPostEntryResponse if there is a Repost PostHashHex
	if postEntry.RepostedPostHash != nil {
		// Fetch the postEntry requested.
		repostedPostEntry := utxoView.GetPostEntryForPostHash(postEntry.RepostedPostHash)
		if repostedPostEntry == nil {
			return nil, fmt.Errorf("_getRepostPostEntry: Could not find postEntry for PostHashHex: #{postEntry.RepostedPostHash}")
		} else {
			var repostedPostEntryResponse *PostEntryResponse
			repostedPostEntryResponse, err = fes._postEntryToResponse(repostedPostEntry, addGlobalFeedBool, params, utxoView, readerPK, maxDepth-1)
			if err != nil {
				return nil, fmt.Errorf("_getRepostPostEntry: error converting repost post entry to response")
			}
			profileEntry := utxoView.GetProfileEntryForPublicKey(repostedPostEntry.PosterPublicKey)
			if profileEntry != nil {
				// Convert it to a response since that sanitizes the inputs.
				profileEntryResponse := fes._profileEntryToResponse(profileEntry, utxoView)
				repostedPostEntryResponse.ProfileEntryResponse = profileEntryResponse
			}
			repostedPostEntryResponse.PostEntryReaderState = utxoView.GetPostEntryReaderState(readerPK, repostedPostEntry)
			return repostedPostEntryResponse, nil
		}
	} else {
		return nil, nil
	}
}

func (fes *APIServer) _postEntryToResponse(postEntry *lib.PostEntry, addGlobalFeedBool bool, params *lib.DeSoParams, utxoView *lib.UtxoView, readerPK []byte, maxDepth uint8) (
	*PostEntryResponse, error) {
	// We only want to fetch reposted posts two levels down.  We only want to display repost posts that are at most two levels deep.
	// This only happens when someone reposts a post that is a quoted repost.  For a quote repost for which the reposted
	// post is itself a quote repost, we only display the new repost's quote and use quote from the post that was reposted
	// as the quoted content.
	if maxDepth > 2 {
		maxDepth = 2
	}
	// Get the body
	bodyJSONObj := &lib.DeSoBodySchema{}
	err := json.Unmarshal(postEntry.Body, bodyJSONObj)
	if err != nil {
		// Just ignore posts whose JSON doesn't parse properly.
		return nil, fmt.Errorf(
			"_postEntryToResponse: Error unmarshling Body: %v", err)
	}

	stakeIDStr := ""
	if len(postEntry.ParentStakeID) == lib.HashSizeBytes {
		stakeIDStr = hex.EncodeToString(postEntry.ParentStakeID)
	} else if len(postEntry.ParentStakeID) == btcec.PubKeyBytesLenCompressed {
		stakeIDStr = lib.PkToString(postEntry.ParentStakeID, params)
	}

	var inMempool bool
	// When a transaction is connected to the view, it is given a block height of
	// "fes.blockchain.BlockTip().Height + 1". Therefore, if a postEntry has a confirmation
	// blockheight greater than the current blockTip height, it hasn't mined yet.
	if postEntry.ConfirmationBlockHeight > fes.blockchain.BlockTip().Height {
		inMempool = true
	}

	var repostPostEntryResponse *PostEntryResponse
	// Only get repostPostEntryResponse if this is the origination of the thread.
	if stakeIDStr == "" {
		// We don't care about an error here
		repostPostEntryResponse, _ = fes._getRepostPostEntryResponse(postEntry, addGlobalFeedBool, params, utxoView, readerPK, maxDepth)
	}

	postEntryResponseExtraData := make(map[string]string)
	if len(postEntry.PostExtraData) > 0 {
		for k, v := range postEntry.PostExtraData {
			if len(v) > 0 {
				postEntryResponseExtraData[k] = string(v)
			}
		}
	}

	res := &PostEntryResponse{
		PostHashHex:                    hex.EncodeToString(postEntry.PostHash[:]),
		PosterPublicKeyBase58Check:     lib.PkToString(postEntry.PosterPublicKey, params),
		ParentStakeID:                  stakeIDStr,
		Body:                           bodyJSONObj.Body,
		ImageURLs:                      bodyJSONObj.ImageURLs,
		VideoURLs:                      bodyJSONObj.VideoURLs,
		RepostedPostEntryResponse:      repostPostEntryResponse,
		CreatorBasisPoints:             postEntry.CreatorBasisPoints,
		StakeMultipleBasisPoints:       postEntry.StakeMultipleBasisPoints,
		TimestampNanos:                 postEntry.TimestampNanos,
		IsHidden:                       postEntry.IsHidden,
		ConfirmationBlockHeight:        postEntry.ConfirmationBlockHeight,
		InMempool:                      inMempool,
		LikeCount:                      postEntry.LikeCount,
		DiamondCount:                   postEntry.DiamondCount,
		CommentCount:                   postEntry.CommentCount,
		RepostCount:                    postEntry.RepostCount,
		QuoteRepostCount:               postEntry.QuoteRepostCount,
		IsPinned:                       &postEntry.IsPinned,
		IsNFT:                          postEntry.IsNFT,
		NumNFTCopies:                   postEntry.NumNFTCopies,
		NumNFTCopiesForSale:            postEntry.NumNFTCopiesForSale,
		NumNFTCopiesBurned:             postEntry.NumNFTCopiesBurned,
		HasUnlockable:                  postEntry.HasUnlockable,
		NFTRoyaltyToCreatorBasisPoints: postEntry.NFTRoyaltyToCreatorBasisPoints,
		NFTRoyaltyToCoinBasisPoints:    postEntry.NFTRoyaltyToCoinBasisPoints,
		PostExtraData:                  postEntryResponseExtraData,

		// Deprecated
		RecloutedPostEntryResponse: repostPostEntryResponse,
		RecloutCount:               postEntry.RepostCount,
		QuoteRecloutCount:          postEntry.QuoteRepostCount,
	}

	if addGlobalFeedBool {
		inGlobalFeed := false
		dbKey := GlobalStateKeyForTstampPostHash(postEntry.TimestampNanos, postEntry.PostHash)
		globalStateVal, err := fes.GlobalStateGet(dbKey)
		if err != nil {
			return nil, fmt.Errorf(
				"_postEntryToResponse: Error fetching from global state: %v", err)
		}
		if globalStateVal == nil {
			res.InGlobalFeed = &inGlobalFeed
		} else {
			inGlobalFeed = true
			res.InGlobalFeed = &inGlobalFeed
		}

		_, inHotFeed := fes.HotFeedApprovedPostsToMultipliers[*postEntry.PostHash]
		res.InHotFeed = &inHotFeed
	}

	return res, nil
}

func (fes *APIServer) GetAllPostEntries(readerPK []byte) (
	_postEntries []*lib.PostEntry, _commentsByPostHash map[lib.BlockHash][]*lib.PostEntry,
	_profilesByPublicKey map[lib.PkMapKey]*lib.ProfileEntry,
	_postEntryReaderStates map[lib.BlockHash]*lib.PostEntryReaderState, err error) {

	// Get a view with all the mempool transactions (used to get all posts / reader state).
	utxoView, err := fes.backendServer.GetMempool().GetAugmentedUniversalView()
	if err != nil {
		return nil, nil, nil, nil, fmt.Errorf("GetPostsStateless: Error fetching mempool view: %v", err)
	}

	postEntries, commentsByPostHash, err := utxoView.GetAllPosts()
	if err != nil {
		return nil, nil, nil, nil, fmt.Errorf("GetAllPostEntries: Error fetching posts from view: %v", err)
	}
	profileEntries := make(map[lib.PkMapKey]*lib.ProfileEntry)
	for _, postEntry := range postEntries {
		{
			profileEntry := utxoView.GetProfileEntryForPublicKey(postEntry.PosterPublicKey)
			if profileEntry != nil {
				profileEntries[lib.MakePkMapKey(profileEntry.PublicKey)] = profileEntry
			}
		}

		// Get the profileEntries for the comments as well
		commentsFound := commentsByPostHash[*postEntry.PostHash]
		for _, commentEntry := range commentsFound {
			profileEntry := utxoView.GetProfileEntryForPublicKey(commentEntry.PosterPublicKey)
			if profileEntry != nil {
				profileEntries[lib.MakePkMapKey(profileEntry.PublicKey)] = profileEntry
			}
		}
	}
	postEntryReaderStates := make(map[lib.BlockHash]*lib.PostEntryReaderState)
	// Create reader state map. Ie, whether the reader has liked the post, etc.
	// If nil is passed in as the readerPK, this is skipped.
	if readerPK != nil {
		for _, postEntry := range postEntries {
			postEntryReaderState := utxoView.GetPostEntryReaderState(readerPK, postEntry)
			postEntryReaderStates[*postEntry.PostHash] = postEntryReaderState
		}
	}

	return postEntries, commentsByPostHash, profileEntries, postEntryReaderStates, nil
}

func (fes *APIServer) GetPostEntriesForFollowFeed(
	startAfterPostHash *lib.BlockHash, readerPK []byte, numToFetch int, utxoView *lib.UtxoView, mediaRequired bool) (
	_postEntries []*lib.PostEntry,
	_profilesByPublicKey map[lib.PkMapKey]*lib.ProfileEntry,
	_postEntryReaderStates map[lib.BlockHash]*lib.PostEntryReaderState, err error) {

	postEntries, err := fes.GetPostsForFollowFeedForPublicKey(utxoView, startAfterPostHash, readerPK, numToFetch, true /* skip hidden */, mediaRequired)
	if err != nil {
		return nil, nil, nil, fmt.Errorf("GetPostEntriesForFollowFeed: Error fetching posts from view: %v", err)
	}

	// Sort the postEntries by time.
	sort.Slice(postEntries, func(ii, jj int) bool {
		return postEntries[ii].TimestampNanos > postEntries[jj].TimestampNanos
	})

	profileEntries := make(map[lib.PkMapKey]*lib.ProfileEntry)
	for _, postEntry := range postEntries {
		{
			profileEntry := utxoView.GetProfileEntryForPublicKey(postEntry.PosterPublicKey)
			if profileEntry != nil {
				profileEntries[lib.MakePkMapKey(profileEntry.PublicKey)] = profileEntry
			}
		}
	}
	postEntryReaderStates := make(map[lib.BlockHash]*lib.PostEntryReaderState)
	// Create reader state map. Ie, whether the reader has liked the post, etc.
	// If nil is passed in as the readerPK, this is skipped.
	if readerPK != nil {
		for _, postEntry := range postEntries {
			postEntryReaderState := utxoView.GetPostEntryReaderState(readerPK, postEntry)
			postEntryReaderStates[*postEntry.PostHash] = postEntryReaderState
		}
	}

	return postEntries, profileEntries, postEntryReaderStates, nil
}

// Get the top numToFetch posts ordered by poster's coin price in the last number of minutes as defined by minutesLookback.
func (fes *APIServer) GetPostEntriesByDESOAfterTimePaginated(readerPK []byte,
	minutesLookback uint64, numToFetch int) (
	_postEntries []*lib.PostEntry,
	_profilesByPublicKey map[lib.PkMapKey]*lib.ProfileEntry, err error) {
	// As a safeguard, we should only be able to look at least one hour in the past -- can be changed later.

	if minutesLookback > 60 {
		return nil, nil, fmt.Errorf("GetPostEntriesByDESO: Cannot fetch posts by deso more than an hour back")
	}

	currentTime := time.Now().UnixNano()
	startTstampNanos := uint64(currentTime) - (uint64(time.Minute.Nanoseconds()) * minutesLookback)

	// Get a view with all the mempool transactions (used to get all posts / reader state).
	utxoView, err := fes.backendServer.GetMempool().GetAugmentedUniversalView()
	if err != nil {
		return nil, nil, fmt.Errorf("GetPostEntriesByDESO: Error fetching mempool view: %v", err)
	}
	// Start by fetching the posts we have in the db.
	dbPostHashes, _, _, err := lib.DBGetPaginatedPostsOrderedByTime(
		utxoView.Handle, startTstampNanos, nil, -1, false /*fetchEntries*/, false)
	if err != nil {
		return nil, nil, errors.Wrapf(err, "GetPostEntriesByDESO: Problem fetching ProfileEntrys from db: ")
	}

	// Iterate through the entries found in the db and force the view to load them.
	// This fills in any gaps in the view so that, after this, the view should contain
	// the union of what it had before plus what was in the db.
	for _, dbPostHash := range dbPostHashes {
		utxoView.GetPostEntryForPostHash(dbPostHash)
	}
	// Cycle through all the posts and store a map of the PubKeys so we can filter out those
	// that are restricted later.
	postEntryPubKeyMap := make(map[lib.PkMapKey][]byte)
	for _, postEntry := range utxoView.PostHashToPostEntry {
		// Ignore deleted / rolled-back / hidden posts.
		if postEntry.IsDeleted() || postEntry.IsHidden {
			continue
		}

		// We make sure that the post isn't a comment.
		if len(postEntry.ParentStakeID) == 0 {
			postEntryPubKeyMap[lib.MakePkMapKey(postEntry.PosterPublicKey)] = postEntry.PosterPublicKey
		}
	}

	// Filter restricted public keys out of the posts.
	filteredPostEntryPubKeyMap, err := fes.FilterOutRestrictedPubKeysFromMap(postEntryPubKeyMap, readerPK, "leaderboard", utxoView)
	if err != nil {
		return nil, nil, errors.Wrapf(err, "GetPostsByDESO: Problem filtering restricted profiles from map: ")
	}

	// At this point, all the posts should be loaded into the view.
	allCorePosts := []*lib.PostEntry{}
	for _, postEntry := range utxoView.PostHashToPostEntry {

		// Ignore deleted or rolled-back posts.
		if postEntry.IsDeleted() || postEntry.IsHidden {
			continue
		}

		// Make sure this isn't a comment and then make sure the public key isn't restricted.
		if len(postEntry.ParentStakeID) == 0 && postEntry.TimestampNanos > startTstampNanos {
			if filteredPostEntryPubKeyMap[lib.MakePkMapKey(postEntry.PosterPublicKey)] == nil {
				continue
			}
			allCorePosts = append(allCorePosts, postEntry)
		}
	}
	profileEntries := make(map[lib.PkMapKey]*lib.ProfileEntry)
	for _, postEntry := range allCorePosts {
		{
			profileEntry := utxoView.GetProfileEntryForPublicKey(postEntry.PosterPublicKey)
			if profileEntry != nil {
				profileEntries[lib.MakePkMapKey(profileEntry.PublicKey)] = profileEntry
			}
		}
	}

	// Order the posts by the poster's coin price.
	sort.Slice(allCorePosts, func(ii, jj int) bool {
		return profileEntries[lib.MakePkMapKey(allCorePosts[ii].PosterPublicKey)].CoinEntry.DeSoLockedNanos > profileEntries[lib.MakePkMapKey(allCorePosts[jj].PosterPublicKey)].CoinEntry.DeSoLockedNanos
	})
	// Select the top numToFetch posts.
	if len(allCorePosts) > numToFetch {
		allCorePosts = allCorePosts[:numToFetch]
	}
	return allCorePosts, profileEntries, nil
}

func (fes *APIServer) GetPostEntriesByTimePaginated(
	startPostHash *lib.BlockHash, readerPK []byte, numToFetch int, utxoView *lib.UtxoView) (
	_postEntries []*lib.PostEntry, _commentsByPostHash map[lib.BlockHash][]*lib.PostEntry,
	_profilesByPublicKey map[lib.PkMapKey]*lib.ProfileEntry,
	_postEntryReaderStates map[lib.BlockHash]*lib.PostEntryReaderState, err error) {

	postEntries,
		commentsByPostHash,
		err := fes.GetPostsByTime(utxoView, startPostHash, readerPK, numToFetch, true /*skipHidden*/, true)

	if err != nil {
		return nil, nil, nil, nil, fmt.Errorf("GetAllPostEntries: Error fetching posts from view: %v", err)
	}

	// Sort the postEntries by time.
	sort.Slice(postEntries, func(ii, jj int) bool {
		return postEntries[ii].TimestampNanos > postEntries[jj].TimestampNanos
	})

	// Take up to numToFetch.  If this is a request for a single post, it was selected by the utxo view.
	if len(postEntries) > numToFetch || startPostHash != nil {
		startIndex := 0
		if startPostHash != nil {
			// If we have a startPostHash, find it's index in the postEntries slice as the starting point
			for ii, postEntry := range postEntries {
				if *(postEntry.PostHash) == *(startPostHash) {
					// Start the new slice from the post that comes after the startPostHash
					startIndex = ii + 1
					break
				}
			}
		}
		postEntries = postEntries[startIndex:lib.MinInt(startIndex+numToFetch, len(postEntries))]
	}

	profileEntries := make(map[lib.PkMapKey]*lib.ProfileEntry)
	for _, postEntry := range postEntries {
		{
			profileEntry := utxoView.GetProfileEntryForPublicKey(postEntry.PosterPublicKey)
			if profileEntry != nil {
				profileEntries[lib.MakePkMapKey(profileEntry.PublicKey)] = profileEntry
			}
		}

		// Get the profileEntries for the comments (and subcomments) as well
		commentsFound := commentsByPostHash[*postEntry.PostHash]
		for _, commentEntry := range commentsFound {
			profileEntry := utxoView.GetProfileEntryForPublicKey(commentEntry.PosterPublicKey)
			if profileEntry != nil {
				profileEntries[lib.MakePkMapKey(profileEntry.PublicKey)] = profileEntry
			}

			subCommentsFound := commentsByPostHash[*commentEntry.PostHash]
			for _, subCommentEntry := range subCommentsFound {
				subCommentProfileEntry := utxoView.GetProfileEntryForPublicKey(subCommentEntry.PosterPublicKey)
				if subCommentProfileEntry != nil {
					profileEntries[lib.MakePkMapKey(subCommentProfileEntry.PublicKey)] = subCommentProfileEntry
				}
			}

		}
	}
	postEntryReaderStates := make(map[lib.BlockHash]*lib.PostEntryReaderState)
	// Create reader state map. Ie, whether the reader has liked the post, etc.
	// If nil is passed in as the readerPK, this is skipped.
	if readerPK != nil {
		for _, postEntry := range postEntries {
			postEntryReaderState := utxoView.GetPostEntryReaderState(readerPK, postEntry)
			postEntryReaderStates[*postEntry.PostHash] = postEntryReaderState
		}
	}

	return postEntries, commentsByPostHash, profileEntries, postEntryReaderStates, nil
}

func (fes *APIServer) _getCommentResponse(
	commentEntry *lib.PostEntry, profileEntryMap map[lib.PkMapKey]*lib.ProfileEntry, addGlobalFeedBool bool, utxoView *lib.UtxoView, readerPK []byte) (
	*PostEntryResponse, error) {
	commentResponse, err := fes._postEntryToResponse(commentEntry, addGlobalFeedBool, fes.Params, utxoView, readerPK, 2)
	if err != nil {
		return nil, err
	}

	profileEntryFound := profileEntryMap[lib.MakePkMapKey(commentEntry.PosterPublicKey)]
	commentResponse.ProfileEntryResponse = fes._profileEntryToResponse(profileEntryFound, utxoView)

	return commentResponse, nil
}

func (fes *APIServer) _shouldSkipCommentResponse(commentResponse *PostEntryResponse, err error) bool {
	// If there's a problem with this comment then just skip it
	return err != nil ||
		// Don't add hidden comments
		commentResponse.IsHidden
}

func (fes *APIServer) GetPostEntriesForGlobalWhitelist(
	startPostHash *lib.BlockHash, readerPK []byte, numToFetch int, utxoView *lib.UtxoView, mediaRequired bool) (
	_postEntries []*lib.PostEntry,
	_profilesByPublicKey map[lib.PkMapKey]*lib.ProfileEntry,
	_postEntryReaderStates map[lib.BlockHash]*lib.PostEntryReaderState, err error) {

	var startPost *lib.PostEntry
	if startPostHash != nil {
		startPost = utxoView.GetPostEntryForPostHash(startPostHash)
	}

	var seekStartPostHash *lib.BlockHash
	skipFirstEntry := false
	if startPost != nil {
		seekStartPostHash = startPost.PostHash
		skipFirstEntry = true
	}

	// Seek the global state for a list of [prefix][tstamp][posthash] keys.
	maxBigEndianUint64Bytes := []byte{0xFF, 0xFF, 0xFF, 0xFF, 0xFF, 0xFF, 0xFF, 0xFF}
	maxKeyLen := 1 + len(maxBigEndianUint64Bytes) + lib.HashSizeBytes
	var postEntries []*lib.PostEntry
	nextStartPostHash := seekStartPostHash

	index := 0
	// Iterate over posts in global state until we have at least num to fetch
	for len(postEntries) < numToFetch {
<<<<<<< HEAD
		// Fetch the posts from the cached GlobalFeedPostEntries slice.
		index := 0
		if nextStartPostHash != nil {
			for ii := 0; ii < len(fes.GlobalFeedPostEntries); ii++ {
				if reflect.DeepEqual(*fes.GlobalFeedPostEntries[ii].PostHash, *nextStartPostHash) {
					index = ii
					break
				}
			}
=======
		var postHashes []*lib.BlockHash
		// If we're using an external global state, use the cached post hashes.
		if fes.Config.GlobalStateAPIUrl != "" {
			if nextStartPostHash != nil {
				for ii := index; ii < len(fes.GlobalFeedPostHashes); ii++ {
					if reflect.DeepEqual(*fes.GlobalFeedPostHashes[ii], *nextStartPostHash) {
						index = ii
						break
					}
				}
			}
			endIndex := lib.MinInt(index + numToFetch - len(postEntries), len(fes.GlobalFeedPostHashes))
			postHashes = fes.GlobalFeedPostHashes[index:endIndex]
			// At the next iteration, we can start looking endIndex for the post hash we need.
			index = endIndex - 1
		} else {
			// Otherwise, we're using this node's global state.
			var keys [][]byte
			// Get numToFetch - len(postEntries) postHashes from global state.
			keys, _, err = fes.GlobalStateSeek(nextStartKey /*startPrefix*/, validForPrefix, /*validForPrefix*/
				maxKeyLen /*maxKeyLen -- ignored since reverse is false*/, numToFetch - len(postEntries), true, /*reverse*/
				false /*fetchValues*/)
			if err != nil {
				return nil, nil, nil, fmt.Errorf("GetPostEntriesForGlobalWhitelist: Getting posts for reader: %v", err)
			}
			for _, dbKeyBytes := range keys {
				postHash := &lib.BlockHash{}
				copy(postHash[:], dbKeyBytes[1+len(maxBigEndianUint64Bytes):][:])
				postHashes = append(postHashes, postHash)
			}
>>>>>>> 54fa6034
		}
		newPostEntries := fes.GlobalFeedPostEntries[index:lib.MinInt(index + numToFetch - len(postEntries), len(fes.GlobalFeedPostEntries))]

		// If there are no keys left, then there are no more postEntries to get so we exit the loop.
		if len(newPostEntries) == 0 || (len(newPostEntries) == 1 && skipFirstEntry) {
			break
		}

		for ii, postEntry := range newPostEntries {
			// if we have a postHash at which we are starting, we should skip the first one so we don't have it
			// duplicated in the response.
			if skipFirstEntry && ii == 0 {
				continue
			}

			if readerPK != nil && postEntry != nil && reflect.DeepEqual(postEntry.PosterPublicKey, readerPK) {
				// We add the readers posts later so we can skip them here to avoid duplicates.
				continue
			}

			// mediaRequired set to determine if we only want posts that include media and ignore posts without
			if mediaRequired && postEntry != nil && !postEntry.HasMedia() {
				continue
			}

			if postEntry != nil {
				postEntries = append(postEntries, postEntry)
			}
		}

		lastPostEntry := newPostEntries[len(newPostEntries) - 1]
		// If there are no post entries and no last post, we don't continue to fetch.
		if len(postEntries) == 0 && lastPostEntry == nil {
			break
		}
		// Next time through the loop, start at the last PostHash we retrieved
		nextStartPostHash = lastPostEntry.PostHash
		skipFirstEntry = true
	}

	// If we don't have any postEntries at this point, bail.
	profileEntries := make(map[lib.PkMapKey]*lib.ProfileEntry)
	postEntryReaderStates := make(map[lib.BlockHash]*lib.PostEntryReaderState)

	// Now that we have the whitelist posts, we need to insert the user's posts.
	if readerPK != nil {
		maxTimestampNanos := uint64(time.Now().UTC().UnixNano()) // current tstamp
		if startPost != nil {
			maxTimestampNanos = startPost.TimestampNanos
		}
		var minTimestampNanos uint64
		if len(postEntries) == 0 {
			minTimestampNanos = 0
		} else {
			minTimestampNanos = postEntries[len(postEntries)-1].TimestampNanos
		}

		_, dbPostAndCommentHashes, _, err := lib.DBGetAllPostsAndCommentsForPublicKeyOrderedByTimestamp(
			utxoView.Handle, readerPK, false /*fetchEntries*/, minTimestampNanos, maxTimestampNanos,
		)
		if err != nil {
			return nil, nil, nil, fmt.Errorf("GetPostEntriesForGlobalWhitelist: Getting posts for reader: %v", err)
		}

		// Load all the relevant post hashes into the view.
		for _, dbPostOrCommentHash := range dbPostAndCommentHashes {
			utxoView.GetPostEntryForPostHash(dbPostOrCommentHash)
		}

		// Loop through all the posts in the view and add those that are relevant.
		for _, postEntry := range utxoView.PostHashToPostEntry {
			// Skip deleted / hidden posts and any comments.
			if postEntry.IsDeleted() || postEntry.IsHidden || len(postEntry.ParentStakeID) != 0 {
				continue
			}

			// mediaRequired set to determine if we only want posts that include media and ignore posts without
			if mediaRequired && !postEntry.HasMedia() {
				continue
			}

			if postEntry.TimestampNanos <= maxTimestampNanos && postEntry.TimestampNanos > minTimestampNanos {
				if reflect.DeepEqual(postEntry.PosterPublicKey, readerPK) {
					postEntries = append(postEntries, postEntry)
				}
			}
		}
	}
	// Sort the postEntries by time.
	sort.Slice(postEntries, func(ii, jj int) bool {
		return postEntries[ii].TimestampNanos > postEntries[jj].TimestampNanos
	})

	{
		// Only add pinned posts if we are starting from the top of the feed.
		if startPostHash == nil {
			// Get all pinned posts and prepend them to the list of postEntries
			pinnedStartKey := _GlobalStatePrefixTstampNanosPinnedPostHash
			// todo: how many posts can we really pin?
			keys, _, err := fes.GlobalStateSeek(pinnedStartKey, pinnedStartKey, maxKeyLen, 10, true, false)
			if err != nil {
				return nil, nil, nil, fmt.Errorf("GetPostEntriesForWhitelist: Getting pinned posts: %v", err)
			}

			var pinnedPostEntries []*lib.PostEntry
			for _, dbKeyBytes := range keys {
				postHash := &lib.BlockHash{}
				copy(postHash[:], dbKeyBytes[1+len(maxBigEndianUint64Bytes):][:])
				postEntry := utxoView.GetPostEntryForPostHash(postHash)
				if postEntry != nil {
					postEntry.IsPinned = true
					pinnedPostEntries = append(pinnedPostEntries, postEntry)
				}
			}
			postEntries = append(pinnedPostEntries, postEntries...)
		}
	}

	if len(postEntries) == 0 {
		return postEntries, profileEntries, postEntryReaderStates, nil
	}

	for _, postEntry := range postEntries {
		{
			profileEntry := utxoView.GetProfileEntryForPublicKey(postEntry.PosterPublicKey)
			if profileEntry != nil {
				profileEntries[lib.MakePkMapKey(profileEntry.PublicKey)] = profileEntry
			}
		}
	}
	// Create reader state map. Ie, whether the reader has liked the post, etc.
	// If nil is passed in as the readerPK, this is skipped.
	if readerPK != nil {
		for _, postEntry := range postEntries {
			postEntryReaderState := utxoView.GetPostEntryReaderState(readerPK, postEntry)
			postEntryReaderStates[*postEntry.PostHash] = postEntryReaderState
		}
	}

	return postEntries, profileEntries, postEntryReaderStates, nil
}

func (fes *APIServer) GetGlobalFeedPostHashesForLastWeek() (_postHashes []*lib.BlockHash, _err error){
	minTimestampNanos := uint64(time.Now().UTC().AddDate(0, 0, -7).UnixNano()) // 1 week ago

	seekStartKey := GlobalStateSeekKeyForTstampPostHash(minTimestampNanos)

	validForPrefix := _GlobalStatePrefixTstampNanosPostHash
	maxBigEndianUint64Bytes := []byte{0xFF, 0xFF, 0xFF, 0xFF, 0xFF, 0xFF, 0xFF, 0xFF}
	maxKeyLen := 1 + len(maxBigEndianUint64Bytes) + lib.HashSizeBytes

	var postHashes []*lib.BlockHash

	keys, _, err := fes.GlobalStateSeek(seekStartKey /*startPrefix*/, validForPrefix, /*validForPrefix*/
		maxKeyLen /*maxKeyLen -- ignored since reverse is false*/, 0, false, /*reverse*/
		false /*fetchValues*/)
	if err != nil {
		return nil, err
	}
	// We iterate backwards since we want the Posts to be ordered from most recent to least recent.
	for ii := len(keys) - 1; ii >= 0; ii-- {
		postHash := &lib.BlockHash{}
		copy(postHash[:], keys[ii][1+len(maxBigEndianUint64Bytes):][:])

		postHashes = append(postHashes, postHash)
	}
	return postHashes, nil
}

// GetPostsStateless ...
func (fes *APIServer) GetPostsStateless(ww http.ResponseWriter, req *http.Request) {
	decoder := json.NewDecoder(io.LimitReader(req.Body, MaxRequestBodySizeBytes))
	requestData := GetPostsStatelessRequest{}
	if err := decoder.Decode(&requestData); err != nil {
		_AddBadRequestError(ww, fmt.Sprintf("GetPostsStateless: Problem parsing request body: %v", err))
		return
	}

	// Decode the reader public key into bytes. Default to nil if no pub key is passed in.
	var readerPublicKeyBytes []byte
	var err error
	if requestData.ReaderPublicKeyBase58Check != "" {

		readerPublicKeyBytes, _, err = lib.Base58CheckDecode(requestData.ReaderPublicKeyBase58Check)
		if err != nil {
			_AddBadRequestError(ww, fmt.Sprintf("GetPostsStateless: Problem decoding user public key: %v", err))
			return
		}
	}

	var startPostHash *lib.BlockHash
	if requestData.PostHashHex != "" {
		// Decode the postHash.  This will give us the location where we start our paginated search.
		startPostHash, err = GetPostHashFromPostHashHex(requestData.PostHashHex)
		if err != nil {
			_AddBadRequestError(ww, fmt.Sprintf("GetPostsStateless: %v", err))
			return
		}
	}

	// Default to 50 posts fetched.
	numToFetch := 50
	if requestData.NumToFetch != 0 {
		numToFetch = requestData.NumToFetch
	}

	if startPostHash == nil && numToFetch == 1 {
		_AddBadRequestError(ww, fmt.Sprintf("GetPostsStateless: Must provide PostHashHex when NumToFetch is 1"))
		return
	}

	// Get a view with all the mempool transactions (used to get all posts / reader state).
	utxoView, err := fes.backendServer.GetMempool().GetAugmentedUniversalView()
	if err != nil {
		_AddBadRequestError(ww, fmt.Sprintf("GetPostsStateless: Error fetching mempool view"))
		return
	}

	// Get all the PostEntries
	var postEntries []*lib.PostEntry
	var commentsByPostHash map[lib.BlockHash][]*lib.PostEntry
	var profileEntryMap map[lib.PkMapKey]*lib.ProfileEntry
	var readerStateMap map[lib.BlockHash]*lib.PostEntryReaderState
	if requestData.GetPostsForFollowFeed {
		postEntries,
			profileEntryMap,
			readerStateMap,
			err = fes.GetPostEntriesForFollowFeed(startPostHash, readerPublicKeyBytes, numToFetch, utxoView, requestData.MediaRequired)
		// if we're getting posts for follow feed, no comments are returned (they aren't necessary)
		commentsByPostHash = make(map[lib.BlockHash][]*lib.PostEntry)
	} else if requestData.GetPostsForGlobalWhitelist {
		postEntries,
			profileEntryMap,
			readerStateMap,
			err = fes.GetPostEntriesForGlobalWhitelist(startPostHash, readerPublicKeyBytes, numToFetch, utxoView, requestData.MediaRequired)
		// if we're getting posts for the global whitelist, no comments are returned (they aren't necessary)
		commentsByPostHash = make(map[lib.BlockHash][]*lib.PostEntry)
	} else if requestData.GetPostsByDESO || requestData.GetPostsByClout {
		postEntries,
			profileEntryMap,
			err = fes.GetPostEntriesByDESOAfterTimePaginated(readerPublicKeyBytes, requestData.PostsByDESOMinutesLookback, numToFetch)
	} else {
		postEntries,
			commentsByPostHash,
			profileEntryMap,
			readerStateMap,
			err = fes.GetPostEntriesByTimePaginated(startPostHash, readerPublicKeyBytes, numToFetch, utxoView)
	}

	if err != nil {
		_AddBadRequestError(ww, fmt.Sprintf("GetPostsStateless: Error fetching posts: %v", err))
		return
	}

	// Get a utxoView.
	utxoView, err = fes.backendServer.GetMempool().GetAugmentedUniversalView()
	if err != nil {
		_AddBadRequestError(ww, fmt.Sprintf("GetPostsStateless: Error constucting utxoView: %v", err))
		return
	}

	blockedPubKeys, err := fes.GetBlockedPubKeysForUser(readerPublicKeyBytes)
	if err != nil {
		_AddBadRequestError(ww, fmt.Sprintf("GetPostsStateless: Error fetching blocked pub keys for user: %v", err))
		return
	}

	postEntryResponses := []*PostEntryResponse{}
	for _, postEntry := range postEntries {
		// If the creator who posted postEntry is in the map of blocked pub keys, skip this postEntry
		if _, ok := blockedPubKeys[lib.PkToString(postEntry.PosterPublicKey, fes.Params)]; !ok {
			var postEntryResponse *PostEntryResponse
			postEntryResponse, err = fes._postEntryToResponse(postEntry, requestData.AddGlobalFeedBool, fes.Params, utxoView, readerPublicKeyBytes, 2)
			if err != nil {
				// Just ignore posts that fail to convert for whatever reason.
				continue
			}
			profileEntryFound := profileEntryMap[lib.MakePkMapKey(postEntry.PosterPublicKey)]
			postEntryResponse.ProfileEntryResponse = fes._profileEntryToResponse(
				profileEntryFound, utxoView)
			commentsFound := commentsByPostHash[*postEntry.PostHash]
			for _, commentEntry := range commentsFound {
				if _, ok = blockedPubKeys[lib.PkToString(commentEntry.PosterPublicKey, fes.Params)]; !ok {
					commentResponse, err := fes._getCommentResponse(commentEntry, profileEntryMap, requestData.AddGlobalFeedBool, utxoView, readerPublicKeyBytes)
					if fes._shouldSkipCommentResponse(commentResponse, err) {
						continue
					}

					// Fetch subcomments if needed
					if requestData.FetchSubcomments {
						subcommentsFound := commentsByPostHash[*commentEntry.PostHash]
						for _, subCommentEntry := range subcommentsFound {
							subcommentResponse, err := fes._getCommentResponse(subCommentEntry, profileEntryMap, requestData.AddGlobalFeedBool, utxoView, readerPublicKeyBytes)
							if fes._shouldSkipCommentResponse(subcommentResponse, err) {
								continue
							}
							commentResponse.Comments = append(commentResponse.Comments, subcommentResponse)
						}
						postEntryResponse.Comments = append(postEntryResponse.Comments, commentResponse)
					}
				}
			}
			postEntryResponse.PostEntryReaderState = readerStateMap[*postEntry.PostHash]
			postEntryResponses = append(postEntryResponses, postEntryResponse)
		}
	}

	if requestData.PostContent != "" {
		lowercaseFilter := strings.ToLower(requestData.PostContent)
		filteredResponses := []*PostEntryResponse{}
		for _, postRes := range postEntryResponses {
			if strings.Contains(strings.ToLower(postRes.Body), lowercaseFilter) {
				filteredResponses = append(filteredResponses, postRes)
			}
		}
		postEntryResponses = filteredResponses
	}

	if requestData.OrderBy == "newest" {
		// Now sort the post list on the timestamp
		sort.Slice(postEntryResponses, func(ii, jj int) bool {
			return postEntryResponses[ii].TimestampNanos > postEntryResponses[jj].TimestampNanos
		})
	} else if requestData.OrderBy == "oldest" {
		sort.Slice(postEntryResponses, func(ii, jj int) bool {
			return postEntryResponses[ii].TimestampNanos < postEntryResponses[jj].TimestampNanos
		})
	} else if requestData.OrderBy == "last_comment" {
		sort.Slice(postEntryResponses, func(ii, jj int) bool {
			lastCommentTimeii := uint64(0)
			if len(postEntryResponses[ii].Comments) > 0 {
				lastCommentTimeii = postEntryResponses[ii].Comments[len(postEntryResponses[ii].Comments)-1].TimestampNanos
			}
			lastCommentTimejj := uint64(0)
			if len(postEntryResponses[jj].Comments) > 0 {
				lastCommentTimejj = postEntryResponses[jj].Comments[len(postEntryResponses[jj].Comments)-1].TimestampNanos
			}
			return lastCommentTimeii > lastCommentTimejj
		})
	}

	// Return the posts found.
	res := &GetPostsStatelessResponse{
		PostsFound: postEntryResponses,
	}
	if err := json.NewEncoder(ww).Encode(res); err != nil {
		_AddBadRequestError(ww, fmt.Sprintf(
			"GetPostsStateless: Problem encoding response as JSON: %v", err))
		return
	}
}

type GetSinglePostRequest struct {
	// PostHashHex to fetch.
	PostHashHex                string `safeForLogging:"true"`
	FetchParents               bool   `safeForLogging:"true"`
	CommentOffset              uint32 `safeForLogging:"true"`
	CommentLimit               uint32 `safeForLogging:"true"`
	ReaderPublicKeyBase58Check string `safeForLogging:"true"`

	// If set to true, then the posts in the response will contain a boolean about whether they're in the global feed
	AddGlobalFeedBool bool `safeForLogging:"true"`
}

type GetSinglePostResponse struct {
	PostFound *PostEntryResponse
}

func (fes *APIServer) GetSinglePost(ww http.ResponseWriter, req *http.Request) {
	decoder := json.NewDecoder(io.LimitReader(req.Body, MaxRequestBodySizeBytes))
	requestData := GetSinglePostRequest{}
	if err := decoder.Decode(&requestData); err != nil {
		_AddBadRequestError(ww, fmt.Sprintf("GetSinglePost: Problem parsing request body: %v", err))
		return
	}

	// Decode the postHash.
	postHash, err := GetPostHashFromPostHashHex(requestData.PostHashHex)
	if err != nil {
		_AddBadRequestError(ww, fmt.Sprintf("GetSinglePost: %v", err))
		return
	}

	// Decode the reader public key into bytes. Default to nil if no pub key is passed in.
	var readerPublicKeyBytes []byte
	if requestData.ReaderPublicKeyBase58Check != "" {
		var err error
		readerPublicKeyBytes, _, err = lib.Base58CheckDecode(requestData.ReaderPublicKeyBase58Check)
		if requestData.ReaderPublicKeyBase58Check != "" && err != nil {
			_AddBadRequestError(ww,
				fmt.Sprintf("GetSinglePost: Problem decoding user public key: %v : %s", err, requestData.ReaderPublicKeyBase58Check))
			return
		}
	}

	// Get a view with all the mempool transactions.
	utxoView, err := fes.backendServer.GetMempool().GetAugmentedUniversalView()
	if err != nil {
		_AddBadRequestError(ww, fmt.Sprintf("GetSinglePost: Error constucting utxoView: %v", err))
		return
	}

	// Fetch the postEntry requested.
	postEntry := utxoView.GetPostEntryForPostHash(postHash)
	if postEntry == nil {
		_AddBadRequestError(ww, fmt.Sprintf("GetSinglePost: Could not find postEntry for PostHashHex: %s", requestData.PostHashHex))
		return
	}

	// Fetch the commentEntries for the post.
	commentEntries, err := utxoView.GetCommentEntriesForParentStakeID(postHash[:])
	if err != nil {
		_AddBadRequestError(ww, fmt.Sprintf("GetSinglePost: Error getting commentEntries: %v: %s", err, requestData.PostHashHex))
		return
	}

	// Fetch the parents for the post.
	var parentPostEntries []*lib.PostEntry
	var truncatedTree = false
	if requestData.FetchParents {
		parentPostEntries, truncatedTree = utxoView.GetParentPostEntriesForPostEntry(postEntry, 100 /*maxDepth*/, true /*rootFirst*/)
	}

	// Get profiles blocked by the reader.
	blockedPublicKeys, err := fes.GetBlockedPubKeysForUser(readerPublicKeyBytes)
	if err != nil {
		_AddBadRequestError(ww, fmt.Sprintf("GetSinglePost: Problem getting blocked public keys for user: %v", err))
		return
	}

	// Get users blocked by creator of root post.
	var rootBlockedPublicKeys map[string]struct{}
	// If we were able to get all parents back to the root post that started this thread, get the public keys blocked
	// by the user who posted the root post. If we did not get the post that started this thread, do not use the blocked
	// public keys of creator of the first post in parentPostEntries to filter out comments. truncatedTree will only be
	// true if the currentPost has more than 100  parent posts or whatever we pass as maxDepth to
	// GetParentPostEntriesForPostEntry.  If we restrict the depth at which users can comment, we can remove the logic
	// around truncatedTree.
	if !truncatedTree && len(parentPostEntries) > 0 {
		rootParent := parentPostEntries[0]
		rootBlockedPublicKeys, err = fes.GetBlockedPubKeysForUser(rootParent.PosterPublicKey)
		if err != nil {
			_AddBadRequestError(ww, fmt.Sprintf(
				"GetSinglePost: Problem with GetBlockedPubKeysForUser for root entry: publicKey: %v %v", lib.PkToString(rootParent.PosterPublicKey, fes.Params), err))
			return
		}
	} else if len(parentPostEntries) == 0 {
		// If the current post entry we're at is the root, then use that to determine who is blocked.
		rootBlockedPublicKeys, err = fes.GetBlockedPubKeysForUser(postEntry.PosterPublicKey)
		if err != nil {
			_AddBadRequestError(ww, fmt.Sprintf(
				"GetSinglePost: Problem with GetBlockedPubKeysForUser for current post entry: publicKey: %v %v", lib.PkToString(postEntry.PosterPublicKey, fes.Params), err))
			return
		}
	}

	// Merge the blocked public keys from the root entry with the blocked public keys of the reader
	for k, v := range rootBlockedPublicKeys {
		blockedPublicKeys[k] = v
	}

	// Create a map of all the profile pub keys associated with our posts + comments.
	profilePubKeyMap := make(map[lib.PkMapKey][]byte)
	profilePubKeyMap[lib.MakePkMapKey(postEntry.PosterPublicKey)] = postEntry.PosterPublicKey

	// Determine whether or not the posters of the "single post" we are fetching is blocked by the reader.  If the
	// poster of the single post is blocked, we will want to include the single post, but not any of the comments
	// created by the poster that are children of this "single post".
	_, isCurrentPosterBlocked := blockedPublicKeys[lib.PkToString(postEntry.PosterPublicKey, fes.Params)]
	for _, commentEntry := range commentEntries {
		pkMapKey := lib.MakePkMapKey(commentEntry.PosterPublicKey)
		// Remove comments that are blocked by either the reader or the poster of the root post
		if _, ok := blockedPublicKeys[lib.PkToString(commentEntry.PosterPublicKey, fes.Params)]; !ok && profilePubKeyMap[pkMapKey] == nil {
			profilePubKeyMap[pkMapKey] = commentEntry.PosterPublicKey
		}
	}
	for _, parentPostEntry := range parentPostEntries {
		pkMapKey := lib.MakePkMapKey(parentPostEntry.PosterPublicKey)
		// Remove parents that are blocked by either the reader or the poster of the root post
		if _, ok := blockedPublicKeys[lib.PkToString(parentPostEntry.PosterPublicKey, fes.Params)]; !ok && profilePubKeyMap[pkMapKey] == nil {
			profilePubKeyMap[pkMapKey] = parentPostEntry.PosterPublicKey
		}
	}

	// Filter out restricted PosterPublicKeys.
	filteredProfilePubKeyMap, err := fes.FilterOutRestrictedPubKeysFromMap(
		profilePubKeyMap, readerPublicKeyBytes, "leaderboard" /*moderationType*/, utxoView)
	if err != nil {
		_AddBadRequestError(ww, fmt.Sprintf("GetSinglePost: Error filtering out restricted profiles: %v", err))
		return
	}

	// Figure out if the current poster is greylisted.  If the current poster is greylisted, we will add their
	// public key back to the filteredProfileMap so their profile will appear for the current post
	// and any parents, but we will remove any comments by this greylisted user.
	isCurrentPosterGreylisted := false
	if _, ok := filteredProfilePubKeyMap[lib.MakePkMapKey(postEntry.PosterPublicKey)]; !ok {
		// Get the userMetadata for the currentPosters
		currentPosterUserMetadataKey := append([]byte{}, _GlobalStatePrefixPublicKeyToUserMetadata...)
		currentPosterUserMetadataKey = append(currentPosterUserMetadataKey, postEntry.PosterPublicKey...)
		var currentPosterUserMetadataBytes []byte
		currentPosterUserMetadataBytes, err = fes.GlobalStateGet(currentPosterUserMetadataKey)
		if err != nil {
			_AddBadRequestError(ww,
				fmt.Sprintf("GetSinglePost: Problem getting currentPoster uset metadata from global state: %v", err))
			return
		}
		// If the currentPoster's userMetadata doesn't exist, then they are no greylisted, so we can exit.
		if currentPosterUserMetadataBytes != nil {
			// Decode the currentPoster's userMetadata.
			currentPosterUserMetadata := UserMetadata{}
			err = gob.NewDecoder(bytes.NewReader(currentPosterUserMetadataBytes)).Decode(&currentPosterUserMetadata)
			if err != nil {
				_AddBadRequestError(ww,
					fmt.Sprintf("GetSinglePost: Problem decoding currentPoster user metadata: %v", err))
				return
			}
			// If the currentPoster is not blacklisted (removed everywhere) and is greylisted (removed from leaderboard)
			// add them back to the filteredProfilePubKeyMap and note that the currentPoster is greylisted.
			if currentPosterUserMetadata.RemoveFromLeaderboard && !currentPosterUserMetadata.RemoveEverywhere {
				isCurrentPosterGreylisted = true
				filteredProfilePubKeyMap[lib.MakePkMapKey(postEntry.PosterPublicKey)] = postEntry.PosterPublicKey
			}
		}
	}

	// If the profile that posted this post is not in our filtered list, return with error.
	if filteredProfilePubKeyMap[lib.MakePkMapKey(postEntry.PosterPublicKey)] == nil && !isCurrentPosterGreylisted {
		_AddBadRequestError(ww, fmt.Sprintf("GetSinglePost: The poster public key for this post is restricted."))
		return
	}

	// Get the profile entry for all PosterPublicKeys that passed our filter.
	pubKeyToProfileEntryResponseMap := make(map[lib.PkMapKey]*ProfileEntryResponse)
	for _, pubKeyBytes := range filteredProfilePubKeyMap {
		profileEntry := utxoView.GetProfileEntryForPublicKey(pubKeyBytes)
		if profileEntry == nil {
			continue
		} else {
			pubKeyToProfileEntryResponseMap[lib.MakePkMapKey(pubKeyBytes)] =
				fes._profileEntryToResponse(profileEntry, utxoView)
		}
	}

	// If the profile that posted this post does not have a profile, return with error.
	if pubKeyToProfileEntryResponseMap[lib.MakePkMapKey(postEntry.PosterPublicKey)] == nil {
		_AddBadRequestError(ww, fmt.Sprintf("GetSinglePost: The poster public key for this post is restricted."))
		return
	}

	// Create the postEntryResponse.
	postEntryResponse, err := fes._postEntryToResponse(postEntry, requestData.AddGlobalFeedBool /*AddGlobalFeedBool*/, fes.Params, utxoView, readerPublicKeyBytes, 2)
	if err != nil {
		_AddBadRequestError(ww, fmt.Sprintf("GetSinglePost: Error creating postEntryResponse: %v", err))
		return
	}

	// Add reader state and profile to the postEntryResponse.
	postEntryResponse.PostEntryReaderState = utxoView.GetPostEntryReaderState(readerPublicKeyBytes, postEntry)
	postEntryResponse.ProfileEntryResponse = pubKeyToProfileEntryResponseMap[lib.MakePkMapKey(postEntry.PosterPublicKey)]

	// Process parent posts into something we can return.
	parentPostEntryResponseList := []*PostEntryResponse{}
	for _, parentEntry := range parentPostEntries {
		parentProfileEntryResponse := pubKeyToProfileEntryResponseMap[lib.MakePkMapKey(parentEntry.PosterPublicKey)]

		// If the profile is banned, skip this post.
		if parentProfileEntryResponse == nil {
			continue
		}
		// Build the parent entry response and append.
		parentEntryResponse, err := fes._postEntryToResponse(parentEntry, requestData.AddGlobalFeedBool /*AddGlobalFeed*/, fes.Params, utxoView, readerPublicKeyBytes, 2)

		if err != nil {
			_AddBadRequestError(ww, fmt.Sprintf("GetSinglePost: Error creating parentEntryResponse: %v", err))
			return
		}

		parentEntryResponse.ProfileEntryResponse = parentProfileEntryResponse
		parentEntryResponse.PostEntryReaderState = utxoView.GetPostEntryReaderState(readerPublicKeyBytes, parentEntry)
		parentPostEntryResponseList = append(parentPostEntryResponseList, parentEntryResponse)
	}

	// Process the comments into something we can return.
	commentEntryResponseList := []*PostEntryResponse{}
	// Create a map from commentEntryPostHashHex to commentEntry to ease look up of public key bytes when sorting
	commentHashHexToCommentEntry := make(map[string]*lib.PostEntry)
	for _, commentEntry := range commentEntries {
		commentProfileEntryResponse := pubKeyToProfileEntryResponseMap[lib.MakePkMapKey(commentEntry.PosterPublicKey)]
		commentAuthorIsCurrentPoster := reflect.DeepEqual(commentEntry.PosterPublicKey, postEntry.PosterPublicKey)
		// Skip comments that:
		//  - Don't have a profile (it was most likely banned).
		//	- Are hidden *AND* don't have comments. Keep hidden posts with comments.
		//  - isDeleted (this was already filtered in an earlier stage and should never be true)
		//	- Skip comment is it's by the poster of the single post we are fetching and the currentPoster is blocked by
		// 	the reader OR the currentPoster is greylisted
		if commentProfileEntryResponse == nil || commentEntry.IsDeleted() ||
			(commentEntry.IsHidden && commentEntry.CommentCount == 0) ||
			(commentAuthorIsCurrentPoster && (isCurrentPosterBlocked || isCurrentPosterGreylisted)) {
			continue
		}

		// Build the comments entry response and append.
		commentEntryResponse, err := fes._postEntryToResponse(commentEntry, requestData.AddGlobalFeedBool /*AddGlobalFeed*/, fes.Params, utxoView, readerPublicKeyBytes, 2)
		if err != nil {
			_AddBadRequestError(ww, fmt.Sprintf("GetSinglePost: Error creating commentEntryResponse: %v", err))
			return
		}
		commentEntryResponse.ProfileEntryResponse = commentProfileEntryResponse
		commentEntryResponse.PostEntryReaderState = utxoView.GetPostEntryReaderState(readerPublicKeyBytes, commentEntry)
		commentEntryResponseList = append(commentEntryResponseList, commentEntryResponse)
		commentHashHexToCommentEntry[commentEntryResponse.PostHashHex] = commentEntry
	}

	posterPKID := utxoView.GetPKIDForPublicKey(postEntry.PosterPublicKey)
	// Almost done. Just need to sort the comments.
	sort.Slice(commentEntryResponseList, func(ii, jj int) bool {
		iiCommentEntryResponse := commentEntryResponseList[ii]
		jjCommentEntryResponse := commentEntryResponseList[jj]
		// If the poster of ii is the poster of the main post and jj is not, ii should be first.
		iiIsPoster := iiCommentEntryResponse.PosterPublicKeyBase58Check == postEntryResponse.PosterPublicKeyBase58Check
		jjIsPoster := jjCommentEntryResponse.PosterPublicKeyBase58Check == postEntryResponse.PosterPublicKeyBase58Check

		// Sort tweet storms from oldest to newest
		if iiIsPoster && jjIsPoster {
			return iiCommentEntryResponse.TimestampNanos < jjCommentEntryResponse.TimestampNanos
		}

		if iiIsPoster && !jjIsPoster {
			return true
		} else if !iiIsPoster && jjIsPoster {
			return false
		}

		// Next we sort based on diamonds given by the poster.
		iiCommentEntry := commentHashHexToCommentEntry[iiCommentEntryResponse.PostHashHex]
		iiDiamondKey := lib.MakeDiamondKey(
			posterPKID.PKID,
			utxoView.GetPKIDForPublicKey(iiCommentEntry.PosterPublicKey).PKID,
			iiCommentEntry.PostHash)
		iiDiamondLevelByPoster := utxoView.GetDiamondEntryForDiamondKey(&iiDiamondKey)

		jjCommentEntry := commentHashHexToCommentEntry[jjCommentEntryResponse.PostHashHex]
		jjDiamondKey := lib.MakeDiamondKey(
			posterPKID.PKID,
			utxoView.GetPKIDForPublicKey(jjCommentEntry.PosterPublicKey).PKID,
			jjCommentEntry.PostHash)
		jjDiamondLevelByPoster := utxoView.GetDiamondEntryForDiamondKey(&jjDiamondKey)

		if iiDiamondLevelByPoster != nil && jjDiamondLevelByPoster == nil {
			// If ii received any diamonds and jj did not receive any, ii is first.
			return true
		} else if iiDiamondLevelByPoster == nil && jjDiamondLevelByPoster != nil {
			// If jj received any diamonds and ii did not receive any, jj is first.
			return false
		} else if iiDiamondLevelByPoster != nil && jjDiamondLevelByPoster != nil {
			// If both ii and jj received diamonds, whichever received more diamonds is placed first.
			// If they received an equal number of diamonds, continue to the tiebreaker below on coin price.
			if iiDiamondLevelByPoster.DiamondLevel > jjDiamondLevelByPoster.DiamondLevel {
				return true
			} else if iiDiamondLevelByPoster.DiamondLevel < jjDiamondLevelByPoster.DiamondLevel {
				return false
			}
		}

		iiCoinPrice := iiCommentEntryResponse.ProfileEntryResponse.CoinEntry.DeSoLockedNanos
		jjCoinPrice := jjCommentEntryResponse.ProfileEntryResponse.CoinEntry.DeSoLockedNanos
		if iiCoinPrice > jjCoinPrice {
			return true
		} else if iiCoinPrice < jjCoinPrice {
			return false
		}

		// Finally, if we can't prioritize based on pub key or deso, we use timestamp.
		return iiCommentEntryResponse.TimestampNanos > jjCommentEntryResponse.TimestampNanos
	})

	commentEntryResponseLength := uint32(len(commentEntryResponseList))
	// Slice the comments from the offset up to either the end of the slice or the offset + limit, whichever is smaller.
	maxIdx := lib.MinUint32(commentEntryResponseLength, requestData.CommentOffset+requestData.CommentLimit)
	var comments []*PostEntryResponse
	if commentEntryResponseLength > requestData.CommentOffset {
		comments = commentEntryResponseList[requestData.CommentOffset:maxIdx]
	}
	postEntryResponse.Comments = comments
	postEntryResponse.ParentPosts = parentPostEntryResponseList

	// Return the posts found.
	res := &GetSinglePostResponse{
		PostFound: postEntryResponse,
	}
	if err := json.NewEncoder(ww).Encode(res); err != nil {
		_AddBadRequestError(ww, fmt.Sprintf(
			"GetSinglePost: Problem encoding response as JSON: %v", err))
		return
	}
}

// GetPostsForPublicKeyRequest ...
type GetPostsForPublicKeyRequest struct {
	// Either PublicKeyBase58Check or Username can be set by the client to specify
	// which user we're obtaining posts for
	// If both are specified, PublicKeyBase58Check will supercede
	PublicKeyBase58Check string `safeForLogging:"true"`
	Username             string `safeForLogging:"true"`

	ReaderPublicKeyBase58Check string `safeForLogging:"true"`
	// PostHashHex of the last post from the previous page
	LastPostHashHex string `safeForLogging:"true"`
	// Number of records to fetch
	NumToFetch    uint64 `safeForLogging:"true"`
	MediaRequired bool   `safeForLogging:"true"`
}

// GetPostsForPublicKeyResponse ...
type GetPostsForPublicKeyResponse struct {
	Posts           []*PostEntryResponse `safeForLogging:"true"`
	LastPostHashHex string               `safeForLogging:"true"`
}

// GetPostsForPublicKey... Get paginated posts for a public key or username.
func (fes *APIServer) GetPostsForPublicKey(ww http.ResponseWriter, req *http.Request) {
	decoder := json.NewDecoder(io.LimitReader(req.Body, MaxRequestBodySizeBytes))
	requestData := GetPostsForPublicKeyRequest{}
	if err := decoder.Decode(&requestData); err != nil {
		_AddBadRequestError(ww, fmt.Sprintf("GetPostsForPublicKey: Error parsing request body: %v", err))
		return
	}

	// Get a view
	utxoView, err := fes.backendServer.GetMempool().GetAugmentedUniversalView()
	if err != nil {
		_AddBadRequestError(ww, fmt.Sprintf("GetPostsForPublicKey: Error getting utxoView: %v", err))
		return
	}

	// Decode the public key for which we are fetching posts. If a public key is not provided, use the username
	var publicKeyBytes []byte
	if requestData.PublicKeyBase58Check != "" {
		publicKeyBytes, _, err = lib.Base58CheckDecode(requestData.PublicKeyBase58Check)
		if err != nil {
			_AddBadRequestError(ww, fmt.Sprintf("GetPostsForPublicKey: Problem decoding user public key: %v", err))
			return
		}
	} else {
		username := requestData.Username
		profileEntry := utxoView.GetProfileEntryForUsername([]byte(username))

		// Return an error if we failed to find a profile entry
		if profileEntry == nil {
			_AddNotFoundError(ww, fmt.Sprintf("GetPostsForPublicKey: could not find profile for username: %v", username))
			return
		}
		publicKeyBytes = profileEntry.PublicKey
	}
	// Decode the reader's public key so we can fetch each post entry's reader state.
	var readerPk []byte
	if requestData.ReaderPublicKeyBase58Check != "" {
		readerPk, _, err = lib.Base58CheckDecode(requestData.ReaderPublicKeyBase58Check)
		if err != nil {
			_AddBadRequestError(ww, fmt.Sprintf("GetPostsForPublicKey: Problem decoding reader public key: %v", err))
			return
		}
	}

	var startPostHash *lib.BlockHash
	if requestData.LastPostHashHex != "" {
		// Get the StartPostHash from the LastPostHashHex
		startPostHash, err = GetPostHashFromPostHashHex(requestData.LastPostHashHex)
		if err != nil {
			_AddBadRequestError(ww, fmt.Sprintf("GetPostsForPublicKey: %v", err))
			return
		}
	}

	// Get Posts Ordered by time.
	posts, err := utxoView.GetPostsPaginatedForPublicKeyOrderedByTimestamp(publicKeyBytes, startPostHash, requestData.NumToFetch, requestData.MediaRequired)
	if err != nil {
		_AddBadRequestError(ww, fmt.Sprintf("GetPostsForPublicKey: Problem getting paginated posts: %v", err))
		return
	}

	sort.Slice(posts, func(ii, jj int) bool {
		return posts[ii].TimestampNanos > posts[jj].TimestampNanos
	})

	// GetPostsPaginated returns all posts from the db and mempool, so we need to find the correct section of the
	// slice to return.
	if uint64(len(posts)) > requestData.NumToFetch || startPostHash != nil {
		startIndex := 0
		if startPostHash != nil {
			for ii, post := range posts {
				if reflect.DeepEqual(post.PostHash, startPostHash) {
					startIndex = ii + 1
					break
				}
			}
		}
		posts = posts[startIndex:lib.MinInt(len(posts), startIndex+int(requestData.NumToFetch))]
	}

	// Convert postEntries to postEntryResponses and fetch PostEntryReaderState for each post.
	var postEntryResponses []*PostEntryResponse
	for _, post := range posts {
		var postEntryResponse *PostEntryResponse
		postEntryResponse, err = fes._postEntryToResponse(post, true, fes.Params, utxoView, readerPk, 2)
		if err != nil {
			_AddBadRequestError(ww, fmt.Sprintf("GetPostsForPublicKey: Problem converting post entry to response: %v", err))
			return
		}
		if readerPk != nil {
			postEntryReaderState := utxoView.GetPostEntryReaderState(readerPk, post)
			postEntryResponse.PostEntryReaderState = postEntryReaderState
		}
		postEntryResponses = append(postEntryResponses, postEntryResponse)
	}
	// Return the last post hash hex in the slice to simplify pagination.
	var lastPostHashHex string
	if len(postEntryResponses) > 0 {
		lastPostHashHex = postEntryResponses[len(postEntryResponses)-1].PostHashHex
	}
	res := GetPostsForPublicKeyResponse{
		Posts:           postEntryResponses,
		LastPostHashHex: lastPostHashHex,
	}
	if err = json.NewEncoder(ww).Encode(res); err != nil {
		_AddInternalServerError(ww, fmt.Sprintf("GetPostsForPublicKey: Problem serializing object to JSON: %v", err))
		return
	}
}

type GetPostsDiamondedBySenderForReceiverRequest struct {
	// Public key of the poster who received diamonds from the sender
	ReceiverPublicKeyBase58Check string

	// Username of Receiver
	ReceiverUsername string

	// Public key of the sender who gave diamonds to receiver
	SenderPublicKeyBase58Check string

	// Username of Sender
	SenderUsername string

	// Public key of the reader to get the post entry reader state
	ReaderPublicKeyBase58Check string

	// Start Post Hash Hex
	StartPostHashHex string

	// NumToFetch
	NumToFetch uint64
}

type GetPostsDiamondedBySenderForReceiverResponse struct {
	// Map of diamond level to a list of post entry responses ordered by timestamp
	DiamondedPosts []*PostEntryResponse

	// Sum of all diamonds sender gave to receiver
	TotalDiamondsGiven uint64

	ReceiverProfileEntryResponse *ProfileEntryResponse

	SenderProfileEntryResponse *ProfileEntryResponse
}

func (fes *APIServer) GetDiamondedPosts(ww http.ResponseWriter, req *http.Request) {
	decoder := json.NewDecoder(io.LimitReader(req.Body, MaxRequestBodySizeBytes))
	requestData := GetPostsDiamondedBySenderForReceiverRequest{}
	if err := decoder.Decode(&requestData); err != nil {
		_AddBadRequestError(ww, fmt.Sprintf(
			"GetDiamondedPosts: Problem parsing request body: %v", err))
		return
	}

	// Get a view
	utxoView, err := fes.backendServer.GetMempool().GetAugmentedUniversalView()
	if err != nil {
		_AddBadRequestError(ww, fmt.Sprintf("GetDiamondedPosts: Error getting utxoView: %v", err))
		return
	}

	var receiverPublicKeyBytes []byte
	var receiverProfileEntry *lib.ProfileEntry
	if requestData.ReceiverPublicKeyBase58Check != "" {
		// Decode the receiver public key for which we are fetching posts that were diamonded.
		receiverPublicKeyBytes, _, err = lib.Base58CheckDecode(requestData.ReceiverPublicKeyBase58Check)
		if err != nil {
			_AddBadRequestError(ww, fmt.Sprintf("GetDiamondedPosts: Problem decoding receiver public key: %v", err))
			return
		}
		receiverProfileEntry = utxoView.GetProfileEntryForPublicKey(receiverPublicKeyBytes)
	} else if requestData.ReceiverUsername != "" {
		receiverProfileEntry = utxoView.GetProfileEntryForUsername([]byte(strings.ToLower(requestData.ReceiverUsername)))
		if receiverProfileEntry == nil {
			_AddBadRequestError(ww, fmt.Sprintf("GetDiamondedPosts: No profile entry found for receiver username: %v", requestData.ReceiverUsername))
			return
		}
		receiverPublicKeyBytes = receiverProfileEntry.PublicKey
	} else {
		_AddBadRequestError(ww, fmt.Sprintf("GetDiamondedPosts: Neither ReceiverPublicKeyBase58Check nor ReceiverUsername provided"))
		return
	}

	var senderPublicKeyBytes []byte
	var senderProfileEntry *lib.ProfileEntry
	if requestData.SenderPublicKeyBase58Check != "" {
		// Decode the sender public key for which we are fetching posts that were diamonded.
		senderPublicKeyBytes, _, err = lib.Base58CheckDecode(requestData.SenderPublicKeyBase58Check)
		if err != nil {
			_AddBadRequestError(ww, fmt.Sprintf("GetDiamondedPosts: Problem decoding sender public key: %v", err))
			return
		}
		senderProfileEntry = utxoView.GetProfileEntryForPublicKey(senderPublicKeyBytes)
	} else if requestData.SenderUsername != "" {
		senderProfileEntry = utxoView.GetProfileEntryForUsername([]byte(strings.ToLower(requestData.SenderUsername)))
		if senderProfileEntry == nil {
			_AddBadRequestError(ww, fmt.Sprintf("GetDiamondedPosts: No profile entry found for sender username: %v", requestData.SenderUsername))
			return
		}
		senderPublicKeyBytes = senderProfileEntry.PublicKey
	} else {
		_AddBadRequestError(ww, fmt.Sprintf("GetDiamondedPosts: Neither SenderPublicKeyBase58Check nor SenderUsername provided"))
		return
	}

	// Decode the reader public key.
	readerPublicKeyBytes, _, err := lib.Base58CheckDecode(requestData.ReaderPublicKeyBase58Check)
	if err != nil {
		_AddBadRequestError(ww, fmt.Sprintf("GetDiamondedPosts: Problem decoding reader public key: %v", err))
		return
	}

	// Get the DiamondEntries for this receiver-sender pair of public keys.
	diamondEntries, err := utxoView.GetDiamondEntriesForSenderToReceiver(receiverPublicKeyBytes, senderPublicKeyBytes)
	if err != nil {
		_AddBadRequestError(ww, fmt.Sprintf("GetDiamondedPosts: Problem getting diamond entries: %v", err))
		return
	}

	totalDiamondsGiven := uint64(0)
	var diamondedPosts []*PostEntryResponse
	for _, diamondEntry := range diamondEntries {
		totalDiamondsGiven += uint64(diamondEntry.DiamondLevel)
		postEntry := utxoView.GetPostEntryForPostHash(diamondEntry.DiamondPostHash)
		if postEntry != nil && !postEntry.IsDeleted() && !postEntry.IsHidden {
			var postEntryResponse *PostEntryResponse
			postEntryResponse, err = fes._postEntryToResponse(postEntry, false, fes.Params, utxoView, readerPublicKeyBytes, 2)
			if err != nil {
				_AddBadRequestError(ww, fmt.Sprintf("GetDiamondedPosts: Problem converting post entry to response: %v", err))
				return
			}
			postEntryReaderState := utxoView.GetPostEntryReaderState(readerPublicKeyBytes, postEntry)
			postEntryResponse.PostEntryReaderState = postEntryReaderState
			postEntryResponse.DiamondsFromSender = uint64(diamondEntry.DiamondLevel)
			if postEntry.ParentStakeID != nil && len(postEntry.ParentStakeID) == lib.HashSizeBytes {
				parentPostEntry := utxoView.GetPostEntryForPostHash(lib.NewBlockHash(postEntry.ParentStakeID))
				if parentPostEntry == nil {
					_AddBadRequestError(ww, fmt.Sprintf(
						"GetDiamondedPosts: Problem getting parent post with postHash %v for postEntry with hash %v",
						hex.EncodeToString(postEntry.ParentStakeID), hex.EncodeToString(postEntry.PostHash[:])))
					return
				}
				var parentPostEntryResponse *PostEntryResponse
				parentPostEntryResponse, err = fes._postEntryToResponse(parentPostEntry, false, fes.Params, utxoView, readerPublicKeyBytes, 2)
				if err != nil {
					_AddBadRequestError(ww, fmt.Sprintf("GetDiamondedPosts: Problem converting parent post entry to response: %v", err))
				}
				parentProfileEntry := utxoView.GetProfileEntryForPublicKey(parentPostEntry.PosterPublicKey)
				parentPostEntryResponse.ProfileEntryResponse = fes._profileEntryToResponse(parentProfileEntry, utxoView)
				postEntryResponse.ParentPosts = []*PostEntryResponse{parentPostEntryResponse}
			}
			diamondedPosts = append(diamondedPosts, postEntryResponse)
		}
	}

	// Now sort posts by diamond level then timestamp
	sort.Slice(diamondedPosts, func(ii, jj int) bool {
		postii := diamondedPosts[ii]
		postjj := diamondedPosts[jj]

		if postii.DiamondsFromSender > postjj.DiamondsFromSender {
			return true
		}
		if postii.DiamondsFromSender < postjj.DiamondsFromSender {
			return false
		}
		return postii.TimestampNanos > postjj.TimestampNanos
	})

	startPostHashHex := requestData.StartPostHashHex
	numToFetch := int(requestData.NumToFetch)
	if startPostHashHex != "" || len(diamondedPosts) > numToFetch {
		startIndex := 0
		if startPostHashHex != "" {
			for ii, postEntryResponse := range diamondedPosts {
				if postEntryResponse.PostHashHex == startPostHashHex {
					startIndex = ii + 1
					break
				}
			}
		}
		diamondedPosts = diamondedPosts[startIndex:lib.MinInt(startIndex+numToFetch, len(diamondedPosts)-1)]
	}

	res := &GetPostsDiamondedBySenderForReceiverResponse{
		DiamondedPosts:               diamondedPosts,
		TotalDiamondsGiven:           totalDiamondsGiven,
		ReceiverProfileEntryResponse: fes._profileEntryToResponse(receiverProfileEntry, utxoView),
		SenderProfileEntryResponse:   fes._profileEntryToResponse(senderProfileEntry, utxoView),
	}
	if err = json.NewEncoder(ww).Encode(res); err != nil {
		_AddBadRequestError(ww, fmt.Sprintf("GetDiamondedPosts: Problem encoding response as JSON: %v", err))
		return
	}
}

type GetLikesForPostRequest struct {
	// PostHashHex to fetch.
	PostHashHex                string `safeForLogging:"true"`
	Offset                     uint32 `safeForLogging:"true"`
	Limit                      uint32 `safeForLogging:"true"`
	ReaderPublicKeyBase58Check string `safeForLogging:"true"`
}

type GetLikesForPostResponse struct {
	Likers []*ProfileEntryResponse
}

func (fes *APIServer) GetLikesForPost(ww http.ResponseWriter, req *http.Request) {
	decoder := json.NewDecoder(io.LimitReader(req.Body, MaxRequestBodySizeBytes))
	requestData := GetLikesForPostRequest{}
	if err := decoder.Decode(&requestData); err != nil {
		_AddBadRequestError(ww,
			fmt.Sprintf("GetLikesForPost: Problem parsing request body: %v", err))
		return
	}

	postHash, err := GetPostHashFromPostHashHex(requestData.PostHashHex)
	if err != nil {
		_AddBadRequestError(ww, fmt.Sprintf("GetLikesForPost: %v", err))
		return
	}

	// Decode the reader public key into bytes. Default to nil if no pub key is passed in.
	var readerPublicKeyBytes []byte
	if requestData.ReaderPublicKeyBase58Check != "" {
		readerPublicKeyBytes, _, err = lib.Base58CheckDecode(requestData.ReaderPublicKeyBase58Check)
		if err != nil {
			_AddBadRequestError(ww, fmt.Sprintf("GetLikesForPost: Problem decoding user public key: %v : %s", err,
				requestData.ReaderPublicKeyBase58Check))
			return
		}
	}

	// Get a view with all the mempool transactions.
	utxoView, err := fes.backendServer.GetMempool().GetAugmentedUniversalView()
	if err != nil {
		_AddBadRequestError(ww, fmt.Sprintf("GetLikesForPost: Error constucting utxoView: %v", err))
		return
	}

	// Fetch the likers for the post requested.
	likerPubKeys, err := utxoView.GetLikesForPostHash(postHash)
	if err != nil {
		_AddBadRequestError(ww, fmt.Sprintf("GetLikesForPost: Error getting likers %v", err))
		return
	}

	// Filter out any restricted profiles.
	pkMapToFilter := make(map[lib.PkMapKey][]byte)
	for _, pubKey := range likerPubKeys {
		pkMapKey := lib.MakePkMapKey(pubKey)
		pkMapToFilter[pkMapKey] = pubKey
	}

	var filteredPkMap map[lib.PkMapKey][]byte
	if addReaderPublicKey := utxoView.GetLikedByReader(readerPublicKeyBytes, postHash); addReaderPublicKey {
		filteredPkMap, err = fes.FilterOutRestrictedPubKeysFromMap(pkMapToFilter, readerPublicKeyBytes, "leaderboard" /*moderationType*/, utxoView)
	} else {
		filteredPkMap, err = fes.FilterOutRestrictedPubKeysFromMap(pkMapToFilter, nil, "leaderboard" /*moderationType*/, utxoView)
	}
	if err != nil {
		_AddBadRequestError(ww, fmt.Sprintf("GetLikesForPost: Error filtering out restricted profiles: %v", err))
		return
	}

	// Create a list of the likers that were not restricted.
	likers := []*ProfileEntryResponse{}
	for _, filteredPubKey := range filteredPkMap {
		profileEntry := utxoView.GetProfileEntryForPublicKey(filteredPubKey)
		if profileEntry == nil {
			continue
		}
		profileEntryResponse := fes._profileEntryToResponse(profileEntry, utxoView)
		likers = append(likers, profileEntryResponse)
	}

	// Almost done. Just need to sort the likers.
	sort.Slice(likers, func(ii, jj int) bool {

		// Attempt to sort on deso locked.
		iiDeSoLocked := likers[ii].CoinEntry.DeSoLockedNanos
		jjDeSoLocked := likers[jj].CoinEntry.DeSoLockedNanos
		if iiDeSoLocked > jjDeSoLocked {
			return true
		} else if iiDeSoLocked < jjDeSoLocked {
			return false
		}

		// Sort based on pub key if all else fails.
		return likers[ii].PublicKeyBase58Check > likers[jj].PublicKeyBase58Check
	})

	// Cut out the page of reposters that we care about.
	likersLength := uint32(len(likers))
	// Slice the comments from the offset up to either the end of the slice or the offset + limit, whichever is smaller.
	maxIdx := lib.MinUint32(likersLength, requestData.Offset+requestData.Limit)
	likersPage := []*ProfileEntryResponse{}
	if likersLength > requestData.Offset {
		likersPage = likers[requestData.Offset:maxIdx]
	}

	// Return the posts found.
	res := &GetLikesForPostResponse{
		Likers: likersPage,
	}
	if err = json.NewEncoder(ww).Encode(res); err != nil {
		_AddBadRequestError(ww, fmt.Sprintf("GetLikesForPost: Problem encoding response as JSON: %v", err))
		return
	}
}

type GetDiamondsForPostRequest struct {
	// PostHashHex to fetch.
	PostHashHex                string `safeForLogging:"true"`
	Offset                     uint32 `safeForLogging:"true"`
	Limit                      uint32 `safeForLogging:"true"`
	ReaderPublicKeyBase58Check string `safeForLogging:"true"`
}

type GetDiamondsForPostResponse struct {
	DiamondSenders []*DiamondSenderResponse
}

type DiamondSenderResponse struct {
	DiamondSenderProfile *ProfileEntryResponse
	DiamondLevel         int64
}

func (fes *APIServer) GetDiamondsForPost(ww http.ResponseWriter, req *http.Request) {
	decoder := json.NewDecoder(io.LimitReader(req.Body, MaxRequestBodySizeBytes))
	requestData := GetDiamondsForPostRequest{}
	if err := decoder.Decode(&requestData); err != nil {
		_AddBadRequestError(ww, fmt.Sprintf("GetDiamondsForPost: Problem parsing request body: %v", err))
		return
	}

	postHash, err := GetPostHashFromPostHashHex(requestData.PostHashHex)
	if err != nil {
		_AddBadRequestError(ww, fmt.Sprintf("GetDiamondsForPost: %v", err))
		return
	}

	// Decode the reader public key into bytes. Default to nil if no pub key is passed in.
	var readerPublicKeyBytes []byte
	if requestData.ReaderPublicKeyBase58Check != "" {
		readerPublicKeyBytes, _, err = lib.Base58CheckDecode(requestData.ReaderPublicKeyBase58Check)
		if err != nil {
			_AddBadRequestError(ww,
				fmt.Sprintf("GetDiamondsForPost: Problem decoding user public key: %v : %s", err, requestData.ReaderPublicKeyBase58Check))
			return
		}
	}

	// Get a view with all the mempool transactions.
	utxoView, err := fes.backendServer.GetMempool().GetAugmentedUniversalView()
	if err != nil {
		_AddBadRequestError(ww, fmt.Sprintf("GetDiamondsForPost: Error constucting utxoView: %v", err))
		return
	}

	// Fetch the diamonds for the post requested.
	pkidToDiamondLevel, err := utxoView.GetDiamondSendersForPostHash(postHash)
	if err != nil {
		_AddBadRequestError(ww, fmt.Sprintf("GetDiamondsForPost: Error getting pkidToDiamondLevel map %v", err))
		return
	}

	// Filter out any restricted profiles.
	pkMapToFilter := make(map[lib.PkMapKey][]byte)
	for senderPKID := range pkidToDiamondLevel {
		if profileEntry := utxoView.GetProfileEntryForPKID(&senderPKID); profileEntry != nil {
			pkMapKey := lib.MakePkMapKey(profileEntry.PublicKey)
			pkMapToFilter[pkMapKey] = profileEntry.PublicKey
		}
	}
	filteredPkMap, err := fes.FilterOutRestrictedPubKeysFromMap(pkMapToFilter, readerPublicKeyBytes, "leaderboard" /*moderationType*/, utxoView)
	if err != nil {
		_AddBadRequestError(ww, fmt.Sprintf("GetDiamondsForPost: Error filtering out restricted profiles: %v", err))
		return
	}

	// Create a list of unfiltered (aka not blacklisted) diamondSenders.
	diamondSenders := []*lib.ProfileEntry{}
	for senderPKID := range pkidToDiamondLevel {
		profileEntry := utxoView.GetProfileEntryForPKID(&senderPKID)
		if profileEntry == nil {
			continue
		}
		if _, ok := filteredPkMap[lib.MakePkMapKey(profileEntry.PublicKey)]; ok {
			diamondSenders = append(diamondSenders, profileEntry)
		}
	}

	// Almost done. Just need to sort the comments.
	sort.Slice(diamondSenders, func(ii, jj int) bool {

		// Attempt to sort on deso locked.
		iiDeSoLocked := diamondSenders[ii].DeSoLockedNanos
		jjDeSoLocked := diamondSenders[jj].DeSoLockedNanos
		if iiDeSoLocked > jjDeSoLocked {
			return true
		} else if iiDeSoLocked < jjDeSoLocked {
			return false
		}

		// Attempt to sort on diamond level.
		iiPKID := utxoView.GetPKIDForPublicKey(diamondSenders[ii].PublicKey)
		jjPKID := utxoView.GetPKIDForPublicKey(diamondSenders[jj].PublicKey)
		iiDiamondLevel := pkidToDiamondLevel[*iiPKID.PKID]
		jjDiamondLevel := pkidToDiamondLevel[*jjPKID.PKID]
		if iiDiamondLevel > jjDiamondLevel {
			return true
		} else if iiDiamondLevel < jjDiamondLevel {
			return false
		}

		// Sort based on pub key if all else fails.
		return lib.PkToString(diamondSenders[ii].PublicKey, fes.Params) > lib.PkToString(diamondSenders[jj].PublicKey, fes.Params)
	})

	// Cut out the page of diamondSenders that we care about.
	diamondSendersLength := uint32(len(diamondSenders))
	// Slice the comments from the offset up to either the end of the slice or the offset + limit, whichever is smaller.
	maxIdx := lib.MinUint32(diamondSendersLength, requestData.Offset+requestData.Limit)
	diamondSendersPage := []*lib.ProfileEntry{}
	if diamondSendersLength > requestData.Offset {
		diamondSendersPage = diamondSenders[requestData.Offset:maxIdx]
	}

	// Convert final page of diamondSenders to a list of diamondSender responses.
	diamondSenderResponses := []*DiamondSenderResponse{}
	for _, diamondSender := range diamondSendersPage {
		diamondSenderPKID := utxoView.GetPKIDForPublicKey(diamondSender.PublicKey)
		diamondSenderResponse := &DiamondSenderResponse{
			DiamondSenderProfile: fes._profileEntryToResponse(diamondSender, utxoView),
			DiamondLevel:         pkidToDiamondLevel[*diamondSenderPKID.PKID],
		}
		diamondSenderResponses = append(diamondSenderResponses, diamondSenderResponse)
	}

	// Return the posts found.
	res := &GetDiamondsForPostResponse{
		DiamondSenders: diamondSenderResponses,
	}
	if err = json.NewEncoder(ww).Encode(res); err != nil {
		_AddBadRequestError(ww, fmt.Sprintf("GetDiamondsForPost: Problem encoding response as JSON: %v", err))
		return
	}
}

type GetRepostsForPostRequest struct {
	// PostHashHex to fetch.
	PostHashHex                string `safeForLogging:"true"`
	Offset                     uint32 `safeForLogging:"true"`
	Limit                      uint32 `safeForLogging:"true"`
	ReaderPublicKeyBase58Check string `safeForLogging:"true"`
}

type GetRepostsForPostResponse struct {
	Reposters  []*ProfileEntryResponse
	Reclouters []*ProfileEntryResponse // Deprecated
}

func (fes *APIServer) GetRepostsForPost(ww http.ResponseWriter, req *http.Request) {
	decoder := json.NewDecoder(io.LimitReader(req.Body, MaxRequestBodySizeBytes))
	requestData := GetRepostsForPostRequest{}
	if err := decoder.Decode(&requestData); err != nil {
		_AddBadRequestError(ww, fmt.Sprintf("GetRepostsForPost: Problem parsing request body: %v", err))
		return
	}

	postHash, err := GetPostHashFromPostHashHex(requestData.PostHashHex)
	if err != nil {
		_AddBadRequestError(ww, fmt.Sprintf("GetRepostsForPost: %v", err))
		return
	}

	// Decode the reader public key into bytes. Default to nil if no pub key is passed in.
	var readerPublicKeyBytes []byte
	if requestData.ReaderPublicKeyBase58Check != "" {
		readerPublicKeyBytes, _, err = lib.Base58CheckDecode(requestData.ReaderPublicKeyBase58Check)
		if err != nil {
			_AddBadRequestError(ww, fmt.Sprintf("GetRepostsForPost: Problem decoding user public key: %v : %s", err, requestData.ReaderPublicKeyBase58Check))
			return
		}
	}

	// Get a view with all the mempool transactions.
	utxoView, err := fes.backendServer.GetMempool().GetAugmentedUniversalView()
	if err != nil {
		_AddBadRequestError(ww, fmt.Sprintf("GetRepostsForPost: Error constucting utxoView: %v", err))
		return
	}

	// Fetch the reposters for the post requested.
	reposterPubKeys, err := utxoView.GetRepostsForPostHash(postHash)
	if err != nil {
		_AddBadRequestError(ww, fmt.Sprintf("GetRepostsForPost: Error getting reposters %v", err))
		return
	}

	// Filter out any restricted profiles.
	pkMapToFilter := make(map[lib.PkMapKey][]byte)
	for _, pubKey := range reposterPubKeys {
		pkMapKey := lib.MakePkMapKey(pubKey)
		pkMapToFilter[pkMapKey] = pubKey
	}

	var filteredPkMap map[lib.PkMapKey][]byte
	if _, addReaderPublicKey := utxoView.GetRepostPostEntryStateForReader(readerPublicKeyBytes, postHash); addReaderPublicKey {
		filteredPkMap, err = fes.FilterOutRestrictedPubKeysFromMap(
			pkMapToFilter, readerPublicKeyBytes, "leaderboard" /*moderationType*/, utxoView)
	} else {
		filteredPkMap, err = fes.FilterOutRestrictedPubKeysFromMap(pkMapToFilter, nil, "leaderboard" /*moderationType*/, utxoView)
	}
	if err != nil {
		_AddBadRequestError(ww, fmt.Sprintf("GetRepostsForPost: Error filtering out restricted profiles: %v", err))
		return
	}

	// Create a list of the reposters that were not restricted.
	reposters := []*ProfileEntryResponse{}
	for _, filteredPubKey := range filteredPkMap {
		profileEntry := utxoView.GetProfileEntryForPublicKey(filteredPubKey)
		if profileEntry == nil {
			continue
		}
		profileEntryResponse := fes._profileEntryToResponse(profileEntry, utxoView)
		reposters = append(reposters, profileEntryResponse)
	}

	// Almost done. Just need to sort the comments.
	sort.Slice(reposters, func(ii, jj int) bool {

		// Attempt to sort on deso locked.
		iiDeSoLocked := reposters[ii].CoinEntry.DeSoLockedNanos
		jjDeSoLocked := reposters[jj].CoinEntry.DeSoLockedNanos
		if iiDeSoLocked > jjDeSoLocked {
			return true
		} else if iiDeSoLocked < jjDeSoLocked {
			return false
		}

		// Sort based on pub key if all else fails.
		return reposters[ii].PublicKeyBase58Check > reposters[jj].PublicKeyBase58Check
	})

	// Cut out the page of reposters that we care about.
	repostersLength := uint32(len(reposters))
	// Slice the comments from the offset up to either the end of the slice or the offset + limit, whichever is smaller.
	maxIdx := lib.MinUint32(repostersLength, requestData.Offset+requestData.Limit)
	repostersPage := []*ProfileEntryResponse{}
	if repostersLength > requestData.Offset {
		repostersPage = reposters[requestData.Offset:maxIdx]
	}

	// Return the posts found.
	res := &GetRepostsForPostResponse{
		Reposters:  repostersPage,
		Reclouters: repostersPage,
	}
	if err = json.NewEncoder(ww).Encode(res); err != nil {
		_AddBadRequestError(ww, fmt.Sprintf(
			"GetRepostsForPost: Problem encoding response as JSON: %v", err))
		return
	}
}

type GetQuoteRepostsForPostRequest struct {
	// PostHashHex to fetch.
	PostHashHex                string `safeForLogging:"true"`
	Offset                     uint32 `safeForLogging:"true"`
	Limit                      uint32 `safeForLogging:"true"`
	ReaderPublicKeyBase58Check string `safeForLogging:"true"`
}

type GetQuoteRepostsForPostResponse struct {
	QuoteReposts  []*PostEntryResponse
	QuoteReclouts []*PostEntryResponse // Deprecated
}

func (fes *APIServer) GetQuoteRepostsForPost(ww http.ResponseWriter, req *http.Request) {
	decoder := json.NewDecoder(io.LimitReader(req.Body, MaxRequestBodySizeBytes))
	requestData := GetQuoteRepostsForPostRequest{}
	if err := decoder.Decode(&requestData); err != nil {
		_AddBadRequestError(ww, fmt.Sprintf("GetQuoteRepostsForPost: Problem parsing request body: %v", err))
		return
	}

	postHash, err := GetPostHashFromPostHashHex(requestData.PostHashHex)
	if err != nil {
		_AddBadRequestError(ww, fmt.Sprintf("GetQuoteRepostsForPost: %v", err))
		return
	}

	// Decode the reader public key into bytes. Default to nil if no pub key is passed in.
	var readerPublicKeyBytes []byte
	if requestData.ReaderPublicKeyBase58Check != "" {
		readerPublicKeyBytes, _, err = lib.Base58CheckDecode(requestData.ReaderPublicKeyBase58Check)
		if err != nil {
			_AddBadRequestError(ww, fmt.Sprintf("GetQuoteRepostsForPost: Problem decoding user public key: %v : %s",
				err, requestData.ReaderPublicKeyBase58Check))
			return
		}
	}

	// Get a view with all the mempool transactions.
	utxoView, err := fes.backendServer.GetMempool().GetAugmentedUniversalView()
	if err != nil {
		_AddBadRequestError(ww, fmt.Sprintf("GetQuoteRepostsForPost: Error constucting utxoView: %v", err))
		return
	}

	// Fetch the quote reposts for the post requested.
	quoteReposterPubKeys, quoteReposterPubKeyToPosts, err := utxoView.GetQuoteRepostsForPostHash(postHash)
	if err != nil {
		_AddBadRequestError(ww, fmt.Sprintf("GetQuoteRepostsForPost: Error getting reposters %v", err))
		return
	}

	// Filter out any restricted profiles.
	filteredPubKeys, err := fes.FilterOutRestrictedPubKeysFromList(
		quoteReposterPubKeys, readerPublicKeyBytes, "leaderboard" /*moderationType*/, utxoView)
	if err != nil {
		_AddBadRequestError(ww, fmt.Sprintf("GetQuoteRepostsForPost: Error filtering out restricted profiles: %v", err))
		return
	}

	// Create a list of all the quote reposts.
	quoteReposts := []*PostEntryResponse{}
	for _, filteredPubKey := range filteredPubKeys {
		// We get profile entries first since we do not include pub keys without profiles.
		profileEntry := utxoView.GetProfileEntryForPublicKey(filteredPubKey)
		if profileEntry == nil {
			continue
		}

		// Now that we have a non-nil profile, fetch the post and make the PostEntryResponse.
		repostPostEntries := quoteReposterPubKeyToPosts[lib.MakePkMapKey(filteredPubKey)]
		profileEntryResponse := fes._profileEntryToResponse(profileEntry, utxoView)
		for _, repostPostEntry := range repostPostEntries {
			repostPostEntryResponse, err := fes._postEntryToResponse(
				repostPostEntry, false, fes.Params, utxoView, readerPublicKeyBytes, 2)
			if err != nil {
				_AddInternalServerError(ww, fmt.Sprintf("GetQuoteRepostsForPost: Error creating PostEntryResponse: %v", err))
				return
			}
			repostPostEntryResponse.ProfileEntryResponse = profileEntryResponse
			repostPostEntryResponse.PostEntryReaderState = utxoView.GetPostEntryReaderState(readerPublicKeyBytes, repostPostEntry)
			// Attach the finished repostPostEntryResponse.
			quoteReposts = append(quoteReposts, repostPostEntryResponse)
		}
	}

	// Almost done. Just need to sort the comments.
	sort.Slice(quoteReposts, func(ii, jj int) bool {
		iiProfile := quoteReposts[ii].ProfileEntryResponse
		jjProfile := quoteReposts[jj].ProfileEntryResponse

		// Attempt to sort on deso locked.
		iiDeSoLocked := iiProfile.CoinEntry.DeSoLockedNanos
		jjDeSoLocked := jjProfile.CoinEntry.DeSoLockedNanos
		if iiDeSoLocked > jjDeSoLocked {
			return true
		} else if iiDeSoLocked < jjDeSoLocked {
			return false
		}

		// If deso locked is the same, sort on timestamp.
		if quoteReposts[ii].TimestampNanos > quoteReposts[jj].TimestampNanos {
			return true
		} else if quoteReposts[ii].TimestampNanos < quoteReposts[jj].TimestampNanos {
			return false
		}

		// Sort based on pub key if all else fails.
		return iiProfile.PublicKeyBase58Check > jjProfile.PublicKeyBase58Check
	})

	// Cut out the page of reposters that we care about.
	quoteRepostsLength := uint32(len(quoteReposts))
	// Slice the comments from the offset up to either the end of the slice or the offset + limit, whichever is smaller.
	maxIdx := lib.MinUint32(quoteRepostsLength, requestData.Offset+requestData.Limit)
	quoteRepostsPage := []*PostEntryResponse{}
	if quoteRepostsLength > requestData.Offset {
		quoteRepostsPage = quoteReposts[requestData.Offset:maxIdx]
	}

	// Return the posts found.
	res := &GetQuoteRepostsForPostResponse{
		QuoteReposts:  quoteRepostsPage,
		QuoteReclouts: quoteRepostsPage,
	}
	if err = json.NewEncoder(ww).Encode(res); err != nil {
		_AddBadRequestError(ww, fmt.Sprintf(
			"GetQuoteRepostsForPost: Problem encoding response as JSON: %v", err))
		return
	}
}

func GetPostHashFromPostHashHex(postHashHex string) (*lib.BlockHash, error) {
	// Decode the postHash.
	var postHash *lib.BlockHash
	if postHashHex == "" {
		return nil, fmt.Errorf("Must provide a PostHashHex to fetch.")
	}
	postHashBytes, err := hex.DecodeString(postHashHex)
	if err != nil || len(postHashBytes) != lib.HashSizeBytes {
		return nil, fmt.Errorf("Error parsing post hash %v: %v", postHashHex, err)
	}
	postHash = &lib.BlockHash{}
	copy(postHash[:], postHashBytes)
	return postHash, nil
}<|MERGE_RESOLUTION|>--- conflicted
+++ resolved
@@ -553,50 +553,19 @@
 	index := 0
 	// Iterate over posts in global state until we have at least num to fetch
 	for len(postEntries) < numToFetch {
-<<<<<<< HEAD
 		// Fetch the posts from the cached GlobalFeedPostEntries slice.
-		index := 0
 		if nextStartPostHash != nil {
-			for ii := 0; ii < len(fes.GlobalFeedPostEntries); ii++ {
+			for ii := index; ii < len(fes.GlobalFeedPostEntries); ii++ {
 				if reflect.DeepEqual(*fes.GlobalFeedPostEntries[ii].PostHash, *nextStartPostHash) {
 					index = ii
 					break
 				}
 			}
-=======
-		var postHashes []*lib.BlockHash
-		// If we're using an external global state, use the cached post hashes.
-		if fes.Config.GlobalStateAPIUrl != "" {
-			if nextStartPostHash != nil {
-				for ii := index; ii < len(fes.GlobalFeedPostHashes); ii++ {
-					if reflect.DeepEqual(*fes.GlobalFeedPostHashes[ii], *nextStartPostHash) {
-						index = ii
-						break
-					}
-				}
-			}
-			endIndex := lib.MinInt(index + numToFetch - len(postEntries), len(fes.GlobalFeedPostHashes))
-			postHashes = fes.GlobalFeedPostHashes[index:endIndex]
-			// At the next iteration, we can start looking endIndex for the post hash we need.
-			index = endIndex - 1
-		} else {
-			// Otherwise, we're using this node's global state.
-			var keys [][]byte
-			// Get numToFetch - len(postEntries) postHashes from global state.
-			keys, _, err = fes.GlobalStateSeek(nextStartKey /*startPrefix*/, validForPrefix, /*validForPrefix*/
-				maxKeyLen /*maxKeyLen -- ignored since reverse is false*/, numToFetch - len(postEntries), true, /*reverse*/
-				false /*fetchValues*/)
-			if err != nil {
-				return nil, nil, nil, fmt.Errorf("GetPostEntriesForGlobalWhitelist: Getting posts for reader: %v", err)
-			}
-			for _, dbKeyBytes := range keys {
-				postHash := &lib.BlockHash{}
-				copy(postHash[:], dbKeyBytes[1+len(maxBigEndianUint64Bytes):][:])
-				postHashes = append(postHashes, postHash)
-			}
->>>>>>> 54fa6034
-		}
-		newPostEntries := fes.GlobalFeedPostEntries[index:lib.MinInt(index + numToFetch - len(postEntries), len(fes.GlobalFeedPostEntries))]
+		}
+		endIndex := lib.MinInt(index + numToFetch - len(postEntries), len(fes.GlobalFeedPostHashes))
+		// At the next iteration, we can start looking endIndex for the post hash we need.
+		newPostEntries := fes.GlobalFeedPostEntries[index:endIndex]
+		index = endIndex - 1
 
 		// If there are no keys left, then there are no more postEntries to get so we exit the loop.
 		if len(newPostEntries) == 0 || (len(newPostEntries) == 1 && skipFirstEntry) {
