package routes

import (
	"encoding/base64"
	"encoding/hex"
	"encoding/json"
	"fmt"
	"io"
	"net/http"
	"reflect"
	"sort"
	"strconv"
	"strings"

	"github.com/btcsuite/btcd/btcec"
	"github.com/dgraph-io/badger/v3"
	"github.com/gorilla/mux"

	"github.com/bitclout/core/lib"
	"github.com/golang/glog"
	"github.com/pkg/errors"
)

// GetUsersRequest ...
type GetUsersStatelessRequest struct {
	PublicKeysBase58Check []string `safeForLogging:"true"`
	SkipForLeaderboard    bool     `safeForLogging:"true"`
}

// GetUsersResponse ...
type GetUsersResponse struct {
	UserList                 []*User
	DefaultFeeRateNanosPerKB uint64
	ParamUpdaters            map[string]bool
}

// GetUsersStateless ...
func (fes *APIServer) GetUsersStateless(ww http.ResponseWriter, rr *http.Request) {
	decoder := json.NewDecoder(io.LimitReader(rr.Body, MaxRequestBodySizeBytes))
	getUsersRequest := GetUsersStatelessRequest{}
	if err := decoder.Decode(&getUsersRequest); err != nil {
		_AddBadRequestError(ww, fmt.Sprintf("GetUsersStateless: Error parsing request body: %v", err))
		return
	}

	userList := []*User{}
	for ii := range getUsersRequest.PublicKeysBase58Check {
		currentUser := &User{
			PublicKeyBase58Check: getUsersRequest.PublicKeysBase58Check[ii],
			// All the other fields will be set in the call to UpdateUsers below.
		}
		userList = append(userList, currentUser)
	}

	globalParams, err := fes.updateUsersStateless(userList, getUsersRequest.SkipForLeaderboard)
	if err != nil {
		_AddBadRequestError(ww, fmt.Sprintf("GetUsersStateless: Error fetching data for user: %v", err))
		return
	}

	// Compute a default fee rate.
	defaultFeeRateNanosPerKB := fes.MinFeeRateNanosPerKB
	if globalParams != nil && globalParams.MinimumNetworkFeeNanosPerKB > 0 {
		defaultFeeRateNanosPerKB = globalParams.MinimumNetworkFeeNanosPerKB
	}

	paramUpdaters := make(map[string]bool)
	for kk := range fes.Params.ParamUpdaterPublicKeys {
		paramUpdaters[lib.PkToString(kk[:], fes.Params)] = true
	}

	// Update all user information before returning.
	res := GetUsersResponse{
		UserList:                 userList,
		DefaultFeeRateNanosPerKB: defaultFeeRateNanosPerKB,
		ParamUpdaters:            paramUpdaters,
	}

	if err := json.NewEncoder(ww).Encode(res); err != nil {
		_AddBadRequestError(ww, fmt.Sprintf("GetUsers: Problem serializing object to Error: %v", err))
		return
	}
}

func (fes *APIServer) updateUsersStateless(userList []*User, skipForLeaderboard bool) (*lib.GlobalParamsEntry, error) {
	utxoView, err := fes.backendServer.GetMempool().GetAugmentedUniversalView()
	if err != nil {
		return nil, fmt.Errorf("updateUserFields: Error calling GetAugmentedUtxoViewForPublicKey: %v", err)
	}
	globalParams := utxoView.GlobalParamsEntry
	// Grab verified username map pointer
	verifiedMap, err := fes.GetVerifiedUsernameToPKIDMap()
	if err != nil {
		glog.Errorf(fmt.Sprintf("updateUserFields: Problem fetching verifiedMap: %v", err))
	}
	for _, user := range userList {
		// If we get an error updating the user, log it but don't stop the show.
		if err = fes.updateUserFieldsStateless(user, utxoView, skipForLeaderboard, verifiedMap); err != nil {
			glog.Errorf(fmt.Sprintf("updateUsers: Problem updating user with pk %s: %v", user.PublicKeyBase58Check, err))
		}
	}

	return globalParams, nil
}

func (fes *APIServer) updateUserFieldsStateless(user *User, utxoView *lib.UtxoView, skipForLeaderboard bool, verifiedMap map[string]*lib.PKID) error {
	// If there's no public key, then return an error. We need a public key on
	// the user object in order to be able to update the fields.
	if user.PublicKeyBase58Check == "" {
		return fmt.Errorf("updateUserFields: Missing PublicKeyBase58Check")
	}

	// Decode the public key into bytes.
	publicKeyBytes, _, err := lib.Base58CheckDecode(user.PublicKeyBase58Check)
	if err != nil {
		return errors.Wrapf(err, "updateUserFields: Problem decoding user public key: ")
	}

	// Get the ProfileEntry corresponding to this user's public key from the view.
	profileEntryy := utxoView.GetProfileEntryForPublicKey(publicKeyBytes)
	var profileEntryResponse *ProfileEntryResponse
	if profileEntryy != nil {
		// Convert it to a response since that sanitizes the inputs.
		profileEntryResponse = _profileEntryToResponse(profileEntryy, fes.Params, verifiedMap, utxoView)
		user.ProfileEntryResponse = profileEntryResponse
	}

	// We do not need a user's balance for the leaderboard
	if !skipForLeaderboard {
		// Get the UtxoEntries from the augmented view
		utxoEntries, err := fes.blockchain.GetSpendableUtxosForPublicKey(
			publicKeyBytes, fes.backendServer.GetMempool(), utxoView)
		if err != nil {
			return errors.Wrapf(err, "updateUserFields: Problem getting utxos from view: ")
		}
		totalBalanceNanos := uint64(0)
		unminedBalanceNanos := uint64(0)
		for _, utxoEntry := range utxoEntries {
			totalBalanceNanos += utxoEntry.AmountNanos
			if utxoEntry.BlockHeight > fes.blockchain.BlockTip().Height {
				unminedBalanceNanos += utxoEntry.AmountNanos
			}
		}
		// Set the user's balance.
		user.BalanceNanos = totalBalanceNanos
		user.UnminedBalanceNanos = unminedBalanceNanos
	}

	// We do not need follows for the leaderboard
	if !skipForLeaderboard {
		// Get the people who the user is following
		// Note: we may want to revisit this in the future. This might be inefficient if we're obtaining
		// a lot of users and all their followers.
		// Set NumToFetch to 0 and fetchAll to true to retrieve all followed public keys.
		publicKeyToProfileEntry, _, err := fes.getPublicKeyToProfileEntryMapForFollows(
			publicKeyBytes, false, utxoView, nil, 0, false, true)
		if err != nil {
			return errors.Wrapf(err, "GetFollowsStateless: Problem fetching and decrypting follows:")
		}
		publicKeysBase58CheckFollowedByUser := make([]string, 0, len(publicKeyToProfileEntry))
		for k := range publicKeyToProfileEntry {
			publicKeysBase58CheckFollowedByUser = append(publicKeysBase58CheckFollowedByUser, k)
		}
		// Ensure that these show up in the frontend in a consistent order
		// The frontend needs consistent ordering since app.component.ts does the following
		// to determine whether any user fields are changed:
		//   (JSON.stringify(this.appData.loggedInUser) !== JSON.stringify(loggedInUserFound))
		sort.Strings(publicKeysBase58CheckFollowedByUser)
		user.PublicKeysBase58CheckFollowedByUser = publicKeysBase58CheckFollowedByUser
	}

	pkid := utxoView.GetPKIDForPublicKey(publicKeyBytes)
	// We don't need hodlings for the leaderboard
	if !skipForLeaderboard {
		var youHodlMap map[string]*BalanceEntryResponse
		// Get the users that the user hodls
		youHodlMap, err = fes.GetYouHodlMap(pkid, true, utxoView)
		if err != nil {
			return errors.Errorf("updateUserFieldsStateless: Problem with canUserCreateProfile: %v", err)
		}

		youHodlList := []*BalanceEntryResponse{}
		for _, entryRes := range youHodlMap {
			youHodlList = append(youHodlList, entryRes)
		}
		// Note we sort the youHodl list by the creator pk
		sort.Slice(youHodlList, func(ii, jj int) bool {
			return youHodlList[ii].CreatorPublicKeyBase58Check > youHodlList[jj].CreatorPublicKeyBase58Check
		})

		var hodlYouMap map[string]*BalanceEntryResponse
		hodlYouMap, err = fes.GetHodlYouMap(utxoView.GetPKIDForPublicKey(publicKeyBytes), false, utxoView)
		// Assign the new hodl lists to the user object
		user.UsersYouHODL = youHodlList
		user.UsersWhoHODLYouCount = len(hodlYouMap)
	}

	// We don't need user metadata from global state for the leaderboard.
	if !skipForLeaderboard {
		// Populate fields from userMetadata global state
		var userMetadata *UserMetadata
		userMetadata, err = fes.getUserMetadataFromGlobalState(user.PublicKeyBase58Check)
		if err != nil {
			return errors.Wrap(fmt.Errorf(
				"updateUserFieldsStateless: Problem with getUserMetadataFromGlobalState: %v", err), "")
		}

		// HasPhoneNumber is a computed boolean so we can avoid returning the phone number in the
		// API response, since phone numbers are sensitive PII. Same for emails.
		user.HasPhoneNumber = userMetadata.PhoneNumber != ""
		user.HasEmail = userMetadata.Email != ""
		user.EmailVerified = userMetadata.EmailVerified
		user.JumioVerified = userMetadata.JumioVerified
		user.JumioReturned = userMetadata.JumioReturned
		user.JumioFinishedTime = userMetadata.JumioFinishedTime
<<<<<<< HEAD
		if profileEntryy != nil {
			user.ProfileEntryResponse.IsFeaturedTutorialUpAndComingCreator = userMetadata.IsFeaturedTutorialUpAndComingCreator
			user.ProfileEntryResponse.IsFeaturedTutorialWellKnownCreator = userMetadata.IsFeaturedTutorialWellKnownCreator
=======
		user.TutorialStatus = userMetadata.TutorialStatus
		// We only need to fetch the creator purchased in the tutorial if the user is still in the tutorial
		if user.TutorialStatus != COMPLETE && user.TutorialStatus != SKIPPED && userMetadata.CreatorPurchasedInTutorialPKID != nil {
			profileEntry := utxoView.GetProfileEntryForPKID(userMetadata.CreatorPurchasedInTutorialPKID)
			if profileEntry == nil {
				return fmt.Errorf("updateUserFieldsStateless: Did not find profile entry for PKID for creator purchased in tutorial")
			}
			username := string(profileEntry.Username)
			user.CreatorPurchasedInTutorialUsername = &username
>>>>>>> 2b2c1408
		}
		if user.CanCreateProfile, err = fes.canUserCreateProfile(userMetadata, utxoView); err != nil {
			return errors.Wrap(fmt.Errorf("updateUserFieldsStateless: Problem with canUserCreateProfile: %v", err), "")
		}
		// Get map of public keys user has blocked
		if user.BlockedPubKeys, err = fes.GetBlockedPubKeysForUser(publicKeyBytes); err != nil {
			return errors.Wrap(fmt.Errorf("updateUserFieldsStateless: Problem with GetBlockedPubKeysForUser: %v", err), "")
		}
	}

	// Check if the user is blacklisted/graylisted
	blacklistKey := GlobalStateKeyForBlacklistedProfile(publicKeyBytes[:])
	userBlacklistState, err := fes.GlobalStateGet(blacklistKey)
	if err != nil {
		return errors.Wrap(fmt.Errorf("updateUserFieldsStateless: Problem getting blacklist: %v", err), "")
	}
	if reflect.DeepEqual(userBlacklistState, lib.IsBlacklisted) {
		user.IsBlacklisted = true
	}
	graylistKey := GlobalStateKeyForGraylistedProfile(publicKeyBytes[:])
	userGraylistState, err := fes.GlobalStateGet(graylistKey)
	if err != nil {
		return errors.Wrap(fmt.Errorf("updateUserFieldsStateless: Problem getting graylist: %v", err), "")
	}
	if reflect.DeepEqual(userGraylistState, lib.IsGraylisted) {
		user.IsGraylisted = true
	}

	// Only set User.IsAdmin in GetUsersStateless
	// We don't want or need to set this on every endpoint that generates a ProfileEntryResponse
	isAdmin, isSuperAdmin := fes.UserAdminStatus(user.PublicKeyBase58Check)
	user.IsAdmin = isAdmin
	user.IsSuperAdmin = isSuperAdmin

	// We expect SeedInfo and LocalState are set and don't mess with them in this
	// function.

	return nil
}

func (fes *APIServer) UserAdminStatus(publicKeyBase58Check string) (_isAdmin bool, _isSuperAdmin bool) {
	if len(fes.Config.AdminPublicKeys) == 0 && len(fes.Config.SuperAdminPublicKeys) == 0 {
		return true, true
	} else {
		for _, k := range fes.Config.SuperAdminPublicKeys {
			if k == publicKeyBase58Check {
				return true, true
			}
		}
		for _, k := range fes.Config.AdminPublicKeys {
			if k == publicKeyBase58Check {
				return true, false
			}
		}
	}
	return false, false
}

// Get map of creators you hodl.
func (fes *APIServer) GetYouHodlMap(pkid *lib.PKIDEntry, fetchProfiles bool, utxoView *lib.UtxoView) (
	_youHodlMap map[string]*BalanceEntryResponse, _err error) {
	// Grab verified username map pointer
	verifiedMap, err := fes.GetVerifiedUsernameToPKIDMap()
	if err != nil {
		return nil, fmt.Errorf(
			"GetYouHodlMap: Error fetching verifiedMap: %v", err)
	}

	// Get all the hodlings for this user from the db
	entriesYouHodl, profilesYouHodl, err :=
		lib.DbGetBalanceEntriesYouHodl(pkid, fetchProfiles, true /*filterOutZeroBalances*/, utxoView)
	if err != nil {
		return nil, fmt.Errorf(
			"GetHodlingsForPublicKey: Error looking up balance entries in db: %v", err)
	}

	// Map hodler pk -> their entry
	youHodlMap := fes.getMapFromEntries(entriesYouHodl, profilesYouHodl, true, utxoView, verifiedMap)

	// Iterate over the view and use the entries to update our maps.
	//
	// TODO: We need to screen out zero balances in the view. Right now we only screen them
	// out from the DB query.
	for _, balanceEntry := range utxoView.HODLerPKIDCreatorPKIDToBalanceEntry {
		dbBalanceEntryResponse := &BalanceEntryResponse{}
		if reflect.DeepEqual(balanceEntry.HODLerPKID, pkid.PKID) {
			// In this case the user is the HODLer.

			// Optionally look up the profile of the creator.
			var profileEntry *lib.ProfileEntry
			if fetchProfiles {
				profileEntry = utxoView.GetProfileEntryForPKID(balanceEntry.CreatorPKID)
			}

			if _, ok := youHodlMap[lib.PkToString(balanceEntry.CreatorPKID[:], fes.Params)]; ok {
				// If we made it here, we found both a mempool and a db balanceEntry.
				// We update the dbBalanceEntry so it can be used in order to get net mempool data.
				dbBalanceEntryResponse = youHodlMap[lib.PkToString(balanceEntry.CreatorPKID[:], fes.Params)]
			}
			youHodlMap[lib.PkToString(balanceEntry.CreatorPKID[:], fes.Params)] = _balanceEntryToResponse(
				balanceEntry, dbBalanceEntryResponse.BalanceNanos, profileEntry, fes.Params, utxoView, verifiedMap)
		}
	}
	return youHodlMap, nil
}

// Convert list of BalanceEntries to a map of hodler / creator PKID to balance entry response.
func (fes *APIServer) getMapFromEntries(entries []*lib.BalanceEntry, profiles []*lib.ProfileEntry, useCreatorPKIDAsKey bool, utxoView *lib.UtxoView, verifiedMap map[string]*lib.PKID) map[string]*BalanceEntryResponse {
	mapYouHodl := map[string]*BalanceEntryResponse{}
	for ii, entry := range entries {
		var currentProfile *lib.ProfileEntry
		if len(profiles) != 0 {
			currentProfile = profiles[ii]
		}
		if useCreatorPKIDAsKey {
			mapYouHodl[lib.PkToString(entry.CreatorPKID[:], fes.Params)] =
				_balanceEntryToResponse(entry, entry.BalanceNanos /*dbBalanceNanos*/, currentProfile, fes.Params, utxoView, verifiedMap)
		} else {
			mapYouHodl[lib.PkToString(entry.HODLerPKID[:], fes.Params)] =
				_balanceEntryToResponse(entry, entry.BalanceNanos /*dbBalanceNanos*/, currentProfile, fes.Params, utxoView, verifiedMap)
		}
	}
	return mapYouHodl
}

func _balanceEntryToResponse(
	balanceEntry *lib.BalanceEntry, dbBalanceNanos uint64, profileEntry *lib.ProfileEntry,
	params *lib.BitCloutParams, utxoView *lib.UtxoView, verifiedMap map[string]*lib.PKID) *BalanceEntryResponse {

	if balanceEntry == nil {
		return nil
	}

	// Convert the PKIDs to public keys.
	hodlerPk := utxoView.GetPublicKeyForPKID(balanceEntry.HODLerPKID)
	creatorPk := utxoView.GetPublicKeyForPKID(balanceEntry.CreatorPKID)

	return &BalanceEntryResponse{
		HODLerPublicKeyBase58Check:  lib.PkToString(hodlerPk, params),
		CreatorPublicKeyBase58Check: lib.PkToString(creatorPk, params),
		HasPurchased:                balanceEntry.HasPurchased,
		BalanceNanos:                balanceEntry.BalanceNanos,
		NetBalanceInMempool:         int64(balanceEntry.BalanceNanos) - int64(dbBalanceNanos),

		// If the profile is nil, this will be nil
		ProfileEntryResponse: _profileEntryToResponse(profileEntry, params, verifiedMap, utxoView),
	}
}

// GetHodlingsForPublicKey ...
func (fes *APIServer) GetHodlingsForPublicKey(pkid *lib.PKIDEntry, fetchProfiles bool, referenceUtxoView *lib.UtxoView) (
	_youHodlMap map[string]*BalanceEntryResponse,
	_hodlYouMap map[string]*BalanceEntryResponse, _err error) {
	// Get a view that considers all of this user's transactions.
	var utxoView *lib.UtxoView
	if referenceUtxoView != nil {
		utxoView = referenceUtxoView
	} else {
		var err error
		utxoView, err = fes.backendServer.GetMempool().GetAugmentedUniversalView()
		if err != nil {
			return nil, nil, fmt.Errorf(
				"GetHodlingsForPublicKey: Error calling GetAugmentedUtxoViewForPublicKey: %v", err)
		}
	}
	// Get the map of entries this PKID hodls.
	youHodlMap, err := fes.GetYouHodlMap(pkid, fetchProfiles, utxoView)
	if err != nil {
		return nil, nil, err
	}
	// Get the map of the entries hodlings this PKID
	hodlYouMap, err := fes.GetHodlYouMap(pkid, fetchProfiles, utxoView)
	if err != nil {
		return nil, nil, err
	}

	// At this point, the maps should reflect all the creators the user HODLs
	// and all the people who HODL the user.
	return youHodlMap, hodlYouMap, nil
}

// Get map of public keys hodling your coin.
func (fes *APIServer) GetHodlYouMap(pkid *lib.PKIDEntry, fetchProfiles bool, utxoView *lib.UtxoView) (
	_youHodlMap map[string]*BalanceEntryResponse, _err error) {
	// Grab verified username map pointer
	verifiedMap, err := fes.GetVerifiedUsernameToPKIDMap()
	if err != nil {
		return nil, fmt.Errorf(
			"GetYouHodlMap: Error fetching verifiedMap: %v", err)
	}

	// Get all the hodlings for this user from the db
	entriesHodlingYou, profileHodlingYou, err :=
		lib.DbGetBalanceEntriesHodlingYou(pkid, fetchProfiles, true /*filterOutZeroBalances*/, utxoView)
	if err != nil {
		return nil, fmt.Errorf(
			"GetHodlingsForPublicKey: Error looking up balance entries in db: %v", err)
	}
	// Map hodler pk -> their entry
	hodlYouMap := fes.getMapFromEntries(entriesHodlingYou, profileHodlingYou, false, utxoView, verifiedMap)

	// Iterate over the view and use the entries to update our maps.
	//
	// TODO: We need to screen out zero balances in the view. Right now we only screen them
	// out from the DB query.
	for _, balanceEntry := range utxoView.HODLerPKIDCreatorPKIDToBalanceEntry {
		dbBalanceEntryResponse := &BalanceEntryResponse{}
		if reflect.DeepEqual(balanceEntry.CreatorPKID, pkid.PKID) {
			// In this case the user is the one *being* HODL'ed.

			// Optionally ook up the profile of the person who is HODL'ing the user.
			var profileEntry *lib.ProfileEntry
			if fetchProfiles {
				profileEntry = utxoView.GetProfileEntryForPKID(balanceEntry.HODLerPKID)
			}

			if _, ok := hodlYouMap[lib.PkToString(balanceEntry.HODLerPKID[:], fes.Params)]; ok {
				// If we made it here, we found both a mempool and a db balanceEntry.
				// We update the dbBalanceEntry so it can be used in order to get net mempool data.
				dbBalanceEntryResponse = hodlYouMap[lib.PkToString(balanceEntry.HODLerPKID[:], fes.Params)]
			}
			hodlYouMap[lib.PkToString(balanceEntry.HODLerPKID[:], fes.Params)] = _balanceEntryToResponse(
				balanceEntry, dbBalanceEntryResponse.BalanceNanos, profileEntry, fes.Params, utxoView, verifiedMap)
		}
	}
	return hodlYouMap, nil
}

type DeleteIdentityRequest struct{}

type DeleteIdentityResponse struct{}

func (fes *APIServer) DeleteIdentities(ww http.ResponseWriter, req *http.Request) {
	// Decode the request data.
	decoder := json.NewDecoder(io.LimitReader(req.Body, MaxRequestBodySizeBytes))
	requestData := DeleteIdentityRequest{}
	if err := decoder.Decode(&requestData); err != nil {
		_AddBadRequestError(ww, fmt.Sprintf("DeleteIdentities: Problem parsing request body: %v", err))
		return
	}

	for _, cookie := range req.Cookies() {
		if strings.HasPrefix(cookie.Name, SeedInfoCookieKey) {
			cookie := &http.Cookie{
				Name:     cookie.Name,
				Value:    "",
				MaxAge:   1, // expire immediately
				Secure:   true,
				HttpOnly: true,
				SameSite: http.SameSiteLaxMode,
			}
			http.SetCookie(ww, cookie)
		}
	}

	res := DeleteIdentityResponse{}
	if err := json.NewEncoder(ww).Encode(res); err != nil {
		_AddBadRequestError(ww, fmt.Sprintf("DeleteIdentities: Problem encoding response as JSON: %v", err))
		return
	}
}

// GetProfilesStatelessRequest ...
type GetProfilesRequest struct {
	// When set, we return profiles starting at the given pubkey up to numEntriesToReturn.
	PublicKeyBase58Check string `safeForLogging:"true"`
	// When set, we return profiles starting at the given username up to numEntriesToReturn.
	Username string `safeForLogging:"true"`
	// When specified, we filter out all profiles that don't have this
	// string as a prefix on their username.
	UsernamePrefix string `safeForLogging:"true"`
	// When set, we filter out profiles that don't contain this string
	// in their Description field.
	Description string `safeForLogging:"true"`
	OrderBy     string `safeForLogging:"true"`
	NumToFetch  uint32 `safeForLogging:"true"`
	// Public key of the user viewing the profile (affects post entry reader state).
	ReaderPublicKeyBase58Check string `safeForLogging:"true"`
	// Moderation type (currently empty string or 'leaderboard'). Empty string is for default
	// moderation.  'Leaderboard' is a special subset of profiles only removed from the leaderboards.
	ModerationType string `safeForLogging:"true"`
	// If a single profile is requested, return a list of HODLers and amount they HODL.
	FetchUsersThatHODL bool `safeForLogging:"true"`

	// If set to true, then the posts in the response will contain a boolean about whether they're in the global feed
	AddGlobalFeedBool bool `safeForLogging:"true"`
}

// GetProfilesResponse ...
type GetProfilesResponse struct {
	ProfilesFound []*ProfileEntryResponse
	NextPublicKey *string
}

type ProfileEntryResponse struct {
	// PublicKey is the key used by the user to sign for things and generally
	// verify her identity.
	PublicKeyBase58Check string
	Username             string
	Description          string
	IsHidden             bool
	IsReserved           bool
	IsVerified           bool
	Comments             []*PostEntryResponse
	Posts                []*PostEntryResponse
	// Creator coin fields
	CoinEntry lib.CoinEntry
	// Include current price for the frontend to display.
	CoinPriceBitCloutNanos uint64

	// TODO(DELETEME): Delete this field
	StakeMultipleBasisPoints uint64
	// TODO(DELETEME): Delete this field
	StakeEntryStats *lib.StakeEntryStats `json:",omitempty"`

	// Profiles of users that hold the coin + their balances.
	UsersThatHODL []*BalanceEntryResponse

	// If user is featured as a well known creator in the tutorial.
	IsFeaturedTutorialWellKnownCreator bool
	// If user is featured as an up and coming creator in the tutorial.
	// Note: a user should not be both featured as well known and up and coming
	IsFeaturedTutorialUpAndComingCreator bool
}

// GetProfiles ...
func (fes *APIServer) GetProfiles(ww http.ResponseWriter, req *http.Request) {
	profileEntryResponses := []*ProfileEntryResponse{}

	decoder := json.NewDecoder(io.LimitReader(req.Body, MaxRequestBodySizeBytes))
	requestData := GetProfilesRequest{}
	if err := decoder.Decode(&requestData); err != nil {
		_AddBadRequestError(ww, fmt.Sprintf("GetProfiles: Problem parsing request body: %v", err))
		return
	}

	// The default number of profiles returned is 20.
	numToFetch := 20
	if requestData.NumToFetch != 0 {
		numToFetch = int(requestData.NumToFetch)
	}

	// Decode the reader public key into bytes. Default to nil if no pub key is passed in.
	var readerPubKey []byte
	if requestData.ReaderPublicKeyBase58Check != "" {
		var err error
		readerPubKey, _, err = lib.Base58CheckDecode(requestData.ReaderPublicKeyBase58Check)
		if requestData.ReaderPublicKeyBase58Check != "" && err != nil {
			_AddBadRequestError(ww, fmt.Sprintf(
				"GetProfiles: Problem decoding user public key: %v : %s", err, requestData.ReaderPublicKeyBase58Check))
			return
		}
	}

	// Get a utxo view for lookups.
	utxoView, err := fes.backendServer.GetMempool().GetAugmentedUniversalView()
	if err != nil {
		_AddBadRequestError(ww, fmt.Sprintf(
			"GetProfiles: Error fetching profiles from mempool: %v", err))
		return
	}

	// If this is a usernamePrefix request, we hit the DB.
	if requestData.UsernamePrefix != "" {
		// TODO(performance): This currently fetches all usernames that match this prefix, which
		// could get slow. Bandaid fix would be to not search until we have a few characters.

		// Read in verified users map from DB
		verifiedMap, err := fes.GetVerifiedUsernameToPKIDMap()
		if err != nil {
			_AddInternalServerError(ww, fmt.Sprintf("GetProfiles: Error fetching verifiedMap: %v", err))
			return
		}

		profileEntries, err := fes.GetProfilesByUsernamePrefixAndBitCloutLocked(
			fes.blockchain.DB(), requestData.UsernamePrefix, readerPubKey, utxoView)
		if err != nil {
			_AddBadRequestError(ww, fmt.Sprintf(
				"GetProfiles: Error fetching profiles from view: %v", err))
			return
		}

		for _, profileEntry := range profileEntries {
			profileEntryResponses = append(
				profileEntryResponses, _profileEntryToResponse(profileEntry, fes.Params, verifiedMap, utxoView))
			if len(profileEntryResponses) == numToFetch {
				break
			}
		}

		usernameSearchRes := &GetProfilesResponse{ProfilesFound: profileEntryResponses}

		// If we get here, we already handled a username prefix search request and can bail.
		if err = json.NewEncoder(ww).Encode(usernameSearchRes); err != nil {
			_AddBadRequestError(ww, fmt.Sprintf(
				"GetProfiles: Problem encoding response as JSON: %v", err))
			return
		}
		return
	}

	// Decode the start public key into bytes. Default to nil if no pub key is passed in.
	var startPubKey []byte
	if requestData.PublicKeyBase58Check != "" {
		var err error
		startPubKey, _, err = lib.Base58CheckDecode(requestData.PublicKeyBase58Check)
		if requestData.PublicKeyBase58Check != "" && err != nil {
			_AddBadRequestError(ww, fmt.Sprintf(
				"GetProfiles: Problem decoding user public key: %v : %s", err, requestData.PublicKeyBase58Check))
			return
		}
	}

	// If we don't have a public key, check for a username and get the public key if it exists.
	if startPubKey == nil && requestData.Username != "" {
		profile := utxoView.GetProfileEntryForUsername([]byte(requestData.Username))
		if profile == nil {
			_AddBadRequestError(ww, fmt.Sprintf(
				"GetProfiles: Problem getting profile for username: %v : %s", err, requestData.Username))
			return
		}
		startPubKey = profile.PublicKey
	}

	getPosts := false
	if numToFetch == 1 {
		// The only time we need comments and posts attached to profile entries right now
		// is on the profile detail page where we are fetching a single profile.
		getPosts = true
	}

	// Fetch the profiles.
	// TODO: extraNumToFetchMultiplier is a dirty hack. We fetch more than numToFetch profiles
	// to adjust for the fact that some profiles will be filtered out from the fetch due to their
	// being blacklisted. The real fix would be to have GetProfilesByCoinValue to keep fetching
	// until it has numToFetch profiles, while not considering blacklisted profiles.  When numToFetch is 1, only fetch that
	// single profile.
	extraNumToFetchMultiplier := 5
	totalToFetch := extraNumToFetchMultiplier * numToFetch
	if numToFetch == 1 {
		totalToFetch = 1
	}
	profileEntriesByPublicKey,
		postsByProfilePublicKey,
		postEntryReaderStates,
		err := fes.GetProfilesByCoinValue(
		utxoView, readerPubKey, startPubKey, totalToFetch,
		getPosts, requestData.ModerationType)

	if err != nil {
		_AddBadRequestError(ww, fmt.Sprintf("GetProfiles: Error fetching profiles from view: %v", err))
		return
	}

	// Get the map of verified usernames.
	verifiedMap, err := fes.GetVerifiedUsernameToPKIDMap()
	if err != nil {
		_AddInternalServerError(ww, fmt.Sprintf("GetProfiles: Error fetching verifiedMap: %v", err))
		return
	}

	if numToFetch == 1 {
		// If only one entry was requested, find that one.
		profileEntry := profileEntriesByPublicKey[lib.MakePkMapKey(startPubKey)]
		if profileEntry == nil {
			_AddBadRequestError(ww, fmt.Sprintf("GetProfiles: Could not find profile for pub key: %v", startPubKey))
			return
		}
		profileEntryResponse := fes.augmentProfileEntry(
			profileEntry,
			profileEntriesByPublicKey,
			postsByProfilePublicKey,
			postEntryReaderStates,
			requestData.AddGlobalFeedBool,
			verifiedMap,
			utxoView,
			readerPubKey,
		)

		// Get the users that HODL this profile, if requested.
		hodlYouList := []*BalanceEntryResponse{}
		if requestData.FetchUsersThatHODL {
			// Get the users that the user hodls and vice versa
			pkid := utxoView.GetPKIDForPublicKey(startPubKey)
			_, hodlYouMap, err := fes.GetHodlingsForPublicKey(
				pkid, true /*fetchProfiles*/, utxoView)
			if err != nil {
				_AddBadRequestError(ww, fmt.Sprintf(
					"GetProfiles: Could not find HODLers for pub key: %v", startPubKey))
				return
			}
			for _, entryRes := range hodlYouMap {
				hodlYouList = append(hodlYouList, entryRes)
			}
			// Note we sort the hodlYou list by amount held, descending. If creator is hodler, creator should be first
			sort.Slice(hodlYouList, func(ii, jj int) bool {
				if hodlYouList[ii].CreatorPublicKeyBase58Check == hodlYouList[ii].HODLerPublicKeyBase58Check {
					return true
				}
				if hodlYouList[jj].CreatorPublicKeyBase58Check == hodlYouList[jj].HODLerPublicKeyBase58Check {
					return false
				}
				return hodlYouList[ii].BalanceNanos > hodlYouList[jj].BalanceNanos
			})
		}
		profileEntryResponse.UsersThatHODL = hodlYouList

		// Add the completed profileEntryResponse to the list we return.
		profileEntryResponses = append(profileEntryResponses, profileEntryResponse)
	} else {
		for _, profileEntry := range profileEntriesByPublicKey {
			// Append the profile to the list
			profileEntryResponses = append(profileEntryResponses, fes.augmentProfileEntry(
				profileEntry,
				profileEntriesByPublicKey,
				postsByProfilePublicKey,
				postEntryReaderStates,
				requestData.AddGlobalFeedBool,
				verifiedMap,
				utxoView,
				readerPubKey,
			))
		}
	}

	if requestData.OrderBy == "influencer_stake" {
		sort.Slice(profileEntryResponses, func(ii, jj int) bool {
			return profileEntryResponses[ii].StakeEntryStats.TotalStakeNanos > profileEntryResponses[jj].StakeEntryStats.TotalStakeNanos
		})
	} else if requestData.OrderBy == "influencer_post_stake" {
		sort.Slice(profileEntryResponses, func(ii, jj int) bool {
			return profileEntryResponses[ii].StakeEntryStats.TotalPostStakeNanos > profileEntryResponses[jj].StakeEntryStats.TotalPostStakeNanos
		})
	} else if requestData.OrderBy == "newest_last_post" {
		// Sort each profile's posts so that the newest post is first.
		for _, profileRes := range profileEntryResponses {
			if len(profileRes.Posts) == 0 {
				continue
			}
			sort.Slice(profileRes.Posts, func(ii, jj int) bool {
				return profileRes.Posts[ii].TimestampNanos > profileRes.Posts[jj].TimestampNanos
			})
		}
		// The posts should be sorted so that the latest post is first.

		sort.Slice(profileEntryResponses, func(ii, jj int) bool {
			lastPostTimeii := uint64(0)
			if len(profileEntryResponses[ii].Posts) > 0 {
				lastPostTimeii = profileEntryResponses[ii].Posts[0].TimestampNanos
			}
			lastPostTimejj := uint64(0)
			if len(profileEntryResponses[jj].Posts) > 0 {
				lastPostTimejj = profileEntryResponses[jj].Posts[0].TimestampNanos
			}
			return lastPostTimeii > lastPostTimejj
		})
	} else if requestData.OrderBy == "newest_last_comment" {
		sort.Slice(profileEntryResponses, func(ii, jj int) bool {
			lastCommentTimeii := uint64(0)
			if len(profileEntryResponses[ii].Comments) > 0 {
				lastCommentTimeii = profileEntryResponses[ii].Comments[len(profileEntryResponses[ii].Comments)-1].TimestampNanos
			}
			lastCommentTimejj := uint64(0)
			if len(profileEntryResponses[jj].Comments) > 0 {
				lastCommentTimejj = profileEntryResponses[jj].Comments[len(profileEntryResponses[jj].Comments)-1].TimestampNanos
			}
			return lastCommentTimeii > lastCommentTimejj
		})
	} else if requestData.OrderBy == "influencer_coin_price" {
		sort.Slice(profileEntryResponses, func(ii, jj int) bool {
			return profileEntryResponses[ii].CoinEntry.BitCloutLockedNanos > profileEntryResponses[jj].CoinEntry.BitCloutLockedNanos
		})
	}

	// Sliced returned profiles found down to the number of entries specified, if necessary.
	var res *GetProfilesResponse
	if len(profileEntryResponses) > numToFetch || startPubKey != nil {
		// Find the startPubKey and start response from that index
		startIdx := 0
		if startPubKey != nil {
			for ii, profileEntryResponse := range profileEntryResponses {
				if profileEntryResponse.PublicKeyBase58Check == requestData.PublicKeyBase58Check {
					startIdx = ii
					break
				}
			}
		}
		var maxIdx int
		var nextPubKey *string
		if len(profileEntryResponses) > startIdx+numToFetch {
			maxIdx = startIdx + numToFetch
			nextPubKey = &profileEntryResponses[maxIdx].PublicKeyBase58Check
		} else {
			maxIdx = len(profileEntryResponses)
			nextPubKey = nil
		}
		res = &GetProfilesResponse{
			ProfilesFound: profileEntryResponses[startIdx:maxIdx],
			NextPublicKey: nextPubKey,
		}
	} else {
		res = &GetProfilesResponse{ProfilesFound: profileEntryResponses}
	}
	if err := json.NewEncoder(ww).Encode(res); err != nil {
		_AddBadRequestError(ww, fmt.Sprintf(
			"GetProfiles: Problem encoding response as JSON: %v", err))
		return
	}
}

func (fes *APIServer) GetProfilesByUsernamePrefixAndBitCloutLocked(
	db *badger.DB, usernamePrefix string, readerPK []byte, utxoView *lib.UtxoView) (
	_profileEntries []*lib.ProfileEntry, _err error) {

	profileEntries, err := lib.DBGetProfilesByUsernamePrefixAndBitCloutLocked(db, usernamePrefix, utxoView)

	pubKeyMap := make(map[lib.PkMapKey][]byte)
	for _, profileEntry := range profileEntries {
		pubKeyMap[lib.MakePkMapKey(profileEntry.PublicKey)] = profileEntry.PublicKey
	}

	filteredPubKeyMap, err := fes.FilterOutRestrictedPubKeysFromMap(pubKeyMap, readerPK, "leaderboard")
	if err != nil {
		return nil, fmt.Errorf("DBGetProfilesByUsernamePrefixAndBitCloutLocked: %v", err)
	}

	var filteredProfileEntries []*lib.ProfileEntry
	for _, profileEntry := range profileEntries {
		_, found := filteredPubKeyMap[lib.MakePkMapKey(profileEntry.PublicKey)]
		if found {
			filteredProfileEntries = append(filteredProfileEntries, profileEntry)
		}
	}

	return filteredProfileEntries, nil
}

func _profileEntryToResponse(profileEntry *lib.ProfileEntry, params *lib.BitCloutParams, verifiedUsernameMap map[string]*lib.PKID, utxoView *lib.UtxoView) *ProfileEntryResponse {
	if profileEntry == nil {
		return nil
	}

	coinPriceBitCloutNanos := uint64(0)
	if profileEntry.CoinsInCirculationNanos != 0 {
		// The price formula is:
		// coinPriceBitCloutNanos = BitCloutLockedNanos / (CoinsInCirculationNanos * ReserveRatio) * NanosPerUnit
		bigNanosPerUnit := lib.NewFloat().SetUint64(lib.NanosPerUnit)
		coinPriceBitCloutNanos, _ = lib.Mul(lib.Div(
			lib.Div(lib.NewFloat().SetUint64(profileEntry.BitCloutLockedNanos), bigNanosPerUnit),
			lib.Mul(lib.Div(lib.NewFloat().SetUint64(profileEntry.CoinsInCirculationNanos), bigNanosPerUnit),
				params.CreatorCoinReserveRatio)), lib.NewFloat().SetUint64(lib.NanosPerUnit)).Uint64()
	}

	// TODO: Delete this and use global state for verifications once we move all usernames
	// out of reserved_usernames.go.
	isReserved := false
	isVerified := false
	lowercaseUsernameString := strings.ToLower(string(profileEntry.Username))
	if val, ok := lib.IsReserved[lowercaseUsernameString]; ok {
		isReserved = val
		// As a quick hack, we set the value in our IsReserved map to false when a profile is claimed.
		isVerified = !val
	}

	// Check global state for isVerified bool.
	if verifiedUsernameMap != nil && utxoView != nil {
		pkidEntry := utxoView.GetPKIDForPublicKey(profileEntry.PublicKey)
		verifiedUsernamePKID := verifiedUsernameMap[strings.ToLower(string(profileEntry.Username))]
		if verifiedUsernamePKID != nil {
			// TODO: Delete the "isVerified" or statement once we kell reserved_usernames.go.
			isVerified = (*verifiedUsernamePKID == *pkidEntry.PKID) || isVerified
		}
	}

	// Generate profile entry response
	profResponse := &ProfileEntryResponse{
		PublicKeyBase58Check:     lib.PkToString(profileEntry.PublicKey, params),
		Username:                 string(profileEntry.Username),
		Description:              string(profileEntry.Description),
		CoinEntry:                profileEntry.CoinEntry,
		CoinPriceBitCloutNanos:   coinPriceBitCloutNanos,
		IsHidden:                 profileEntry.IsHidden,
		IsReserved:               isReserved,
		IsVerified:               isVerified,
		StakeMultipleBasisPoints: profileEntry.StakeMultipleBasisPoints,
		StakeEntryStats:          lib.GetStakeEntryStats(profileEntry.StakeEntry, params),
	}

	return profResponse
}

func (fes *APIServer) augmentProfileEntry(
	profileEntry *lib.ProfileEntry,
	profileEntriesByPublicKey map[lib.PkMapKey]*lib.ProfileEntry,
	postsByProfilePublicKey map[lib.PkMapKey][]*lib.PostEntry,
	postEntryReaderStates map[lib.BlockHash]*lib.PostEntryReaderState,
	addGlobalFeedBool bool,
	verifiedMap map[string]*lib.PKID,
	utxoView *lib.UtxoView,
	readerPK []byte) *ProfileEntryResponse {

	profileEntryResponse := _profileEntryToResponse(profileEntry, fes.Params, verifiedMap, utxoView)

	// Attach the posts to the profile
	profilePostsFound := postsByProfilePublicKey[lib.MakePkMapKey(profileEntry.PublicKey)]
	for _, profilePostEntry := range profilePostsFound {
		profilePostRes, err := fes._postEntryToResponse(profilePostEntry, addGlobalFeedBool, fes.Params, utxoView, readerPK, 2)

		if err != nil {
			glog.Error(err)
			continue
		}

		// Attach reader state to each post.
		profilePostRes.PostEntryReaderState = postEntryReaderStates[*profilePostEntry.PostHash]

		profileEntryFound := profileEntriesByPublicKey[lib.MakePkMapKey(profilePostEntry.PosterPublicKey)]
		profilePostRes.ProfileEntryResponse = _profileEntryToResponse(
			profileEntryFound, fes.Params, verifiedMap, utxoView)
		if profilePostRes.IsHidden {
			// Don't show posts that this user has chosen to hide.
			continue
		}
		profileEntryResponse.Posts = append(profileEntryResponse.Posts, profilePostRes)
	}

	return profileEntryResponse
}

func (fes *APIServer) _getProfilePictureForPublicKey(publicKey []byte) ([]byte, string, error) {
	utxoView, err := fes.backendServer.GetMempool().GetAugmentedUniversalView()
	if err != nil {
		return []byte{}, "", fmt.Errorf("_getProfilePictureforPublicKey: Error getting utxoView: %v", err)
	}

	profileEntry := utxoView.GetProfileEntryForPublicKey(publicKey)
	if profileEntry == nil {
		return []byte{}, "", fmt.Errorf("_getProfilePictureForPublicKey: Profile not found")
	}
	profilePic := string(profileEntry.ProfilePic)
	if !strings.HasPrefix(profilePic, "data:image/") && !lib.ProfilePicRegex.Match([]byte(profilePic)) {
		return []byte{}, "", fmt.Errorf("_getProfilePictureForPublicKey: profile picture is not base64 encoded image")
	}
	contentTypeEnd := strings.Index(profilePic, ";base64")
	if contentTypeEnd < 6 {
		return []byte{}, "", fmt.Errorf("_getProfilePictureForPublicKey: cannot extract content type")
	}
	contentType := profilePic[5:contentTypeEnd]
	return profileEntry.ProfilePic, contentType, nil
}

func (fes *APIServer) GetSingleProfilePicture(ww http.ResponseWriter, req *http.Request) {
	vars := mux.Vars(req)
	publicKeyBase58Check, publicKeyBase58CheckExists := vars["publicKeyBase58Check"]
	if !publicKeyBase58CheckExists {
		_AddBadRequestError(ww, fmt.Sprintf("GetSingleProfilePicture: Missing public key base 58 check"))
		return
	}
	publicKeyBytes, _, err := lib.Base58CheckDecode(publicKeyBase58Check)
	if err != nil {
		_AddBadRequestError(ww, fmt.Sprintf("GetSingleProfilePicture: Problem decoding user public key: %v", err))
		return
	}
	// Get the profile picture.
	profilePicture, contentType, err := fes._getProfilePictureForPublicKey(publicKeyBytes)
	if err != nil {
		// If we can't get the profile picture, we redirect to the fallback.
		fallbackRoute := req.URL.Query().Get("fallback")
		if fallbackRoute == "" {
			_AddNotFoundError(ww, fmt.Sprintf("GetSingleProfilePicture: Profile Picture not found: %v", err))
			return
		}
		http.Redirect(ww, req, fallbackRoute, http.StatusFound)
		return
	}

	profilePictureStr := string(profilePicture)
	decodedBytes, err := base64.StdEncoding.DecodeString(profilePictureStr[strings.Index(profilePictureStr, ";base64,")+8:])
	if err != nil {
		_AddBadRequestError(ww, fmt.Sprintf("GetSingleProfilePicture: Error decoding images bytes: %v", err))
		return
	}
	ww.Header().Set("Content-Type", contentType)
	ww.Header().Set("Content-Length", strconv.Itoa(len(decodedBytes)))
	if _, err = ww.Write(decodedBytes); err != nil {
		_AddInternalServerError(ww, fmt.Sprintf("GetSingleProfilePicture: Problem writing profile picture bytes: %v", err))
		return
	}
}

type GetSingleProfileRequest struct {
	// When set, we return profiles starting at the given pubkey up to numEntriesToReturn.
	PublicKeyBase58Check string `safeForLogging:"true"`
	// When set, we return profiles starting at the given username up to numEntriesToReturn.
	Username string `safeForLogging:"true"`
}

type GetSingleProfileResponse struct {
	Profile       *ProfileEntryResponse
	IsBlacklisted bool
	IsGraylisted  bool
}

// GetSingleProfile...
func (fes *APIServer) GetSingleProfile(ww http.ResponseWriter, req *http.Request) {
	decoder := json.NewDecoder(io.LimitReader(req.Body, MaxRequestBodySizeBytes))
	requestData := GetSingleProfileRequest{}
	if err := decoder.Decode(&requestData); err != nil {
		_AddBadRequestError(ww, fmt.Sprintf("GetSingleProfile: Error parsing request body: %v", err))
		return
	}
	// Get a view
	utxoView, err := fes.backendServer.GetMempool().GetAugmentedUniversalView()
	if err != nil {
		_AddBadRequestError(ww, fmt.Sprintf("GetSingleProfile: Error getting utxoView: %v", err))
		return
	}

	// Get profile entry by public key.  If public key not provided, get profileEntry by username.
	var profileEntry *lib.ProfileEntry
	var publicKeyBytes []byte
	var publicKeyBase58Check string
	if requestData.PublicKeyBase58Check != "" {
		publicKeyBase58Check = requestData.PublicKeyBase58Check
		publicKeyBytes, _, err = lib.Base58CheckDecode(requestData.PublicKeyBase58Check)
		if err != nil {
			_AddBadRequestError(ww, fmt.Sprintf("GetSingleProfile: Problem decoding user public key: %v", err))
			return
		}
		profileEntry = utxoView.GetProfileEntryForPublicKey(publicKeyBytes)
	} else {
		profileEntry = utxoView.GetProfileEntryForUsername([]byte(requestData.Username))
		if profileEntry != nil {
			publicKeyBytes = profileEntry.PublicKey
			publicKeyBase58Check = lib.Base58CheckEncode(publicKeyBytes, false, fes.Params)
		}
	}

	// Return an error if we failed to find a profile entry
	if profileEntry == nil {
		_AddNotFoundError(ww, fmt.Sprintf("GetSingleProfile: could not find profile for username or public key: %v, %v", requestData.Username, requestData.PublicKeyBase58Check))
		return
	}

	// Grab verified username map pointer
	verifiedMap, err := fes.GetVerifiedUsernameToPKIDMap()
	if err != nil {
		_AddBadRequestError(ww, fmt.Sprintf("GetSingleProfile: could not get verified map: %v", err))
		return
	}

	profileEntryResponse := _profileEntryToResponse(profileEntry, fes.Params, verifiedMap, utxoView)
	res := GetSingleProfileResponse{
		Profile: profileEntryResponse,
	}

	// Check if the user is blacklisted/graylisted
	blacklistKey := GlobalStateKeyForBlacklistedProfile(publicKeyBytes[:])
	userBlacklistState, err := fes.GlobalStateGet(blacklistKey)
	if err != nil {
		_AddBadRequestError(ww, fmt.Sprintf("GetSingleProfile: Problem getting blacklist: %v", err))
		return
	}

	if reflect.DeepEqual(userBlacklistState, lib.IsBlacklisted) {
		res.IsBlacklisted = true
	}

	graylistKey := GlobalStateKeyForGraylistedProfile(publicKeyBytes[:])
	userGraylistState, err := fes.GlobalStateGet(graylistKey)
	if err != nil {
		_AddBadRequestError(ww, fmt.Sprintf("GetSingleProfile: Problem getting graylist: %v", err))
		return
	}

	if reflect.DeepEqual(userGraylistState, lib.IsGraylisted) {
		res.IsGraylisted = true
	}

	isAdmin, _ := fes.UserAdminStatus(publicKeyBase58Check)

	if isAdmin {
		var userMetadata *UserMetadata
		userMetadata, err = fes.getUserMetadataFromGlobalState(publicKeyBase58Check)
		if err != nil {
			_AddBadRequestError(ww, fmt.Sprintf("GetSingleProfile: error getting usermetadata for public key: %v", err))
			return
		}

		res.Profile.IsFeaturedTutorialUpAndComingCreator = userMetadata.IsFeaturedTutorialUpAndComingCreator
		res.Profile.IsFeaturedTutorialWellKnownCreator = userMetadata.IsFeaturedTutorialWellKnownCreator
	}

	if err = json.NewEncoder(ww).Encode(res); err != nil {
		_AddInternalServerError(ww, fmt.Sprintf("GetSingleProfile: Problem serializing object to JSON: %v", err))
		return
	}
}

type GetHodlersForPublicKeyRequest struct {
	// Either PublicKeyBase58Check or Username can be set by the client to specify
	// which user we're obtaining posts for
	// If both are specified, PublicKeyBase58Check will supercede
	PublicKeyBase58Check string `safeForLogging:"true"`
	Username             string `safeForLogging:"true"`

	// Public Key of the last post from the previous page
	LastPublicKeyBase58Check string `safeForLogging:"true"`
	// Number of records to fetch
	NumToFetch uint64 `safeForLogging:"true"`

	// If true, fetch balance entries for your hodlings instead of balance entries for hodler's of your coin
	FetchHodlings bool

	// If true, fetch all hodlers/hodlings -- supercedes NumToFetch
	FetchAll bool
}

type GetHodlersForPublicKeyResponse struct {
	Hodlers                  []*BalanceEntryResponse
	LastPublicKeyBase58Check string
}

// Helper function to get the creator public key or the hodler public key depending upon fetchHodlings.
func getHodlerOrHodlingPublicKey(balanceEntryResponse *BalanceEntryResponse, fetchHodlings bool) (_publicKeyBase58Check string) {
	if fetchHodlings {
		return balanceEntryResponse.CreatorPublicKeyBase58Check
	} else {
		return balanceEntryResponse.HODLerPublicKeyBase58Check
	}
}

// GetHodlersForPublicKey... Get BalanceEntryResponses for hodlings.
func (fes *APIServer) GetHodlersForPublicKey(ww http.ResponseWriter, req *http.Request) {
	decoder := json.NewDecoder(io.LimitReader(req.Body, MaxRequestBodySizeBytes))
	requestData := GetHodlersForPublicKeyRequest{}
	if err := decoder.Decode(&requestData); err != nil {
		_AddBadRequestError(ww, fmt.Sprintf(
			"GetHodlersForPublicKey: Problem parsing request body: %v", err))
		return
	}

	// Get a view
	utxoView, err := fes.backendServer.GetMempool().GetAugmentedUniversalView()
	if err != nil {
		_AddBadRequestError(ww, fmt.Sprintf("GetHodlersForPublicKey: Error getting utxoView: %v", err))
		return
	}

	// Decode the public key for which we are fetching hodlers / hodlings.  If public key is not provided, use username
	var publicKeyBytes []byte
	if requestData.PublicKeyBase58Check != "" {
		publicKeyBytes, _, err = lib.Base58CheckDecode(requestData.PublicKeyBase58Check)
		if err != nil {
			_AddBadRequestError(ww, fmt.Sprintf("GetHodlersForPublicKey: Problem decoding user public key: %v", err))
			return
		}
	} else {
		username := requestData.Username
		profileEntry := utxoView.GetProfileEntryForUsername([]byte(username))

		// Return an error if we failed to find a profile entry
		if profileEntry == nil {
			_AddNotFoundError(ww, fmt.Sprintf("GetHodlersForPublicKey: could not find profile for username: %v", username))
			return
		}
		publicKeyBytes = profileEntry.PublicKey
	}

	// Get the appropriate hodl map, convert to a slice, and order by balance.
	var hodlMap map[string]*BalanceEntryResponse
	hodlList := []*BalanceEntryResponse{}
	if requestData.FetchHodlings {
		hodlMap, err = fes.GetYouHodlMap(utxoView.GetPKIDForPublicKey(publicKeyBytes), false, utxoView)
		if err != nil {
			_AddBadRequestError(ww, fmt.Sprintf("GetHodlersForPublicKey: error getting youHodlMap: %v", err))
			return
		}

	} else {
		hodlMap, err = fes.GetHodlYouMap(utxoView.GetPKIDForPublicKey(publicKeyBytes), false, utxoView)
		if err != nil {
			_AddBadRequestError(ww, fmt.Sprintf("GetHodlersForPublicKey: error getting youHodlMap: %v", err))
			return
		}
	}
	for _, balanceEntryResponse := range hodlMap {
		hodlList = append(hodlList, balanceEntryResponse)
	}
	sort.Slice(hodlList, func(ii, jj int) bool {
		if hodlList[ii].CreatorPublicKeyBase58Check == hodlList[ii].HODLerPublicKeyBase58Check {
			return true
		}
		if hodlList[jj].CreatorPublicKeyBase58Check == hodlList[jj].HODLerPublicKeyBase58Check {
			return false
		}
		return hodlList[ii].BalanceNanos > hodlList[jj].BalanceNanos
	})
	if !requestData.FetchAll {
		numToFetch := int(requestData.NumToFetch)
		lastPublicKey := requestData.LastPublicKeyBase58Check
		// Take up to numToFetch.  If this is a request for a single post, it was selected by the utxo view.
		if len(hodlList) > numToFetch || lastPublicKey != "" {
			startIndex := 0
			if lastPublicKey != "" {
				// If we have a startPostHash, find it's index in the postEntries slice as the starting point
				for ii, balanceEntryResponse := range hodlList {
					if getHodlerOrHodlingPublicKey(balanceEntryResponse, requestData.FetchHodlings) == lastPublicKey {
						// Start the new slice from the post that comes after the startPostHash
						startIndex = ii + 1
						break
					}
				}
			}
			hodlList = hodlList[startIndex:lib.MinInt(startIndex+numToFetch, len(hodlList))]
		}
	}

	// Grab verified username map pointer
	verifiedMap, err := fes.GetVerifiedUsernameToPKIDMap()
	if err != nil {
		_AddBadRequestError(ww, fmt.Sprintf("GetHodlersForPublicKey: Error fetching verifiedMap: %v", err))
	}
	for _, balanceEntryResponse := range hodlList {
		publicKeyBase58Check := getHodlerOrHodlingPublicKey(balanceEntryResponse, requestData.FetchHodlings)

		profileEntry := utxoView.GetProfileEntryForPublicKey(lib.MustBase58CheckDecode(publicKeyBase58Check))
		if profileEntry != nil {
			balanceEntryResponse.ProfileEntryResponse = _profileEntryToResponse(
				profileEntry, fes.Params, verifiedMap, utxoView)
		}
	}
	// Return the last public key in this slice to simplify pagination.
	var resLastPublicKey string
	if len(hodlList) > 0 {
		resLastPublicKey = getHodlerOrHodlingPublicKey(hodlList[len(hodlList)-1], requestData.FetchHodlings)
	}
	res := &GetHodlersForPublicKeyResponse{
		Hodlers:                  hodlList,
		LastPublicKeyBase58Check: resLastPublicKey,
	}
	if err = json.NewEncoder(ww).Encode(res); err != nil {
		_AddBadRequestError(ww, fmt.Sprintf(
			"GetHodlersForPublicKey: Problem encoding response as JSON: %v", err))
		return
	}
}

// A DiamondSenderSummaryResponse is a response struct that rolls up all diamonds
// received by a user from a single sender into a nice, simple summary struct.
type DiamondSenderSummaryResponse struct {
	SenderPublicKeyBase58Check   string
	ReceiverPublicKeyBase58Check string

	TotalDiamonds       uint64
	HighestDiamondLevel uint64

	DiamondLevelMap      map[uint64]uint64
	ProfileEntryResponse *ProfileEntryResponse
}

type GetDiamondsForPublicKeyRequest struct {
	// The user we are getting diamonds for.
	PublicKeyBase58Check string `safeForLogging:"true"`

	// If true, fetch the diamonds this public key gave out instead of the diamond this public key received
	FetchYouDiamonded bool
}

type GetDiamondsForPublicKeyResponse struct {
	DiamondSenderSummaryResponses []*DiamondSenderSummaryResponse
	TotalDiamonds                 uint64
}

func (fes *APIServer) GetDiamondsForPublicKey(ww http.ResponseWriter, req *http.Request) {
	decoder := json.NewDecoder(io.LimitReader(req.Body, MaxRequestBodySizeBytes))
	requestData := GetDiamondsForPublicKeyRequest{}
	if err := decoder.Decode(&requestData); err != nil {
		_AddBadRequestError(ww, fmt.Sprintf(
			"GetHodlersForPublicKey: Problem parsing request body: %v", err))
		return
	}

	// Get a view
	utxoView, err := fes.backendServer.GetMempool().GetAugmentedUniversalView()
	if err != nil {
		_AddBadRequestError(ww, fmt.Sprintf("GetDiamondsForPublicKey: Error getting utxoView: %v", err))
		return
	}

	// Decode the public key for which we are fetching diamonds.
	publicKeyBytes, _, err := lib.Base58CheckDecode(requestData.PublicKeyBase58Check)
	if err != nil {
		_AddBadRequestError(ww, fmt.Sprintf("GetDiamondsForPublicKey: Problem decoding user public key: %v", err))
		return
	}

	// Get the DiamondEntries for this public key.
	pkidToDiamondEntriesMap, err := utxoView.GetDiamondEntryMapForPublicKey(publicKeyBytes, requestData.FetchYouDiamonded)
	if err != nil {
		_AddBadRequestError(ww, fmt.Sprintf("GetDiamondsForPublicKey: Problem getting diamond entries: %v", err))
		return
	}

	// Roll the DiamondEntries into summary responses.
	diamondSenderSummaryResponses := []*DiamondSenderSummaryResponse{}
	for pkidKeyIter, diamondEntryList := range pkidToDiamondEntriesMap {
		pkidKey := pkidKeyIter
		pubKey := utxoView.GetPublicKeyForPKID(&pkidKey)
		var receiverPubKey []byte
		var senderPubKey []byte
		if requestData.FetchYouDiamonded {
			receiverPubKey = pubKey
			senderPubKey = publicKeyBytes
		} else {
			receiverPubKey = publicKeyBytes
			senderPubKey = pubKey
		}
		diamondSenderSummary := &DiamondSenderSummaryResponse{
			SenderPublicKeyBase58Check:   lib.PkToString(senderPubKey, fes.Params),
			ReceiverPublicKeyBase58Check: lib.PkToString(receiverPubKey, fes.Params),
			DiamondLevelMap:              make(map[uint64]uint64),
		}
		for _, diamondEntry := range diamondEntryList {
			diamondLevel := uint64(diamondEntry.DiamondLevel)
			diamondSenderSummary.TotalDiamonds += diamondLevel
			if _, diamondLevelSeen := diamondSenderSummary.DiamondLevelMap[diamondLevel]; !diamondLevelSeen {
				diamondSenderSummary.DiamondLevelMap[diamondLevel] = 0
			}
			diamondSenderSummary.DiamondLevelMap[diamondLevel] += 1
			if diamondSenderSummary.HighestDiamondLevel < diamondLevel {
				diamondSenderSummary.HighestDiamondLevel = diamondLevel
			}
		}
		diamondSenderSummaryResponses = append(diamondSenderSummaryResponses, diamondSenderSummary)
	}

	// Grab verified username map pointer so we can verify the profiles.
	verifiedMap, err := fes.GetVerifiedUsernameToPKIDMap()
	if err != nil {
		_AddBadRequestError(ww, fmt.Sprintf(
			"GetDiamondsForPublicKey: Error fetching verifiedMap: %v", err))
		return
	}
	totalDiamonds := uint64(0)
	for _, diamondSenderSummaryResponse := range diamondSenderSummaryResponses {
		var profilePK []byte
		if requestData.FetchYouDiamonded {
			profilePK = lib.MustBase58CheckDecode(diamondSenderSummaryResponse.ReceiverPublicKeyBase58Check)
		} else {
			profilePK = lib.MustBase58CheckDecode(diamondSenderSummaryResponse.SenderPublicKeyBase58Check)
		}
		profileEntry := utxoView.GetProfileEntryForPublicKey(profilePK)
		if profileEntry != nil {
			diamondSenderSummaryResponse.ProfileEntryResponse = _profileEntryToResponse(
				profileEntry, fes.Params, verifiedMap, utxoView)
		}
		totalDiamonds += diamondSenderSummaryResponse.TotalDiamonds
	}

	// Sort.
	sort.Slice(diamondSenderSummaryResponses, func(ii, jj int) bool {
		iiProfile := diamondSenderSummaryResponses[ii].ProfileEntryResponse
		jjProfile := diamondSenderSummaryResponses[jj].ProfileEntryResponse

		if iiProfile == nil && jjProfile == nil {
			return false
		}

		// If ii has a profile but jj doesn't, prioritize it.
		if iiProfile != nil && jjProfile == nil {
			return true
		}
		if jjProfile != nil && iiProfile == nil {
			return false
		}

		iiBitCloutLocked := iiProfile.CoinEntry.BitCloutLockedNanos
		jjBitCloutLocked := jjProfile.CoinEntry.BitCloutLockedNanos

		return iiBitCloutLocked > jjBitCloutLocked
	})

	res := &GetDiamondsForPublicKeyResponse{
		DiamondSenderSummaryResponses: diamondSenderSummaryResponses,
		TotalDiamonds:                 totalDiamonds,
	}
	if err = json.NewEncoder(ww).Encode(res); err != nil {
		_AddBadRequestError(ww, fmt.Sprintf(
			"GetHodlersForPublicKey: Problem encoding response as JSON: %v", err))
		return
	}
}

// GetFollowsStatelessRequest ...
type GetFollowsStatelessRequest struct {
	// Either PublicKeyBase58Check or Username can be set by the client to specify
	// which user we're obtaining follows for
	// If both are specified, PublicKeyBase58Check will supercede
	PublicKeyBase58Check        string `safeForLogging:"true"`
	Username                    string `safeForLogging:"true"`
	GetEntriesFollowingUsername bool   `safeForLogging:"true"`

	// Public Key of the last follower / followee from the previous page
	LastPublicKeyBase58Check string `safeForLogging:"true"`
	// Number of records to fetch
	NumToFetch uint64 `safeForLogging:"true"`
}

// GetFollowsResponse ...
type GetFollowsResponse struct {
	PublicKeyToProfileEntry map[string]*ProfileEntryResponse `safeForLogging:"true"`
	NumFollowers            uint64
}

func (fes *APIServer) sortFollowEntries(followEntryPKIDii *lib.PKID, followEntryPKIDjj *lib.PKID, utxoView *lib.UtxoView, fetchValues bool) bool {
	followEntryPublicKeyii := utxoView.GetPublicKeyForPKID(followEntryPKIDii)
	followEntryPublicKeyjj := utxoView.GetPublicKeyForPKID(followEntryPKIDjj)
	// if we're fetching values, we want public keys that don't have profiles to be at the end.
	if fetchValues {
		profileEntryii := utxoView.GetProfileEntryForPublicKey(followEntryPublicKeyii)
		profileEntryjj := utxoView.GetProfileEntryForPublicKey(followEntryPublicKeyjj)
		// FollowEntries that have a profile should come before FollowEntries that do not have a profile.
		if profileEntryii == nil && profileEntryjj != nil {
			return false
		}
		if profileEntryjj == nil && profileEntryii != nil {
			return true
		}
		// If both FollowEntries have a profile, compare the two based on coin price.
		if profileEntryii != nil && profileEntryjj != nil {
			return profileEntryii.CoinEntry.BitCloutLockedNanos > profileEntryjj.CoinEntry.BitCloutLockedNanos
		}
	}
	// If we're not fetching values (meaning no profiles for public keys) or neither FollowEntry has a profile,
	// sort based on public key as a string.
	return lib.PkToString(followEntryPublicKeyii, fes.Params) < lib.PkToString(followEntryPublicKeyjj, fes.Params)
}

// Returns a map like {publicKey1: profileEntry1, publicKey2: profileEntry2, ...} for publicKeyBytes's
// followers / following
func (fes *APIServer) getPublicKeyToProfileEntryMapForFollows(publicKeyBytes []byte,
	getEntriesFollowingPublicKey bool, referenceUtxoView *lib.UtxoView,
	lastFollowPublicKeyBytes []byte, numToFetch uint64, fetchValues bool, fetchAllFollows bool) (
	_publicKeyToProfileEntry map[string]*ProfileEntryResponse, numFollowers uint64,
	_err error) {

	// Allow a reference view to be passed in. This speeds things up in the event we've already
	// created this view.
	var utxoView *lib.UtxoView
	var err error
	if referenceUtxoView != nil {
		utxoView = referenceUtxoView
	} else {
		utxoView, err = fes.backendServer.GetMempool().GetAugmentedUtxoViewForPublicKey(publicKeyBytes, nil)
		if err != nil {
			return nil, 0, errors.Wrapf(
				err, "getPublicKeyToProfileEntryMapForFollows: Error calling GetAugmentedUtxoViewForPublicKey: %v", err)
		}
	}

	followEntries := []*lib.FollowEntry{}
	followEntries, err = utxoView.GetFollowEntriesForPublicKey(publicKeyBytes, getEntriesFollowingPublicKey)

	if err != nil {
		return nil, 0, errors.Wrapf(
			err, "getPublicKeyToProfileEntryMapForFollows: Problem fetching FollowEntries from augmented UtxoView: ")
	}

	// If getEntriesFollowingUsername is set to true, this will be a map of
	//   {followerPubKey => ProfileEntryResponse}
	//
	// If getEntriesFollowingUsername is not set or set to false, this will be a map of
	//   {followedPubKey => ProfileEntryResponse}
	//
	// Sorry this is confusing
	publicKeyToProfileEntry := make(map[string]*ProfileEntryResponse)

	// Grab verified username map pointer
	verifiedMap, err := fes.GetVerifiedUsernameToPKIDMap()
	if err != nil {
		return nil, 0, errors.Wrapf(
			err, "getPublicKeyToProfileEntryMapForFollows: Problem fetching verifiedMap: ")
	}

	// We only need to sort if we are fetching values.  When we do not fetch values, we are getting all public keys and
	// their ordering doesn't mean anything.  Currently, fetchValues is only false for GetUsersStateless calls for which
	// we only care about getting an unordered list of public keys a user is following.
	if fetchValues {
		// Sort the follow entries for pagination purposes
		if getEntriesFollowingPublicKey {
			sort.Slice(followEntries, func(ii, jj int) bool {
				return fes.sortFollowEntries(followEntries[ii].FollowerPKID, followEntries[jj].FollowerPKID, utxoView, fetchValues)
			})
		} else {
			sort.Slice(followEntries, func(ii, jj int) bool {
				return fes.sortFollowEntries(followEntries[ii].FollowedPKID, followEntries[jj].FollowedPKID, utxoView, fetchValues)
			})
		}
	}

	// Track whether we've hit the start of the page.
	lastFollowKeySeen := false
	if lastFollowPublicKeyBytes == nil {
		// If we don't have a last follow public key, we are starting from the beginning.
		lastFollowKeySeen = true
	}

	for _, followEntry := range followEntries {
		// get the profile entry for each follower pubkey
		var followPKID *lib.PKID
		if getEntriesFollowingPublicKey {
			followPKID = followEntry.FollowerPKID
		} else {
			followPKID = followEntry.FollowedPKID
		}
		// Convert the followPKID to a public key using the view. The followPubKey should never
		// be nil.
		followPubKey := utxoView.GetPublicKeyForPKID(followPKID)
		// If we haven't seen the public key of the last followEntry from the previous page, skip ahead.
		if !lastFollowKeySeen {
			if reflect.DeepEqual(lastFollowPublicKeyBytes, followPubKey) {
				lastFollowKeySeen = true
			}
			continue
		}

		var followProfileEntry *ProfileEntryResponse
		if fetchValues {
			followProfileEntry = _profileEntryToResponse(
				utxoView.GetProfileEntryForPublicKey(followPubKey), fes.Params, verifiedMap, utxoView)
		}
		followPubKeyBase58Check := lib.PkToString(followPubKey, fes.Params)
		publicKeyToProfileEntry[followPubKeyBase58Check] = followProfileEntry

		// If we've fetched enough followers and we're not fetching all followers, break.
		if uint64(len(publicKeyToProfileEntry)) >= numToFetch && !fetchAllFollows {
			break
		}
	}
	return publicKeyToProfileEntry, uint64(len(followEntries)), nil
}

// GetFollowsStateless ...
// Equivalent to the following REST endpoints:
//   - GET /:username/followers
//   - GET /:username/following
func (fes *APIServer) GetFollowsStateless(ww http.ResponseWriter, rr *http.Request) {
	decoder := json.NewDecoder(io.LimitReader(rr.Body, MaxRequestBodySizeBytes))
	getFollowsRequest := GetFollowsStatelessRequest{}
	if err := decoder.Decode(&getFollowsRequest); err != nil {
		_AddBadRequestError(ww, fmt.Sprintf("GetFollowsStateless: Error parsing request body: %v", err))
		return
	}

	// Get a view
	utxoView, err := fes.backendServer.GetMempool().GetAugmentedUniversalView()
	if err != nil {
		_AddBadRequestError(ww, fmt.Sprintf("GetFollowsStateless Error getting view: %v", err))
		return
	}

	var publicKeyBytes []byte
	if getFollowsRequest.PublicKeyBase58Check != "" {
		publicKeyBytes, _, err = lib.Base58CheckDecode(getFollowsRequest.PublicKeyBase58Check)
		if err != nil {
			_AddBadRequestError(ww, fmt.Sprintf("GetFollowsStateless: Problem decoding user public key: %v", err))
			return
		}
	} else {
		username := getFollowsRequest.Username
		profileEntry := utxoView.GetProfileEntryForUsername([]byte(username))

		// Return an error if we failed to find a profile entry
		if profileEntry == nil {
			_AddNotFoundError(ww, fmt.Sprintf("GetFollowsStateless: could not find profile for username: %v", username))
			return
		}

		publicKeyBytes = profileEntry.PublicKey
	}

	var lastPublicKeySeenBytes []byte
	if getFollowsRequest.LastPublicKeyBase58Check != "" {
		lastPublicKeySeenBytes, _, err = lib.Base58CheckDecode(getFollowsRequest.LastPublicKeyBase58Check)
		if err != nil {
			_AddBadRequestError(ww, fmt.Sprintf("GetFollowsStateless: Problem decoding last public key seen: %v", err))
			return
		}
	}

	publicKeyToProfileEntry, numFollowers, err := fes.getPublicKeyToProfileEntryMapForFollows(
		publicKeyBytes,
		getFollowsRequest.GetEntriesFollowingUsername,
		utxoView,
		lastPublicKeySeenBytes,
		getFollowsRequest.NumToFetch, true, false)
	if err != nil {
		_AddInternalServerError(ww, fmt.Sprintf("GetFollowsStateless: Problem fetching and decrypting follows: %v", err))
		return
	}

	res := GetFollowsResponse{
		PublicKeyToProfileEntry: publicKeyToProfileEntry,
		NumFollowers:            numFollowers,
	}

	if err := json.NewEncoder(ww).Encode(res); err != nil {
		_AddInternalServerError(ww, fmt.Sprintf("GetFollows: Problem serializing object to JSON: %v", err))
		return
	}
}

// GetUserGlobalMetadataRequest...
type GetUserGlobalMetadataRequest struct {
	// The public key of the user who is trying to update their metadata.
	UserPublicKeyBase58Check string `safeForLogging:"true"`

	// JWT token authenticates the user
	JWT string
}

// GetUserGlobalMetadataResponse ...
type GetUserGlobalMetadataResponse struct {
	Email       string
	PhoneNumber string
}

// GetUserGlobalMetadata ...
// Allows a user to change the global metadata for a public key, if they prove ownership.
func (fes *APIServer) GetUserGlobalMetadata(ww http.ResponseWriter, req *http.Request) {
	decoder := json.NewDecoder(io.LimitReader(req.Body, MaxRequestBodySizeBytes))
	requestData := GetUserGlobalMetadataRequest{}
	if err := decoder.Decode(&requestData); err != nil {
		_AddBadRequestError(ww, fmt.Sprintf("GetUserGlobalMetadata: Problem parsing request body: %v", err))
		return
	}

	if requestData.UserPublicKeyBase58Check == "" {
		_AddBadRequestError(ww, fmt.Sprintf("GetUserGlobalMetadataRequest: Must provide a valid public key."))
		return
	}

	// Validate their permissions
	isValid, err := fes.ValidateJWT(requestData.UserPublicKeyBase58Check, requestData.JWT)
	if !isValid {
		_AddBadRequestError(ww, fmt.Sprintf("UpdateUserGlobalMetadataRequest: Invalid token: %v", err))
		return
	}

	userPublicKeyBytes, _, err := lib.Base58CheckDecode(requestData.UserPublicKeyBase58Check)
	if err != nil {
		_AddBadRequestError(ww, fmt.Sprintf("UpdateUserGlobalMetadataRequest: Invalid public key: %v", err))
		return
	}

	// Now that we have a public key, update get the global state object.
	userMetadata, err := fes.getUserMetadataFromGlobalState(lib.PkToString(userPublicKeyBytes, fes.Params))
	if err != nil {
		_AddBadRequestError(ww, fmt.Sprintf(
			"GetUserGlobalMetadata: Problem getting metadata from global state: %v", err))
		return
	}

	// If we made it this far we were successful, return email and password.
	res := GetUserGlobalMetadataResponse{
		Email:       userMetadata.Email,
		PhoneNumber: userMetadata.PhoneNumber,
	}
	if err := json.NewEncoder(ww).Encode(res); err != nil {
		_AddBadRequestError(ww, fmt.Sprintf("AdminGetUserGlobalMetadata: Problem encoding response as JSON: %v", err))
		return
	}
}

// UpdateUserGlobalMetadataRequest...
type UpdateUserGlobalMetadataRequest struct {
	// The public key of the user who is trying to update their metadata.
	UserPublicKeyBase58Check string `safeForLogging:"true"`

	// JWT token authenticates the user
	JWT string

	// User's email for receiving notifications.
	Email string

	// A map of ContactPublicKeyBase58Check keys and number of read messages int values.
	MessageReadStateUpdatesByContact map[string]int
}

// UpdateUserGlobalMetadataResponse ...
type UpdateUserGlobalMetadataResponse struct{}

// UpdateUserGlobalMetadata ...
// Allows a user to change the global metadata for a public key, if they prove ownership.
func (fes *APIServer) UpdateUserGlobalMetadata(ww http.ResponseWriter, req *http.Request) {
	decoder := json.NewDecoder(io.LimitReader(req.Body, MaxRequestBodySizeBytes))
	requestData := UpdateUserGlobalMetadataRequest{}
	if err := decoder.Decode(&requestData); err != nil {
		_AddBadRequestError(ww, fmt.Sprintf("UpdateUserGlobalMetadata: Problem parsing request body: %v", err))
		return
	}

	if requestData.UserPublicKeyBase58Check == "" {
		_AddBadRequestError(ww, fmt.Sprintf("UpdateUserGlobalMetadataRequest: Must provide a valid public key."))
		return
	}

	if requestData.Email == "" && requestData.MessageReadStateUpdatesByContact == nil {
		_AddBadRequestError(ww, fmt.Sprintf("UpdateUserGlobalMetadataRequest: Must provide something to update."))
		return
	}

	// Validate their permissions
	isValid, err := fes.ValidateJWT(requestData.UserPublicKeyBase58Check, requestData.JWT)
	if !isValid {
		_AddBadRequestError(ww, fmt.Sprintf("UpdateUserGlobalMetadataRequest: Invalid token: %v", err))
		return
	}

	userPublicKeyBytes, _, err := lib.Base58CheckDecode(requestData.UserPublicKeyBase58Check)
	if err != nil {
		_AddBadRequestError(ww, fmt.Sprintf("UpdateUserGlobalMetadataRequest: Invalid public key: %v", err))
		return
	}

	// Now that we have a public key, update the global state object.
	userMetadata, err := fes.getUserMetadataFromGlobalState(lib.PkToString(userPublicKeyBytes, fes.Params))
	if err != nil {
		_AddBadRequestError(ww, fmt.Sprintf("AdminUpdateUserGlobalMetadata: Problem with getUserMetadataFromGlobalState: %v", err))
		return
	}

	// Now that we have a userMetadata object, update it based on the request.
	if requestData.Email != "" {
		// Send verification email if email changed
		if userMetadata.Email != requestData.Email {
			fes.sendVerificationEmail(requestData.Email, requestData.UserPublicKeyBase58Check)
			userMetadata.EmailVerified = false
		}

		userMetadata.Email = requestData.Email
	}

	if requestData.MessageReadStateUpdatesByContact != nil {
		if userMetadata.MessageReadStateByContact == nil {
			userMetadata.MessageReadStateByContact = make(map[string]int)
		}
		for contactPubKey, readMessageCount := range requestData.MessageReadStateUpdatesByContact {
			userMetadata.MessageReadStateByContact[contactPubKey] = readMessageCount
		}
	}

	// Stick userMetadata back into global state object.
	err = fes.putUserMetadataInGlobalState(userMetadata)
	if err != nil {
		_AddBadRequestError(ww, fmt.Sprintf("AdminUpdateUserGlobalMetadata: Problem putting updated user metadata: %v", err))
		return
	}

	// If we made it this far we were successful, return without error.
	res := UpdateUserGlobalMetadataResponse{}
	if err := json.NewEncoder(ww).Encode(res); err != nil {
		_AddBadRequestError(ww, fmt.Sprintf("AdminUpdateUserGlobalMetadata: Problem encoding response as JSON: %v", err))
		return
	}
}

type GetNotificationsRequest struct {
	// This is the index of the notification we want to start our paginated lookup at. We
	// will fetch up to "NumToFetch" notifications after it, ordered by index.  If no
	// index is provided we will return the most recent posts.
	PublicKeyBase58Check string
	FetchStartIndex      int64
	NumToFetch           int64
}

type GetNotificationsResponse struct {
	Notifications       []*TransactionMetadataResponse
	ProfilesByPublicKey map[string]*ProfileEntryResponse
	PostsByHash         map[string]*PostEntryResponse
}

func (fes *APIServer) GetNotifications(ww http.ResponseWriter, req *http.Request) {
	decoder := json.NewDecoder(io.LimitReader(req.Body, MaxRequestBodySizeBytes))
	requestData := GetNotificationsRequest{}
	if err := decoder.Decode(&requestData); err != nil {
		_AddBadRequestError(ww, fmt.Sprintf(
			"GetNotifications: Problem parsing request body: %v", err))
		return
	}
	finalTxnMetadataList, utxoView, err := fes._getNotifications(&requestData)
	if err != nil {
		_AddBadRequestError(ww, err.Error())
		return
	}

	var userPublicKeyBytes []byte
	userPublicKeyBytes, _, err = lib.Base58CheckDecode(requestData.PublicKeyBase58Check)
	if err != nil || len(userPublicKeyBytes) != btcec.PubKeyBytesLenCompressed {
		_AddBadRequestError(ww, fmt.Sprintf(
			"GetNotifications: Problem decoding updater public key %s: %v",
			requestData.PublicKeyBase58Check, err))
		return
	}

	blockedPubKeys, err := fes.GetBlockedPubKeysForUser(userPublicKeyBytes)
	if err != nil {
		_AddBadRequestError(ww, err.Error())
		return
	}

	// Filter out blocked public keys from transactions metadata response
	filteredTxnMetadataList := []*TransactionMetadataResponse{}
	for _, txn := range finalTxnMetadataList {
		var pkBytes []byte
		pkBytes, _, err = lib.Base58CheckDecode(txn.Metadata.TransactorPublicKeyBase58Check)
		if err != nil {
			APIAddError(ww, err.Error())
			return
		}
		if _, ok := blockedPubKeys[lib.PkToString(pkBytes, fes.Params)]; !ok {
			filteredTxnMetadataList = append(filteredTxnMetadataList, txn)
		}
	}

	// Grab verified username map pointer
	verifiedMap, err := fes.GetVerifiedUsernameToPKIDMap()
	if err != nil {
		APIAddError(ww, err.Error())
		return
	}

	// At this point, finalTxnMetadata contains the proper list of transactions that we
	// want to notify the user about. In order to help the UI display this information,
	// we fetch a profile for each public key in each transaction that we're going to return
	// and include it in a map.
	profileEntryResponses := make(map[string]*ProfileEntryResponse)
	// Set up a view to fetch the ProfileEntrys from
	addProfileForPubKey := func(publicKeyBase58Check string) error {
		currentPkBytes, _, err := lib.Base58CheckDecode(publicKeyBase58Check)
		if err != nil {
			return errors.Errorf("GetNotifications: "+
				"Error decoding public key in txn metadata: %v",
				publicKeyBase58Check)
		}

		// Note we are recycling the UtxoView from previously.
		// Note also that if we didn't need to use the mempool to fetch notifications
		// then we won't have loaded any of the mempool transactions into the view, and
		// so the profile information could be out of date.
		profileEntry := utxoView.GetProfileEntryForPublicKey(currentPkBytes)
		if profileEntry != nil {
			profileEntryResponses[lib.PkToString(profileEntry.PublicKey, fes.Params)] =
				_profileEntryToResponse(profileEntry, fes.Params, verifiedMap, utxoView)
		}
		return nil
	}
	for _, txnMeta := range filteredTxnMetadataList {
		if err := addProfileForPubKey(txnMeta.Metadata.TransactorPublicKeyBase58Check); err != nil {
			APIAddError(ww, err.Error())
			return
		}

		for _, affectedPk := range txnMeta.Metadata.AffectedPublicKeys {
			if err := addProfileForPubKey(affectedPk.PublicKeyBase58Check); err != nil {
				APIAddError(ww, err.Error())
				return
			}
		}
	}

	// To help the UI we fetch all posts that were involved in any notification
	// and index them by PostHashHex. This includes posts that were liked,
	// posts that mentioned us, or posts that replied to us.
	//
	// We also embed the ProfileEntryResponse of the poster in the post.
	// In the future we could de-duplicate this and make the frontend do more
	// heavy lifting.
	postEntryResponses := make(map[string]*PostEntryResponse)

	addPostForHash := func(postHashHex string, readerPK []byte) {
		postHashBytes, err := hex.DecodeString(postHashHex)
		if err != nil || len(postHashBytes) != lib.HashSizeBytes {
			return
		}
		postHash := &lib.BlockHash{}
		copy(postHash[:], postHashBytes)

		postEntry := utxoView.GetPostEntryForPostHash(postHash)
		if postEntry == nil {
			return
		}
		postEntryResponse, err := fes._postEntryToResponse(postEntry, false, fes.Params, utxoView, userPublicKeyBytes, 2)
		if err != nil {
			return
		}

		postEntryResponse.ProfileEntryResponse = profileEntryResponses[lib.PkToString(postEntry.PosterPublicKey, fes.Params)]
		if postEntryResponse.ProfileEntryResponse == nil {
			return
		}

		postEntryResponse.PostEntryReaderState = utxoView.GetPostEntryReaderState(readerPK, postEntry)

		postEntryResponses[postHashHex] = postEntryResponse
	}

	for _, txnMeta := range filteredTxnMetadataList {
		postMetadata := txnMeta.Metadata.SubmitPostTxindexMetadata
		likeMetadata := txnMeta.Metadata.LikeTxindexMetadata
		transferCreatorCoinMetadata := txnMeta.Metadata.CreatorCoinTransferTxindexMetadata
		nftBidMetadata := txnMeta.Metadata.NFTBidTxindexMetadata
		acceptNFTBidMetadata := txnMeta.Metadata.AcceptNFTBidTxindexMetadata
		basicTransferMetadata := txnMeta.Metadata.BasicTransferTxindexMetadata

		if postMetadata != nil {
			addPostForHash(postMetadata.PostHashBeingModifiedHex, userPublicKeyBytes)
			addPostForHash(postMetadata.ParentPostHashHex, userPublicKeyBytes)
		} else if likeMetadata != nil {
			addPostForHash(likeMetadata.PostHashHex, userPublicKeyBytes)
		} else if transferCreatorCoinMetadata != nil {
			if transferCreatorCoinMetadata.PostHashHex != "" {
				addPostForHash(transferCreatorCoinMetadata.PostHashHex, userPublicKeyBytes)
			}
		} else if nftBidMetadata != nil {
			addPostForHash(nftBidMetadata.NFTPostHashHex, userPublicKeyBytes)
		} else if acceptNFTBidMetadata != nil {
			addPostForHash(acceptNFTBidMetadata.NFTPostHashHex, userPublicKeyBytes)
		} else if basicTransferMetadata != nil {
			txnOutputs := txnMeta.Metadata.TxnOutputs
			for _, output := range txnOutputs {
				txnMeta.TxnOutputResponses = append(
					txnMeta.TxnOutputResponses,
					&OutputResponse{
						PublicKeyBase58Check: lib.PkToString(output.PublicKey, fes.Params),
						AmountNanos:          output.AmountNanos,
					})
			}
		}
	}

	// save the most recent notification into global state so we know
	// if we have any unread notifications later
	//
	// only try to update the index if we're requesting the first page of results
	// and we have at least one notification
	if requestData.FetchStartIndex < 0 && len(filteredTxnMetadataList) > 0 {
		// global state does not have good support for concurrency. if someone
		// else fetches this user's data and writes at the same time we could
		// overwrite each other. there's a task in jira to investigate concurrency
		// issues with global state.
		userMetadata, err := fes.getUserMetadataFromGlobalState(lib.PkToString(userPublicKeyBytes, fes.Params))
		if err != nil {
			_AddBadRequestError(ww, fmt.Sprintf(
				"GetNotifications: Problem getting metadata from global state: %v", err))
			return
		}

		// only update the index if it's greater than the current index we have stored
		lastSeenIndex := filteredTxnMetadataList[0].Index
		if lastSeenIndex > userMetadata.NotificationLastSeenIndex {
			userMetadata.NotificationLastSeenIndex = lastSeenIndex

			// Place the update metadata into the global state
			err = fes.putUserMetadataInGlobalState(userMetadata)
			if err != nil {
				_AddBadRequestError(ww, fmt.Sprintf(
					"GetNotifications: Problem putting updated user metadata: %v", err))
				return
			}
		}
	}

	// At this point, we should have all the profiles and all the notifications
	// that the user requested so return them in the response.
	res := &GetNotificationsResponse{
		Notifications:       filteredTxnMetadataList,
		ProfilesByPublicKey: profileEntryResponses,
		PostsByHash:         postEntryResponses,
	}
	if err := json.NewEncoder(ww).Encode(res); err != nil {
		_AddBadRequestError(ww, fmt.Sprintf(
			"GetNotifications: Problem encoding response as JSON: %v", err))
		return
	}
}

func (fes *APIServer) _getNotifications(request *GetNotificationsRequest) ([]*TransactionMetadataResponse, *lib.UtxoView, error) {
	// If the TxIndex flag was not passed to this node then we can't compute
	// notifications.
	if fes.TXIndex == nil {
		return nil, nil, errors.Errorf(
			"GetNotifications: Cannot be called when TXIndexChain " +
				"is nil. This error occurs when --txindex was not passed to the program " +
				"on startup")
	}

	pkBytes, _, err := lib.Base58CheckDecode(request.PublicKeyBase58Check)
	if err != nil {
		return nil, nil, errors.Errorf("GetNotifications: Problem parsing public key: %v", err)
	}

	// A valid mempool object is used to compute the TransactionMetadata for the mempool
	// and to allow for things like: filtering notifications for a hidden post.
	utxoView, err := fes.mempool.GetAugmentedUniversalView()
	if err != nil {
		return nil, nil, errors.Errorf("GetNotifications: Problem getting view: %v", err)
	}

	// Iterate backward over the database to find as many keys as we can.
	//
	// Start by constructing the validForPrefix. It's just the public key.
	validForPrefix := lib.DbTxindexPublicKeyPrefix(pkBytes)
	// If FetchStartIndex is specified then the startPrefix is the public key
	// with FetchStartIndex appended. Otherwise, we leave off the index so that
	// the seek will start from the end of the transaction list.
	startPrefix := lib.DbTxindexPublicKeyPrefix(pkBytes)
	if request.FetchStartIndex >= 0 {
		startPrefix = lib.DbTxindexPublicKeyIndexToTxnKey(pkBytes, uint32(request.FetchStartIndex))
	}
	// The maximum key length is the length of the key with the public key
	// plus the size of the uint64 appended to it.
	maxKeyLen := len(lib.DbTxindexPublicKeyIndexToTxnKey(pkBytes, uint32(0)))

	// txnMetadataFound will contain TransactionMetadata objects, with the newest txns
	// showing up at the beginning of the list.
	dbTxnMetadataFound := []*TransactionMetadataResponse{}
	// Note that we are always guaranteed to hit one of the stopping conditions defined at
	// the end of this loop.
	for {
		keysFound, valsFound, err := lib.DBGetPaginatedKeysAndValuesForPrefix(
			fes.TXIndex.TXIndexChain.DB(), startPrefix, validForPrefix,
			maxKeyLen, int(request.NumToFetch), true, /*reverse*/
			true /*fetchValues*/)
		if err != nil {
			return nil, nil, errors.Errorf(
				"GetNotifications: Error fetching paginated TransactionMetadata for notifications: %v", err)
		}

		for ii, txIDBytes := range valsFound {
			txID := &lib.BlockHash{}
			copy(txID[:], txIDBytes)

			// In this case we need to look up the full transaction and convert
			// it into a proper transaction response.
			txnMeta := lib.DbGetTxindexTransactionRefByTxID(fes.TXIndex.TXIndexChain.DB(), txID)
			if txnMeta == nil {
				// We should never be missing a transaction for a given txid, but
				// just continue in this case.
				errors.Errorf("GetNotifications: Missing TransactionMetadata for txid %v", txID)
				continue
			}
			// Skip transactions that aren't notifications
			if !TxnMetaIsNotification(txnMeta, request.PublicKeyBase58Check, utxoView) {
				continue
			}
			currentIndexBytes := keysFound[ii][len(lib.DbTxindexPublicKeyPrefix(pkBytes)):]
			res := &TransactionMetadataResponse{
				Metadata: txnMeta,
				Index:    int64(lib.DecodeUint32(currentIndexBytes)),
			}
			dbTxnMetadataFound = append(dbTxnMetadataFound, res)
		}

		// If we've found enough transactions then break.
		if len(dbTxnMetadataFound) >= int(request.NumToFetch) {
			dbTxnMetadataFound = dbTxnMetadataFound[:request.NumToFetch]
			break
		}

		// If we didn't find any keys then we're done here.
		if len(keysFound) == 0 {
			break
		}

		// If we get here then we have at least one key.
		// If the index of the last key we found is the zero index then we're done here.
		lastKey := keysFound[len(keysFound)-1]
		// The index comes after the <_Prefix, PublicKey> bytes.
		lastKeyIndexBytes := lastKey[len(lib.DbTxindexPublicKeyPrefix(pkBytes)):]
		lastKeyIndex := lib.DecodeUint32(lastKeyIndexBytes)
		if lastKeyIndex == 0 {
			break
		}

		// If we get here it means that we don't have enough transactions yet *and*
		// there are more keys to seek. It also means that the lastKeyIndex > 0. So
		// update the startPrefix to place it right after the index of the last key.
		startPrefix = lib.DbTxindexPublicKeyIndexToTxnKey(
			pkBytes, uint32(lastKeyIndex-1))
	}

	// Get the NextIndex from the db. This will be used to determine whether
	// or not it's appropriate to fetch txns from the mempool. It will also be
	// used to assign consistent index values to memppool txns.
	NextIndexVal := lib.DbGetTxindexNextIndexForPublicKey(fes.TXIndex.TXIndexChain.DB(), pkBytes)
	if NextIndexVal == nil {
		return nil, nil, fmt.Errorf("Unable to get next index for public key: %v", request.PublicKeyBase58Check)
	}
	NextIndex := int64(*NextIndexVal)
	// If the FetchStartIndex is unset *or* if it's set to a value that is larger
	// than what we have in the db then it means we need to augment our list with
	// txns from the mempool.
	combinedMempoolDBTxnMetadata := []*TransactionMetadataResponse{}
	if request.FetchStartIndex < 0 || request.FetchStartIndex >= NextIndex {
		// At this point we should have zero or more TransactionMetadata objects from
		// the database that could trigger a notification for the user.
		//
		// Create a new list of events from the mempool and augment the list we found
		// from the database with these transactions.
		//
		// Get all the txns from the mempool.
		//
		// TODO(performance): This could get slow if the mempool gets big. Fix is to organize everything
		// in the mempool by public key and only look up transactions that are relevant to this public key.
		poolTxns, _, err := fes.mempool.GetTransactionsOrderedByTimeAdded()
		if err != nil {
			return nil, nil, errors.Errorf("APITransactionInfo: Error getting txns from mempool: %v", err)
		}

		mempoolTxnMetadata := []*TransactionMetadataResponse{}
		for _, poolTx := range poolTxns {
			txnMeta := poolTx.TxMeta
			if txnMeta == nil {
				continue
			}

			// Set the current index we will use to identify this transaction.
			currentIndex := NextIndex

			// Increment the NextIndex if this transaction is associated with the user's
			// public key in any way. This is what the db would do when storing it, and so
			// this treatment should be consistent.
			if TxnIsAssociatedWithPublicKey(txnMeta, request.PublicKeyBase58Check) {
				NextIndex++
			}

			// If the transaction is a notification then add it to our list with the proper
			// index value set.
			if TxnMetaIsNotification(txnMeta, request.PublicKeyBase58Check, utxoView) {
				mempoolTxnMetadata = append(mempoolTxnMetadata, &TransactionMetadataResponse{
					Metadata: txnMeta,
					Index:    currentIndex,
				})
			}

			// TODO: Commenting this out for now because it causes incorrect behavior
			// in the event the user is asking to fetch the *latest* notifications via
			// a StartIndex < 0 where NumToFetch is less than the number of mempool txns.
			//
			// If we've found enough notification objects then break out.
			//if len(mempoolTxnMetadata) >= int(requestData.NumToFetch) {
			//	mempoolTxnMetadata = mempoolTxnMetadata[:requestData.NumToFetch]
			//	break
			//}
		}

		// Since the mempool transactions are ordered with the oldest transaction first,
		// we need to reverse them. Add them to the combinedMempoolDBTxnMetadata as we go.
		for ii := range mempoolTxnMetadata {
			currentMempoolTxnMetadata := mempoolTxnMetadata[len(mempoolTxnMetadata)-1-ii]
			combinedMempoolDBTxnMetadata = append(combinedMempoolDBTxnMetadata, currentMempoolTxnMetadata)
		}
	}

	// At this point, the combinedMempoolDBTxnMetadata either contains the latest transactions
	// from the mempool *or* it's empty. The latter occurs when the FetchStartIndex
	// is set to a value below the smallest index of any transaction in the mempool.
	// In either case, appending the transactions we found in the db is the correct
	// thing to do.
	combinedMempoolDBTxnMetadata = append(combinedMempoolDBTxnMetadata, dbTxnMetadataFound...)

	// If a start index was set, then only consider transactions whose indes is <=
	// this start index. This loop also enforces the final NumToFetch constraint.
	finalTxnMetadataList := []*TransactionMetadataResponse{}
	if request.FetchStartIndex >= 0 {
		for _, txnMeta := range combinedMempoolDBTxnMetadata {
			if txnMeta.Index <= request.FetchStartIndex {
				finalTxnMetadataList = append(finalTxnMetadataList, txnMeta)
			}

			if len(finalTxnMetadataList) >= int(request.NumToFetch) {
				break
			}
		}
	} else {
		// In this case, no start index is set and so we just return NumToFetch
		// txns from the combined list starting at the beginning, which holds the
		// latest txns.
		finalTxnMetadataList = combinedMempoolDBTxnMetadata
		if len(finalTxnMetadataList) > int(request.NumToFetch) {
			finalTxnMetadataList = finalTxnMetadataList[:request.NumToFetch]
		}
	}

	return finalTxnMetadataList, utxoView, nil
}

func TxnMetaIsNotification(txnMeta *lib.TransactionMetadata, publicKeyBase58Check string, utxoView *lib.UtxoView) bool {
	// Transactions initiated by the passed-in public key should not
	// trigger notifications.
	if txnMeta.TransactorPublicKeyBase58Check == publicKeyBase58Check {
		return false
	}

	// Transactions where the user's public key is not affected should not trigger
	// notifications.
	publicKeyIsAffected := false
	for _, affectedObj := range txnMeta.AffectedPublicKeys {
		if affectedObj.PublicKeyBase58Check == publicKeyBase58Check {
			publicKeyIsAffected = true
			break
		}
	}
	if !publicKeyIsAffected {
		return false
	}

	// If we get here, we know the user did not initiate the transaction and
	// we know that the user is affected by the transaction.
	//
	// Whitelist particular types of transactions for notification triggering.
	if txnMeta.FollowTxindexMetadata != nil {
		// Someone followed you. Don't include unfollows
		return !txnMeta.FollowTxindexMetadata.IsUnfollow
	} else if txnMeta.LikeTxindexMetadata != nil {
		// Someone liked a post/comment from you. Don't include unlikes
		return !txnMeta.LikeTxindexMetadata.IsUnlike
	} else if txnMeta.SubmitPostTxindexMetadata != nil {
		notificationPostHash, err := GetPostHashFromPostHashHex(txnMeta.SubmitPostTxindexMetadata.PostHashBeingModifiedHex)
		if err != nil {
			// If this post hash isn't valid, we don't need a notification.
			return false
		}
		notificationPostEntry := utxoView.GetPostEntryForPostHash(notificationPostHash)
		if notificationPostEntry == nil {
			// If this post entry doesn't exist, we don't need a notification.
			return false
		}

		// Someone commented on your post.  Notify, if it isn't hidden.
		return !notificationPostEntry.IsHidden
	} else if txnMeta.CreatorCoinTxindexMetadata != nil {
		// Someone bought your coin
		return txnMeta.CreatorCoinTxindexMetadata.OperationType == "buy"
	} else if txnMeta.CreatorCoinTransferTxindexMetadata != nil {
		// Someone transferred you creator coins
		return true
	} else if txnMeta.BitcoinExchangeTxindexMetadata != nil {
		// You got some BitClout from a BitcoinExchange txn
		return true
	} else if txnMeta.NFTBidTxindexMetadata != nil {
		// Someone bid on your NFT
		return true
	} else if txnMeta.AcceptNFTBidTxindexMetadata != nil {
		// Someone accepted your bid for an NFT
		return true
	} else if txnMeta.TxnType == lib.TxnTypeBasicTransfer.String() {
		// Someone paid you
		return true
	}

	return false
}

func TxnIsAssociatedWithPublicKey(txnMeta *lib.TransactionMetadata, publicKeyBase58Check string) bool {
	if txnMeta.TransactorPublicKeyBase58Check == publicKeyBase58Check {
		return true
	}
	for _, affectedObj := range txnMeta.AffectedPublicKeys {
		if affectedObj.PublicKeyBase58Check == publicKeyBase58Check {
			return true
		}
	}
	return false
}

type TransactionMetadataResponse struct {
	Metadata           *lib.TransactionMetadata
	TxnOutputResponses []*OutputResponse
	Txn                *TransactionResponse
	Index              int64
}

type BlockPublicKeyRequest struct {
	PublicKeyBase58Check      string
	BlockPublicKeyBase58Check string
	Unblock                   bool
	JWT                       string
}

type BlockPublicKeyResponse struct {
	BlockedPublicKeys map[string]struct{}
}

// This endpoint is used for blocking and unblocking users.  A boolean flag Unblock is passed to indicate whether
// a user should be blocked or unblocked.
func (fes *APIServer) BlockPublicKey(ww http.ResponseWriter, req *http.Request) {
	decoder := json.NewDecoder(io.LimitReader(req.Body, MaxRequestBodySizeBytes))
	requestData := BlockPublicKeyRequest{}
	if err := decoder.Decode(&requestData); err != nil {
		_AddBadRequestError(ww, fmt.Sprintf(
			"BlockPublicKey: Problem parsing request body: %v", err))
		return
	}

	var userPublicKeyBytes []byte
	var err error
	userPublicKeyBytes, _, err = lib.Base58CheckDecode(requestData.PublicKeyBase58Check)
	if err != nil || len(userPublicKeyBytes) != btcec.PubKeyBytesLenCompressed {
		_AddBadRequestError(ww, fmt.Sprintf(
			"BlockPublicKey: Problem decoding user public key %s: %v",
			requestData.PublicKeyBase58Check, err))
		return
	}

	// Validate their permissions
	isValid, err := fes.ValidateJWT(requestData.PublicKeyBase58Check, requestData.JWT)
	if !isValid {
		_AddBadRequestError(ww, fmt.Sprintf("BlockPublicKey: Invalid token: %v", err))
		return
	}

	// Get the public key for the user that is being blocked / unblocked.
	var blockPublicKeyBytes []byte
	blockPublicKeyBytes, _, err = lib.Base58CheckDecode(requestData.BlockPublicKeyBase58Check)
	if err != nil || len(blockPublicKeyBytes) != btcec.PubKeyBytesLenCompressed {
		_AddBadRequestError(ww, fmt.Sprintf(
			"BlockPublicKey: Problem decoding public key to block %s: %v",
			requestData.BlockPublicKeyBase58Check, err))
		return
	}

	userMetadata, err := fes.getUserMetadataFromGlobalState(requestData.PublicKeyBase58Check)
	if err != nil {
		_AddBadRequestError(ww, fmt.Sprintf("BlockPublicKey: Problem with getUserMetadataFromGlobalState: %v", err))
		return
	}
	blockPublicKeyString := lib.PkToString(blockPublicKeyBytes, fes.Params)

	blockedPublicKeys := userMetadata.BlockedPublicKeys
	if blockedPublicKeys == nil {
		blockedPublicKeys = make(map[string]struct{})
	}
	// Check if the user is already blocked by the reader.
	_, keyExists := blockedPublicKeys[blockPublicKeyString]

	// Delete the public keys from the Reader's map of blocked public keys if we are unblocking and the public key is
	// in the map.  Add the public key to the User's map of blocked public keys if we are blocking and the public key is
	// not currently present in the User's map of blocked public keys.
	if keyExists && requestData.Unblock {
		delete(blockedPublicKeys, blockPublicKeyString)
	} else if !keyExists && !requestData.Unblock {
		blockedPublicKeys[blockPublicKeyString] = struct{}{}
	}
	userMetadata.BlockedPublicKeys = blockedPublicKeys
	err = fes.putUserMetadataInGlobalState(userMetadata)
	if err != nil {
		_AddBadRequestError(ww, fmt.Sprintf("BlockPublicKey: Problem with putUserMetadataInGlobalState: %v", err))
		return
	}

	// Return the posts found.
	res := &BlockPublicKeyResponse{
		BlockedPublicKeys: blockedPublicKeys,
	}
	if err := json.NewEncoder(ww).Encode(res); err != nil {
		_AddBadRequestError(ww, fmt.Sprintf("BlockPublicKey: Problem encoding response as JSON: %v", err))
		return
	}
}

type IsFollowingPublicKeyRequest struct {
	PublicKeyBase58Check            string
	IsFollowingPublicKeyBase58Check string
}

type IsFolllowingPublicKeyResponse struct {
	IsFollowing bool
}

func (fes *APIServer) IsFollowingPublicKey(ww http.ResponseWriter, req *http.Request) {

	decoder := json.NewDecoder(io.LimitReader(req.Body, MaxRequestBodySizeBytes))
	requestData := IsFollowingPublicKeyRequest{}
	if err := decoder.Decode(&requestData); err != nil {
		_AddBadRequestError(ww, fmt.Sprintf(
			"IsFollowingPublicKey: Problem parsing request body: %v", err))
		return
	}

	userPublicKeyBytes, _, err := lib.Base58CheckDecode(requestData.PublicKeyBase58Check)
	if err != nil || len(userPublicKeyBytes) != btcec.PubKeyBytesLenCompressed {
		_AddBadRequestError(ww, fmt.Sprintf(
			"IsFollowingPublicKey: Problem decoding user public key %s: %v",
			requestData.PublicKeyBase58Check, err))
		return
	}

	// Get the public key for the user to check
	isFollowingPublicKeyBytes, _, err := lib.Base58CheckDecode(requestData.IsFollowingPublicKeyBase58Check)
	if err != nil || len(isFollowingPublicKeyBytes) != btcec.PubKeyBytesLenCompressed {
		_AddBadRequestError(ww, fmt.Sprintf(
			"IsFollowingPublicKey: Problem decoding public key to check %s: %v",
			requestData.IsFollowingPublicKeyBase58Check, err))
		return
	}

	utxoView, err := fes.backendServer.GetMempool().GetAugmentedUniversalView()
	if err != nil {
		_AddBadRequestError(ww, fmt.Sprintf("IsFollowingPublicKey Error getting view: %v", err))
		return
	}

	// Get the FollowEntry from the view.
	followEntry := utxoView.GetFollowEntryForFollowerPublicKeyCreatorPublicKey(userPublicKeyBytes, isFollowingPublicKeyBytes)

	res := IsFolllowingPublicKeyResponse{
		IsFollowing: followEntry != nil,
	}

	if err = json.NewEncoder(ww).Encode(res); err != nil {
		_AddInternalServerError(ww, fmt.Sprintf("IsFollowingPublicKey: Problem serializing object to JSON: %v", err))
		return
	}
}

type IsHodlingPublicKeyRequest struct {
	PublicKeyBase58Check          string
	IsHodlingPublicKeyBase58Check string
}

type IsHodlingPublicKeyResponse struct {
	IsHodling    bool
	BalanceEntry *BalanceEntryResponse
}

func (fes *APIServer) IsHodlingPublicKey(ww http.ResponseWriter, req *http.Request) {

	decoder := json.NewDecoder(io.LimitReader(req.Body, MaxRequestBodySizeBytes))
	requestData := IsHodlingPublicKeyRequest{}
	if err := decoder.Decode(&requestData); err != nil {
		_AddBadRequestError(ww, fmt.Sprintf(
			"IsHodlingPublicKey: Problem parsing request body: %v", err))
		return
	}

	var userPublicKeyBytes []byte
	var err error
	userPublicKeyBytes, _, err = lib.Base58CheckDecode(requestData.PublicKeyBase58Check)
	if err != nil || len(userPublicKeyBytes) != btcec.PubKeyBytesLenCompressed {
		_AddBadRequestError(ww, fmt.Sprintf(
			"IsHodlingPublicKey: Problem decoding user public key %s: %v",
			requestData.PublicKeyBase58Check, err))
		return
	}

	// Get the public key for the user to check
	var isHodlingPublicKeyBytes []byte
	isHodlingPublicKeyBytes, _, err = lib.Base58CheckDecode(requestData.IsHodlingPublicKeyBase58Check)
	if err != nil || len(isHodlingPublicKeyBytes) != btcec.PubKeyBytesLenCompressed {
		_AddBadRequestError(ww, fmt.Sprintf(
			"IsHodlingPublicKey: Problem decoding public key to check %s: %v",
			requestData.IsHodlingPublicKeyBase58Check, err))
		return
	}

	var utxoView *lib.UtxoView
	utxoView, err = fes.backendServer.GetMempool().GetAugmentedUniversalView()
	if err != nil {
		_AddBadRequestError(ww, fmt.Sprintf("IsHodlingPublicKey: Error getting utxoView: %v", err))
		return
	}

	var IsHodling = false
	var BalanceEntry *BalanceEntryResponse

	hodlBalanceEntry, _, _ := utxoView.GetBalanceEntryForHODLerPubKeyAndCreatorPubKey(userPublicKeyBytes, isHodlingPublicKeyBytes)
	if hodlBalanceEntry != nil {
		BalanceEntry = _balanceEntryToResponse(hodlBalanceEntry, hodlBalanceEntry.BalanceNanos, nil, fes.Params, utxoView, nil)
		IsHodling = true
	}

	res := IsHodlingPublicKeyResponse{
		IsHodling:    IsHodling,
		BalanceEntry: BalanceEntry,
	}

	if err := json.NewEncoder(ww).Encode(res); err != nil {
		_AddInternalServerError(ww, fmt.Sprintf("IsHodlingPublicKey: Problem serializing object to JSON: %v", err))
		return
	}

}

type StartOrSkipTutorialRequest struct {
	PublicKeyBase58Check string
	JWT string
	IsSkip bool
}

func (fes *APIServer) StartOrSkipTutorial(ww http.ResponseWriter, req *http.Request) {
	decoder := json.NewDecoder(io.LimitReader(req.Body, MaxRequestBodySizeBytes))
	requestData := StartOrSkipTutorialRequest{}
	if err := decoder.Decode(&requestData); err != nil {
		_AddBadRequestError(ww, fmt.Sprintf(
			"StartOrSkipTutorial: Problem parsing request body: %v", err))
		return
	}
	isValid, err := fes.ValidateJWT(requestData.PublicKeyBase58Check, requestData.JWT)
	if err != nil {
		_AddBadRequestError(ww, fmt.Sprintf("StartOrSkipTutorialioBegin: Error validating JWT: %v", err))
		return
	}
	if !isValid {
		_AddBadRequestError(ww, fmt.Sprintf("StartOrSkipTutorial: Invalid token: %v", err))
		return
	}

	userMetadata, err := fes.getUserMetadataFromGlobalState(requestData.PublicKeyBase58Check)
	if err != nil {
		_AddBadRequestError(ww, fmt.Sprintf("StartOrSkipTutorial: Error getting user metadata from global state: %v", err))
		return
	}

	if requestData.IsSkip && userMetadata.TutorialStatus != EMPTY {
		_AddBadRequestError(ww, fmt.Sprintf("StartOrSkipTutorial: Can only skip tutorial from empty state"))
		return
	}
	if !requestData.IsSkip && userMetadata.TutorialStatus != EMPTY && userMetadata.TutorialStatus != SKIPPED {
		_AddBadRequestError(ww, fmt.Sprintf("StartOrSkipTutorial: Can only start tutorial from empty or skipped state"))
		return
	}

	if requestData.IsSkip {
		userMetadata.TutorialStatus = SKIPPED
	} else {
		userMetadata.TutorialStatus = STARTED
	}
	if err = fes.putUserMetadataInGlobalState(userMetadata); err != nil {
		_AddBadRequestError(ww, fmt.Sprintf("StartOrSkipTutorial: err putting user metdata in global state: %v", err))
		return
	}
}

type CompleteTutorialRequest struct {
	PublicKeyBase58Check string
	JWT string
}

func (fes *APIServer) CompleteTutorial(ww http.ResponseWriter, req *http.Request) {
	decoder := json.NewDecoder(io.LimitReader(req.Body, MaxRequestBodySizeBytes))
	requestData := CompleteTutorialRequest{}
	if err := decoder.Decode(&requestData); err != nil {
		_AddBadRequestError(ww, fmt.Sprintf(
			"CompleteTutorial: Problem parsing request body: %v", err))
		return
	}
	isValid, err := fes.ValidateJWT(requestData.PublicKeyBase58Check, requestData.JWT)
	if err != nil {
		_AddBadRequestError(ww, fmt.Sprintf("CompleteTutorial: Error validating JWT: %v", err))
		return
	}
	if !isValid {
		_AddBadRequestError(ww, fmt.Sprintf("CompleteTutorial: Invalid token: %v", err))
		return
	}

	userMetadata, err := fes.getUserMetadataFromGlobalState(requestData.PublicKeyBase58Check)
	if err != nil {
		_AddBadRequestError(ww, fmt.Sprintf("CompleteTutorial: Error getting user metadata from global state: %v", err))
		return
	}

	if userMetadata.TutorialStatus != DIAMOND {
		_AddBadRequestError(ww, fmt.Sprintf("CompleteTutorial: User must be in a tutorial status of %v in order to complete the tutorial - current status: %v", DIAMOND, userMetadata.TutorialStatus))
		return
	}

	userMetadata.TutorialStatus = COMPLETE
	if err = fes.putUserMetadataInGlobalState(userMetadata); err != nil {
		_AddBadRequestError(ww, fmt.Sprintf("CompleteTutorial: err putting user metdata in global state: %v", err))
		return
	}
}<|MERGE_RESOLUTION|>--- conflicted
+++ resolved
@@ -213,12 +213,7 @@
 		user.JumioVerified = userMetadata.JumioVerified
 		user.JumioReturned = userMetadata.JumioReturned
 		user.JumioFinishedTime = userMetadata.JumioFinishedTime
-<<<<<<< HEAD
-		if profileEntryy != nil {
-			user.ProfileEntryResponse.IsFeaturedTutorialUpAndComingCreator = userMetadata.IsFeaturedTutorialUpAndComingCreator
-			user.ProfileEntryResponse.IsFeaturedTutorialWellKnownCreator = userMetadata.IsFeaturedTutorialWellKnownCreator
-=======
-		user.TutorialStatus = userMetadata.TutorialStatus
+    user.TutorialStatus = userMetadata.TutorialStatus
 		// We only need to fetch the creator purchased in the tutorial if the user is still in the tutorial
 		if user.TutorialStatus != COMPLETE && user.TutorialStatus != SKIPPED && userMetadata.CreatorPurchasedInTutorialPKID != nil {
 			profileEntry := utxoView.GetProfileEntryForPKID(userMetadata.CreatorPurchasedInTutorialPKID)
@@ -227,8 +222,11 @@
 			}
 			username := string(profileEntry.Username)
 			user.CreatorPurchasedInTutorialUsername = &username
->>>>>>> 2b2c1408
-		}
+		}
+    if profileEntryy != nil {
+			user.ProfileEntryResponse.IsFeaturedTutorialUpAndComingCreator = userMetadata.IsFeaturedTutorialUpAndComingCreator
+			user.ProfileEntryResponse.IsFeaturedTutorialWellKnownCreator = userMetadata.IsFeaturedTutorialWellKnownCreator
+    }
 		if user.CanCreateProfile, err = fes.canUserCreateProfile(userMetadata, utxoView); err != nil {
 			return errors.Wrap(fmt.Errorf("updateUserFieldsStateless: Problem with canUserCreateProfile: %v", err), "")
 		}
