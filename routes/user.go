package routes

import (
	"encoding/base64"
	"encoding/hex"
	"encoding/json"
	"fmt"
	"io"
	"net/http"
	"reflect"
	"sort"
	"strconv"
	"strings"

	"github.com/holiman/uint256"

	"github.com/btcsuite/btcd/btcec"
	"github.com/dgraph-io/badger/v3"
	"github.com/gorilla/mux"

	"github.com/deso-protocol/core/lib"
	"github.com/golang/glog"
	"github.com/pkg/errors"
)

// GetUsersRequest ...
type GetUsersStatelessRequest struct {
	PublicKeysBase58Check []string `safeForLogging:"true"`
	SkipForLeaderboard    bool     `safeForLogging:"true"`
	GetUnminedBalance     bool     `safeForLogging:"true"`
}

// GetUsersResponse ...
type GetUsersResponse struct {
	UserList                 []*User
	DefaultFeeRateNanosPerKB uint64
	ParamUpdaters            map[string]bool
}

// GetUsersStateless ...
func (fes *APIServer) GetUsersStateless(ww http.ResponseWriter, rr *http.Request) {
	decoder := json.NewDecoder(io.LimitReader(rr.Body, MaxRequestBodySizeBytes))
	getUsersRequest := GetUsersStatelessRequest{}
	if err := decoder.Decode(&getUsersRequest); err != nil {
		_AddBadRequestError(ww, fmt.Sprintf("GetUsersStateless: Error parsing request body: %v", err))
		return
	}

	userList := []*User{}
	for ii := range getUsersRequest.PublicKeysBase58Check {
		currentUser := &User{
			PublicKeyBase58Check: getUsersRequest.PublicKeysBase58Check[ii],
			// All the other fields will be set in the call to UpdateUsers below.
		}
		userList = append(userList, currentUser)
	}

	globalParams, err := fes.updateUsersStateless(userList, getUsersRequest.SkipForLeaderboard,
		getUsersRequest.GetUnminedBalance)
	if err != nil {
		_AddBadRequestError(ww, fmt.Sprintf("GetUsersStateless: Error fetching data for user: %v", err))
		return
	}

	// Compute a default fee rate.
	defaultFeeRateNanosPerKB := fes.MinFeeRateNanosPerKB
	if globalParams != nil && globalParams.MinimumNetworkFeeNanosPerKB > 0 {
		defaultFeeRateNanosPerKB = globalParams.MinimumNetworkFeeNanosPerKB
	}

	paramUpdaters := make(map[string]bool)
	for kk := range fes.Params.ParamUpdaterPublicKeys {
		paramUpdaters[lib.PkToString(kk[:], fes.Params)] = true
	}

	// Update all user information before returning.
	res := GetUsersResponse{
		UserList:                 userList,
		DefaultFeeRateNanosPerKB: defaultFeeRateNanosPerKB,
		ParamUpdaters:            paramUpdaters,
	}

	if err := json.NewEncoder(ww).Encode(res); err != nil {
		_AddBadRequestError(ww, fmt.Sprintf("GetUsers: Problem serializing object to Error: %v", err))
		return
	}
}

func (fes *APIServer) updateUsersStateless(userList []*User, skipForLeaderboard bool, getUnminedBalance bool) (
	*lib.GlobalParamsEntry, error) {
	utxoView, err := fes.backendServer.GetMempool().GetAugmentedUniversalView()
	if err != nil {
		return nil, fmt.Errorf("updateUserFields: Error calling GetAugmentedUtxoViewForPublicKey: %v", err)
	}
	globalParams := utxoView.GlobalParamsEntry
	for _, user := range userList {
		// If we get an error updating the user, log it but don't stop the show.
		if err = fes.updateUserFieldsStateless(user, utxoView, skipForLeaderboard, getUnminedBalance); err != nil {
			glog.Errorf(fmt.Sprintf("updateUsers: Problem updating user with pk %s: %v", user.PublicKeyBase58Check, err))
		}
	}

	return globalParams, nil
}

func (fes *APIServer) updateUserFieldsStateless(user *User, utxoView *lib.UtxoView, skipForLeaderboard bool,
	getUnminedBalance bool) error {
	// If there's no public key, then return an error. We need a public key on
	// the user object in order to be able to update the fields.
	if user.PublicKeyBase58Check == "" {
		return fmt.Errorf("updateUserFields: Missing PublicKeyBase58Check")
	}

	// Decode the public key into bytes.
	publicKeyBytes, _, err := lib.Base58CheckDecode(user.PublicKeyBase58Check)
	if err != nil {
		return errors.Wrapf(err, "updateUserFields: Problem decoding user public key: ")
	}

	// Get the ProfileEntry corresponding to this user's public key from the view.
	profileEntryy := utxoView.GetProfileEntryForPublicKey(publicKeyBytes)
	var profileEntryResponse *ProfileEntryResponse
	if profileEntryy != nil {
		// Convert it to a response since that sanitizes the inputs.
		profileEntryResponse = fes._profileEntryToResponse(profileEntryy, utxoView)
		user.ProfileEntryResponse = profileEntryResponse
	}

	// We do not need a user's balance for the leaderboard
	if !skipForLeaderboard {
		if getUnminedBalance {
			// Get the UtxoEntries from the augmented view
			utxoEntries, err := fes.blockchain.GetSpendableUtxosForPublicKey(
				publicKeyBytes, fes.backendServer.GetMempool(), utxoView)
			if err != nil {
				return errors.Wrapf(err, "updateUserFields: Problem getting utxos from view: ")
			}
			totalBalanceNanos := uint64(0)
			unminedBalanceNanos := uint64(0)
			for _, utxoEntry := range utxoEntries {
				totalBalanceNanos += utxoEntry.AmountNanos
				if utxoEntry.BlockHeight > fes.blockchain.BlockTip().Height {
					unminedBalanceNanos += utxoEntry.AmountNanos
				}
			}
			// Set the user's balance.
			user.BalanceNanos = totalBalanceNanos
			user.UnminedBalanceNanos = unminedBalanceNanos
		} else {
			balanceNanos, err := utxoView.GetDeSoBalanceNanosForPublicKey(publicKeyBytes)
			if err != nil {
				glog.Errorf("updateUserFields: Error getting balance nanos for public key: %v", err)
			}
			user.BalanceNanos = balanceNanos
		}
	}

	// We do not need follows for the leaderboard
	if !skipForLeaderboard {
		// Get the people who the user is following
		// Note: we may want to revisit this in the future. This might be inefficient if we're obtaining
		// a lot of users and all their followers.
		// Set NumToFetch to 0 and fetchAll to true to retrieve all followed public keys.
		publicKeyToProfileEntry, _, err := fes.getPublicKeyToProfileEntryMapForFollows(
			publicKeyBytes, false, utxoView, nil, 0, false, true)
		if err != nil {
			return errors.Wrapf(err, "GetFollowsStateless: Problem fetching and decrypting follows:")
		}
		publicKeysBase58CheckFollowedByUser := make([]string, 0, len(publicKeyToProfileEntry))
		for k := range publicKeyToProfileEntry {
			publicKeysBase58CheckFollowedByUser = append(publicKeysBase58CheckFollowedByUser, k)
		}
		// Ensure that these show up in the frontend in a consistent order
		// The frontend needs consistent ordering since app.component.ts does the following
		// to determine whether any user fields are changed:
		//   (JSON.stringify(this.appData.loggedInUser) !== JSON.stringify(loggedInUserFound))
		sort.Strings(publicKeysBase58CheckFollowedByUser)
		user.PublicKeysBase58CheckFollowedByUser = publicKeysBase58CheckFollowedByUser
	}

	pkid := utxoView.GetPKIDForPublicKey(publicKeyBytes)
	// We don't need hodlings for the leaderboard
	if !skipForLeaderboard {
		var youHodlMap map[string]*BalanceEntryResponse
		// Get the users that the user hodls
		youHodlMap, err = fes.GetYouHodlMap(pkid, true, false, utxoView)
		if err != nil {
			return errors.Errorf("updateUserFieldsStateless: Problem with canUserCreateProfile: %v", err)
		}

		youHodlList := []*BalanceEntryResponse{}
		for _, entryRes := range youHodlMap {
			youHodlList = append(youHodlList, entryRes)
		}
		// Note we sort the youHodl list by the creator pk
		sort.Slice(youHodlList, func(ii, jj int) bool {
			return youHodlList[ii].CreatorPublicKeyBase58Check > youHodlList[jj].CreatorPublicKeyBase58Check
		})

		var hodlYouMap map[string]*BalanceEntryResponse
		hodlYouMap, err = fes.GetHodlYouMap(pkid, false, false, utxoView)
		// Assign the new hodl lists to the user object
		user.UsersYouHODL = youHodlList
		user.UsersWhoHODLYouCount = len(hodlYouMap)
	}

	// We don't need user metadata from global state for the leaderboard.
	if !skipForLeaderboard {
		// Populate fields from userMetadata global state
		var userMetadata *UserMetadata
		userMetadata, err = fes.getUserMetadataFromGlobalState(user.PublicKeyBase58Check)
		if err != nil {
			return errors.Wrap(fmt.Errorf(
				"updateUserFieldsStateless: Problem with getUserMetadataFromGlobalState: %v", err), "")
		}

		// HasPhoneNumber is a computed boolean so we can avoid returning the phone number in the
		// API response, since phone numbers are sensitive PII. Same for emails.
		user.HasPhoneNumber = userMetadata.PhoneNumber != ""
		user.HasEmail = userMetadata.Email != ""
		user.EmailVerified = userMetadata.EmailVerified
		user.JumioVerified = userMetadata.JumioVerified
		user.JumioReturned = userMetadata.JumioReturned
		user.JumioFinishedTime = userMetadata.JumioFinishedTime
		user.TutorialStatus = userMetadata.TutorialStatus
		user.MustCompleteTutorial = userMetadata.MustCompleteTutorial
		// We only need to fetch the creator purchased in the tutorial if the user is still in the tutorial
		if user.TutorialStatus != COMPLETE && user.TutorialStatus != SKIPPED && userMetadata.CreatorPurchasedInTutorialPKID != nil {
			tutorialCreatorProfileEntry := utxoView.GetProfileEntryForPKID(userMetadata.CreatorPurchasedInTutorialPKID)
			if tutorialCreatorProfileEntry == nil {
				return fmt.Errorf("updateUserFieldsStateless: Did not find profile entry for PKID for creator purchased in tutorial")
			}
			username := string(tutorialCreatorProfileEntry.Username)
			user.CreatorPurchasedInTutorialUsername = &username
			user.CreatorCoinsPurchasedInTutorial = userMetadata.CreatorCoinsPurchasedInTutorial
		}
		if profileEntryy != nil {
			user.ProfileEntryResponse.IsFeaturedTutorialUpAndComingCreator = userMetadata.IsFeaturedTutorialUpAndComingCreator
			user.ProfileEntryResponse.IsFeaturedTutorialWellKnownCreator = userMetadata.IsFeaturedTutorialWellKnownCreator
		}
		if user.CanCreateProfile, err = fes.canUserCreateProfile(userMetadata, utxoView); err != nil {
			return errors.Wrap(fmt.Errorf("updateUserFieldsStateless: Problem with canUserCreateProfile: %v", err), "")
		}
		// Get map of public keys user has blocked
		if user.BlockedPubKeys, err = fes.GetBlockedPubKeysForUser(publicKeyBytes); err != nil {
			return errors.Wrap(fmt.Errorf("updateUserFieldsStateless: Problem with GetBlockedPubKeysForUser: %v", err), "")
		}
	}

	// Check if the user is blacklisted/graylisted
	user.IsBlacklisted = fes.IsUserBlacklisted(pkid.PKID)

	user.IsGraylisted = fes.IsUserGraylisted(pkid.PKID)

	// Only set User.IsAdmin in GetUsersStateless
	// We don't want or need to set this on every endpoint that generates a ProfileEntryResponse
	isAdmin, isSuperAdmin := fes.UserAdminStatus(user.PublicKeyBase58Check)
	user.IsAdmin = isAdmin
	user.IsSuperAdmin = isSuperAdmin

	return nil
}

func (fes *APIServer) UserAdminStatus(publicKeyBase58Check string) (_isAdmin bool, _isSuperAdmin bool) {
	for _, k := range fes.Config.SuperAdminPublicKeys {
		if k == publicKeyBase58Check || k == "*" {
			return true, true
		}
	}
	for _, k := range fes.Config.AdminPublicKeys {
		if k == publicKeyBase58Check || k == "*" {
			return true, false
		}
	}
	return false, false
}

// Get map of creators you hodl.
func (fes *APIServer) GetYouHodlMap(pkid *lib.PKIDEntry, fetchProfiles bool, isDAOCoin bool, utxoView *lib.UtxoView) (
	_youHodlMap map[string]*BalanceEntryResponse, _err error) {

	// Get all the hodlings for this user from the db
	entriesYouHodl, profilesYouHodl, err := utxoView.GetHoldings(pkid.PKID, fetchProfiles, isDAOCoin)
	if err != nil {
		return nil, fmt.Errorf(
			"GetHodlingsForPublicKey: Error looking up balance entries in db: %v", err)
	}

	// Map hodler pk -> their entry
	youHodlMap := fes.getMapFromEntries(entriesYouHodl, profilesYouHodl, true, utxoView)

	// Iterate over the view and use the entries to update our maps.
	//
	// TODO: We need to screen out zero balances in the view. Right now we only screen them
	// out from the DB query.
	for _, balanceEntry := range utxoView.HODLerPKIDCreatorPKIDToBalanceEntry {
		dbBalanceEntryResponse := &BalanceEntryResponse{}
		if reflect.DeepEqual(balanceEntry.HODLerPKID, pkid.PKID) {
			// In this case the user is the HODLer.

			// Optionally look up the profile of the creator.
			var profileEntry *lib.ProfileEntry
			if fetchProfiles {
				profileEntry = utxoView.GetProfileEntryForPKID(balanceEntry.CreatorPKID)
			}

			if _, ok := youHodlMap[lib.PkToString(balanceEntry.CreatorPKID[:], fes.Params)]; ok {
				// If we made it here, we found both a mempool and a db balanceEntry.
				// We update the dbBalanceEntry so it can be used in order to get net mempool data.
				dbBalanceEntryResponse = youHodlMap[lib.PkToString(balanceEntry.CreatorPKID[:], fes.Params)]
			}
			youHodlMap[lib.PkToString(balanceEntry.CreatorPKID[:], fes.Params)] = fes._balanceEntryToResponse(
				balanceEntry, dbBalanceEntryResponse.BalanceNanos, profileEntry, utxoView)
		}
	}
	return youHodlMap, nil
}

// Convert list of BalanceEntries to a map of hodler / creator PKID to balance entry response.
func (fes *APIServer) getMapFromEntries(entries []*lib.BalanceEntry, profiles []*lib.ProfileEntry, useCreatorPKIDAsKey bool, utxoView *lib.UtxoView) map[string]*BalanceEntryResponse {
	mapYouHodl := map[string]*BalanceEntryResponse{}
	for ii, entry := range entries {
		var currentProfile *lib.ProfileEntry
		if len(profiles) != 0 {
			currentProfile = profiles[ii]
		}
		// Creator coins can't exceed uint64
		if useCreatorPKIDAsKey {
			mapYouHodl[lib.PkToString(entry.CreatorPKID[:], fes.Params)] =
				fes._balanceEntryToResponse(entry, entry.BalanceNanos.Uint64() /*dbBalanceNanos*/, currentProfile, utxoView)
		} else {
			mapYouHodl[lib.PkToString(entry.HODLerPKID[:], fes.Params)] =
				fes._balanceEntryToResponse(entry, entry.BalanceNanos.Uint64() /*dbBalanceNanos*/, currentProfile, utxoView)
		}
	}
	return mapYouHodl
}

func (fes *APIServer) _balanceEntryToResponse(
	balanceEntry *lib.BalanceEntry, dbBalanceNanos uint64, profileEntry *lib.ProfileEntry, utxoView *lib.UtxoView) *BalanceEntryResponse {

	if balanceEntry == nil {
		return nil
	}

	// Convert the PKIDs to public keys.
	hodlerPk := utxoView.GetPublicKeyForPKID(balanceEntry.HODLerPKID)
	creatorPk := utxoView.GetPublicKeyForPKID(balanceEntry.CreatorPKID)

	return &BalanceEntryResponse{
		HODLerPublicKeyBase58Check:  lib.PkToString(hodlerPk, fes.Params),
		CreatorPublicKeyBase58Check: lib.PkToString(creatorPk, fes.Params),
		HasPurchased:                balanceEntry.HasPurchased,
		// CreatorCoins can't exceed uint64
		BalanceNanos: balanceEntry.BalanceNanos.Uint64(),
		// Use this value for DAO Coins balances
		BalanceNanosUint256: balanceEntry.BalanceNanos,
		NetBalanceInMempool: int64(balanceEntry.BalanceNanos.Uint64()) - int64(dbBalanceNanos),

		// If the profile is nil, this will be nil
		ProfileEntryResponse: fes._profileEntryToResponse(profileEntry, utxoView),
	}
}

// GetHodlingsForPublicKey ...
func (fes *APIServer) GetHodlingsForPublicKey(
	pkid *lib.PKIDEntry, fetchProfiles bool, isDAOCoin bool, referenceUtxoView *lib.UtxoView) (
	_youHodlMap map[string]*BalanceEntryResponse,
	_hodlYouMap map[string]*BalanceEntryResponse, _err error) {
	// Get a view that considers all of this user's transactions.
	var utxoView *lib.UtxoView
	if referenceUtxoView != nil {
		utxoView = referenceUtxoView
	} else {
		var err error
		utxoView, err = fes.backendServer.GetMempool().GetAugmentedUniversalView()
		if err != nil {
			return nil, nil, fmt.Errorf(
				"GetHodlingsForPublicKey: Error calling GetAugmentedUtxoViewForPublicKey: %v", err)
		}
	}
	// Get the map of entries this PKID hodls.
	youHodlMap, err := fes.GetYouHodlMap(pkid, fetchProfiles, isDAOCoin, utxoView)
	if err != nil {
		return nil, nil, err
	}
	// Get the map of the entries hodlings this PKID
	hodlYouMap, err := fes.GetHodlYouMap(pkid, fetchProfiles, isDAOCoin, utxoView)
	if err != nil {
		return nil, nil, err
	}

	// At this point, the maps should reflect all the creators the user HODLs
	// and all the people who HODL the user.
	return youHodlMap, hodlYouMap, nil
}

// Get map of public keys hodling your coin.
func (fes *APIServer) GetHodlYouMap(pkid *lib.PKIDEntry, fetchProfiles bool, isDAOCoin bool, utxoView *lib.UtxoView) (
	_youHodlMap map[string]*BalanceEntryResponse, _err error) {
	// Get all the hodlings for this user from the db
	entriesHodlingYou, profileHodlingYou, err := utxoView.GetHolders(pkid.PKID, fetchProfiles, isDAOCoin)
	if err != nil {
		return nil, fmt.Errorf(
			"GetHodlingsForPublicKey: Error looking up balance entries in db: %v", err)
	}
	// Map hodler pk -> their entry
	hodlYouMap := fes.getMapFromEntries(entriesHodlingYou, profileHodlingYou, false, utxoView)

	// Iterate over the view and use the entries to update our maps.
	//
	// TODO: We need to screen out zero balances in the view. Right now we only screen them
	// out from the DB query.
	for _, balanceEntry := range utxoView.HODLerPKIDCreatorPKIDToBalanceEntry {
		dbBalanceEntryResponse := &BalanceEntryResponse{}
		if reflect.DeepEqual(balanceEntry.CreatorPKID, pkid.PKID) {
			// In this case the user is the one *being* HODL'ed.

			// Optionally ook up the profile of the person who is HODL'ing the user.
			var profileEntry *lib.ProfileEntry
			if fetchProfiles {
				profileEntry = utxoView.GetProfileEntryForPKID(balanceEntry.HODLerPKID)
			}

			if _, ok := hodlYouMap[lib.PkToString(balanceEntry.HODLerPKID[:], fes.Params)]; ok {
				// If we made it here, we found both a mempool and a db balanceEntry.
				// We update the dbBalanceEntry so it can be used in order to get net mempool data.
				dbBalanceEntryResponse = hodlYouMap[lib.PkToString(balanceEntry.HODLerPKID[:], fes.Params)]
			}
			hodlYouMap[lib.PkToString(balanceEntry.HODLerPKID[:], fes.Params)] = fes._balanceEntryToResponse(
				balanceEntry, dbBalanceEntryResponse.BalanceNanos, profileEntry, utxoView)
		}
	}
	return hodlYouMap, nil
}

type GetUserMetadataRequest struct {
	PublicKeyBase58Check string
}

type GetUserMetadataResponse struct {
	HasPhoneNumber   bool
	CanCreateProfile bool
	BlockedPubKeys   map[string]struct{}
	HasEmail         bool
	EmailVerified    bool
	// JumioFinishedTime = Time user completed flow in Jumio
	JumioFinishedTime uint64
	// JumioVerified = user was verified from Jumio flow
	JumioVerified bool
	// JumioReturned = jumio webhook called
	JumioReturned bool
}

// GetUserMetadata ...
func (fes *APIServer) GetUserMetadata(ww http.ResponseWriter, req *http.Request) {
	if !fes.Config.ExposeGlobalState {
		_AddNotFoundError(ww, fmt.Sprintf("Global state not exposed"))
		return
	}
	vars := mux.Vars(req)
	publicKeyBase58Check, publicKeyBase58CheckExists := vars["publicKeyBase58Check"]
	if !publicKeyBase58CheckExists {
		_AddBadRequestError(ww, fmt.Sprintf("GetUserMetadata: Missing public key base 58 check"))
		return
	}

	// Decode the public key into bytes.
	publicKeyBytes, _, err := lib.Base58CheckDecode(publicKeyBase58Check)
	if err != nil {
		_AddBadRequestError(ww, fmt.Sprintf("GetUserMetadata: error decoding public key: %v", err))
		return
	}

	userMetadata, err := fes.getUserMetadataFromGlobalStateByPublicKeyBytes(publicKeyBytes)
	if err != nil {
		_AddBadRequestError(ww, fmt.Sprintf("GetUserMetadata: error getting user metadata from global state: %v", err))
		return
	}

	res := GetUserMetadataResponse{}
	res.HasPhoneNumber = userMetadata.PhoneNumber != ""
	res.HasEmail = userMetadata.Email != ""
	res.EmailVerified = userMetadata.EmailVerified
	res.JumioVerified = userMetadata.JumioVerified
	res.JumioReturned = userMetadata.JumioReturned
	res.JumioFinishedTime = userMetadata.JumioFinishedTime

	utxoView, err := fes.backendServer.GetMempool().GetAugmentedUniversalView()
	if err != nil {
		_AddBadRequestError(ww, fmt.Sprintf("GetUserMetadata: error getting utxoview: %v", err))
		return
	}
	if res.CanCreateProfile, err = fes.canUserCreateProfile(userMetadata, utxoView); err != nil {
		_AddBadRequestError(ww, fmt.Sprintf("GetUserMetadata: error getting CanCreateProfile: %v", err))
		return
	}

	// Get map of public keys user has blocked
	if res.BlockedPubKeys, err = fes.GetBlockedPubKeysForUser(publicKeyBytes); err != nil {
		_AddBadRequestError(ww, fmt.Sprintf("GetUserMetadata: error getting blocked public keys: %v", err))
		return
	}

	if err = json.NewEncoder(ww).Encode(res); err != nil {
		_AddBadRequestError(ww, fmt.Sprintf("GetUserMetadata: Problem encoding response as JSON: %v", err))
		return
	}

}

type DeleteIdentityRequest struct{}

type DeleteIdentityResponse struct{}

func (fes *APIServer) DeleteIdentities(ww http.ResponseWriter, req *http.Request) {
	// Decode the request data.
	decoder := json.NewDecoder(io.LimitReader(req.Body, MaxRequestBodySizeBytes))
	requestData := DeleteIdentityRequest{}
	if err := decoder.Decode(&requestData); err != nil {
		_AddBadRequestError(ww, fmt.Sprintf("DeleteIdentities: Problem parsing request body: %v", err))
		return
	}

	for _, cookie := range req.Cookies() {
		if strings.HasPrefix(cookie.Name, SeedInfoCookieKey) {
			cookie := &http.Cookie{
				Name:     cookie.Name,
				Value:    "",
				MaxAge:   1, // expire immediately
				Secure:   true,
				HttpOnly: true,
				SameSite: http.SameSiteLaxMode,
			}
			http.SetCookie(ww, cookie)
		}
	}

	res := DeleteIdentityResponse{}
	if err := json.NewEncoder(ww).Encode(res); err != nil {
		_AddBadRequestError(ww, fmt.Sprintf("DeleteIdentities: Problem encoding response as JSON: %v", err))
		return
	}
}

// GetProfilesStatelessRequest ...
type GetProfilesRequest struct {
	// When set, we return profiles starting at the given pubkey up to numEntriesToReturn.
	PublicKeyBase58Check string `safeForLogging:"true"`
	// When set, we return profiles starting at the given username up to numEntriesToReturn.
	Username string `safeForLogging:"true"`
	// When specified, we filter out all profiles that don't have this
	// string as a prefix on their username.
	UsernamePrefix string `safeForLogging:"true"`
	// When set, we filter out profiles that don't contain this string
	// in their Description field.
	Description string `safeForLogging:"true"`
	OrderBy     string `safeForLogging:"true"`
	NumToFetch  uint32 `safeForLogging:"true"`
	// Public key of the user viewing the profile (affects post entry reader state).
	ReaderPublicKeyBase58Check string `safeForLogging:"true"`
	// Moderation type (currently empty string or 'leaderboard'). Empty string is for default
	// moderation.  'Leaderboard' is a special subset of profiles only removed from the leaderboards.
	ModerationType string `safeForLogging:"true"`
	// If a single profile is requested, return a list of HODLers and amount they HODL.
	FetchUsersThatHODL bool `safeForLogging:"true"`

	// If set to true, then the posts in the response will contain a boolean about whether they're in the global feed
	AddGlobalFeedBool bool `safeForLogging:"true"`
}

// GetProfilesResponse ...
type GetProfilesResponse struct {
	ProfilesFound []*ProfileEntryResponse
	NextPublicKey *string
}

type ProfileEntryResponse struct {
	// PublicKey is the key used by the user to sign for things and generally
	// verify her identity.
	PublicKeyBase58Check string
	Username             string
	Description          string
	IsHidden             bool
	IsReserved           bool
	IsVerified           bool
	Comments             []*PostEntryResponse
	Posts                []*PostEntryResponse
	// Creator coin fields
	CoinEntry *CoinEntryResponse

	// DAO Coin fields
	DAOCoinEntry *DAOCoinEntryResponse

	// Include current price for the frontend to display.
	CoinPriceDeSoNanos     uint64
	CoinPriceBitCloutNanos uint64 // Deprecated

	// Profiles of users that hold the coin + their balances.
	UsersThatHODL []*BalanceEntryResponse

	// If user is featured as a well known creator in the tutorial.
	IsFeaturedTutorialWellKnownCreator bool
	// If user is featured as an up and coming creator in the tutorial.
	// Note: a user should not be both featured as well known and up and coming
	IsFeaturedTutorialUpAndComingCreator bool

	// ExtraData stores an arbitrary map of attributes of a ProfileEntry
	ExtraData map[string]string
}

type CoinEntryResponse struct {
	CreatorBasisPoints      uint64
	DeSoLockedNanos         uint64
	NumberOfHolders         uint64
	CoinsInCirculationNanos uint64
	CoinWatermarkNanos      uint64

	// Deprecated: Temporary to add support for BitCloutLockedNanos
	BitCloutLockedNanos uint64 // Deprecated
}

type DAOCoinEntryResponse struct {
	NumberOfHolders           uint64
	CoinsInCirculationNanos   uint256.Int
	MintingDisabled           bool
	TransferRestrictionStatus TransferRestrictionStatusString
}

// GetProfiles ...
func (fes *APIServer) GetProfiles(ww http.ResponseWriter, req *http.Request) {
	profileEntryResponses := []*ProfileEntryResponse{}

	decoder := json.NewDecoder(io.LimitReader(req.Body, MaxRequestBodySizeBytes))
	requestData := GetProfilesRequest{}
	if err := decoder.Decode(&requestData); err != nil {
		_AddBadRequestError(ww, fmt.Sprintf("GetProfiles: Problem parsing request body: %v", err))
		return
	}

	// The default number of profiles returned is 20.
	numToFetch := 20
	if requestData.NumToFetch != 0 {
		numToFetch = int(requestData.NumToFetch)
	}

	// Cap numToFetch at 100
	if requestData.NumToFetch > 100 {
		_AddBadRequestError(ww, fmt.Sprintf("GetProfiles: Max value for NumToFetch exceeded"))
		return
	}

	// Decode the reader public key into bytes. Default to nil if no pub key is passed in.
	var readerPubKey []byte
	if requestData.ReaderPublicKeyBase58Check != "" {
		var err error
		readerPubKey, _, err = lib.Base58CheckDecode(requestData.ReaderPublicKeyBase58Check)
		if requestData.ReaderPublicKeyBase58Check != "" && err != nil {
			_AddBadRequestError(ww, fmt.Sprintf(
				"GetProfiles: Problem decoding user public key: %v : %s", err, requestData.ReaderPublicKeyBase58Check))
			return
		}
	}

	// Get a utxo view for lookups.
	utxoView, err := fes.backendServer.GetMempool().GetAugmentedUniversalView()
	if err != nil {
		_AddBadRequestError(ww, fmt.Sprintf(
			"GetProfiles: Error fetching profiles from mempool: %v", err))
		return
	}

	// If this is a usernamePrefix request, we hit the DB.
	if requestData.UsernamePrefix != "" {
		// TODO(performance): This currently fetches all usernames that match this prefix, which
		// could get slow. Bandaid fix would be to not search until we have a few characters.

		profileEntries, err := fes.GetProfilesByUsernamePrefixAndDeSoLocked(
			fes.blockchain.DB(), requestData.UsernamePrefix, readerPubKey, utxoView)
		if err != nil {
			_AddBadRequestError(ww, fmt.Sprintf(
				"GetProfiles: Error fetching profiles from view: %v", err))
			return
		}

		for _, profileEntry := range profileEntries {
			profileEntryResponses = append(
				profileEntryResponses, fes._profileEntryToResponse(profileEntry, utxoView))
			if len(profileEntryResponses) == numToFetch {
				break
			}
		}

		usernameSearchRes := &GetProfilesResponse{ProfilesFound: profileEntryResponses}

		// If we get here, we already handled a username prefix search request and can bail.
		if err = json.NewEncoder(ww).Encode(usernameSearchRes); err != nil {
			_AddBadRequestError(ww, fmt.Sprintf(
				"GetProfiles: Problem encoding response as JSON: %v", err))
			return
		}
		return
	}

	// Decode the start public key into bytes. Default to nil if no pub key is passed in.
	var startPubKey []byte
	if requestData.PublicKeyBase58Check != "" {
		var err error
		startPubKey, _, err = lib.Base58CheckDecode(requestData.PublicKeyBase58Check)
		if requestData.PublicKeyBase58Check != "" && err != nil {
			_AddBadRequestError(ww, fmt.Sprintf(
				"GetProfiles: Problem decoding user public key: %v : %s", err, requestData.PublicKeyBase58Check))
			return
		}
	}

	// If we don't have a public key, check for a username and get the public key if it exists.
	if startPubKey == nil && requestData.Username != "" {
		profile := utxoView.GetProfileEntryForUsername([]byte(requestData.Username))
		if profile == nil {
			_AddBadRequestError(ww, fmt.Sprintf(
				"GetProfiles: Problem getting profile for username: %v : %s", err, requestData.Username))
			return
		}
		startPubKey = profile.PublicKey
	}

	getPosts := false
	if numToFetch == 1 {
		// The only time we need comments and posts attached to profile entries right now
		// is on the profile detail page where we are fetching a single profile.
		getPosts = true
	}

	// Fetch the profiles.
	// TODO: extraNumToFetchMultiplier is a dirty hack. We fetch more than numToFetch profiles
	// to adjust for the fact that some profiles will be filtered out from the fetch due to their
	// being blacklisted. The real fix would be to have GetProfilesByCoinValue to keep fetching
	// until it has numToFetch profiles, while not considering blacklisted profiles.  When numToFetch is 1, only fetch that
	// single profile.
	extraNumToFetchMultiplier := 5
	totalToFetch := extraNumToFetchMultiplier * numToFetch
	if numToFetch == 1 {
		totalToFetch = 1
	}
	profileEntriesByPublicKey,
		postsByProfilePublicKey,
		postEntryReaderStates,
		err := fes.GetProfilesByCoinValue(
		utxoView, readerPubKey, startPubKey, totalToFetch,
		getPosts, requestData.ModerationType)

	if err != nil {
		_AddBadRequestError(ww, fmt.Sprintf("GetProfiles: Error fetching profiles from view: %v", err))
		return
	}

	if numToFetch == 1 {
		// If only one entry was requested, find that one.
		profileEntry := profileEntriesByPublicKey[lib.MakePkMapKey(startPubKey)]
		if profileEntry == nil {
			_AddBadRequestError(ww, fmt.Sprintf("GetProfiles: Could not find profile for pub key: %v", startPubKey))
			return
		}
		profileEntryResponse := fes.augmentProfileEntry(
			profileEntry,
			profileEntriesByPublicKey,
			postsByProfilePublicKey,
			postEntryReaderStates,
			requestData.AddGlobalFeedBool,
			utxoView,
			readerPubKey,
		)

		// Get the users that HODL this profile, if requested.
		hodlYouList := []*BalanceEntryResponse{}
		if requestData.FetchUsersThatHODL {
			// Get the users that the user hodls and vice versa
			pkid := utxoView.GetPKIDForPublicKey(startPubKey)
			_, hodlYouMap, err := fes.GetHodlingsForPublicKey(
				pkid, true /*fetchProfiles*/, false, utxoView)
			if err != nil {
				_AddBadRequestError(ww, fmt.Sprintf(
					"GetProfiles: Could not find HODLers for pub key: %v", startPubKey))
				return
			}
			for _, entryRes := range hodlYouMap {
				hodlYouList = append(hodlYouList, entryRes)
			}
			// Note we sort the hodlYou list by amount held, descending. If creator is hodler, creator should be first
			sort.Slice(hodlYouList, func(ii, jj int) bool {
				if hodlYouList[ii].CreatorPublicKeyBase58Check == hodlYouList[ii].HODLerPublicKeyBase58Check {
					return true
				}
				if hodlYouList[jj].CreatorPublicKeyBase58Check == hodlYouList[jj].HODLerPublicKeyBase58Check {
					return false
				}
				return hodlYouList[ii].BalanceNanos > hodlYouList[jj].BalanceNanos
			})
		}
		profileEntryResponse.UsersThatHODL = hodlYouList

		// Add the completed profileEntryResponse to the list we return.
		profileEntryResponses = append(profileEntryResponses, profileEntryResponse)
	} else {
		for _, profileEntry := range profileEntriesByPublicKey {
			// Append the profile to the list
			profileEntryResponses = append(profileEntryResponses, fes.augmentProfileEntry(
				profileEntry,
				profileEntriesByPublicKey,
				postsByProfilePublicKey,
				postEntryReaderStates,
				requestData.AddGlobalFeedBool,
				utxoView,
				readerPubKey,
			))
		}
	}

	if requestData.OrderBy == "newest_last_post" {
		// Sort each profile's posts so that the newest post is first.
		for _, profileRes := range profileEntryResponses {
			if len(profileRes.Posts) == 0 {
				continue
			}
			sort.Slice(profileRes.Posts, func(ii, jj int) bool {
				return profileRes.Posts[ii].TimestampNanos > profileRes.Posts[jj].TimestampNanos
			})
		}
		// The posts should be sorted so that the latest post is first.

		sort.Slice(profileEntryResponses, func(ii, jj int) bool {
			lastPostTimeii := uint64(0)
			if len(profileEntryResponses[ii].Posts) > 0 {
				lastPostTimeii = profileEntryResponses[ii].Posts[0].TimestampNanos
			}
			lastPostTimejj := uint64(0)
			if len(profileEntryResponses[jj].Posts) > 0 {
				lastPostTimejj = profileEntryResponses[jj].Posts[0].TimestampNanos
			}
			return lastPostTimeii > lastPostTimejj
		})
	} else if requestData.OrderBy == "newest_last_comment" {
		sort.Slice(profileEntryResponses, func(ii, jj int) bool {
			lastCommentTimeii := uint64(0)
			if len(profileEntryResponses[ii].Comments) > 0 {
				lastCommentTimeii = profileEntryResponses[ii].Comments[len(profileEntryResponses[ii].Comments)-1].TimestampNanos
			}
			lastCommentTimejj := uint64(0)
			if len(profileEntryResponses[jj].Comments) > 0 {
				lastCommentTimejj = profileEntryResponses[jj].Comments[len(profileEntryResponses[jj].Comments)-1].TimestampNanos
			}
			return lastCommentTimeii > lastCommentTimejj
		})
	} else if requestData.OrderBy == "influencer_coin_price" {
		sort.Slice(profileEntryResponses, func(ii, jj int) bool {
			return profileEntryResponses[ii].CoinEntry.DeSoLockedNanos > profileEntryResponses[jj].CoinEntry.DeSoLockedNanos
		})
	}

	// Sliced returned profiles found down to the number of entries specified, if necessary.
	var res *GetProfilesResponse
	if len(profileEntryResponses) > numToFetch || startPubKey != nil {
		// Find the startPubKey and start response from that index
		startIdx := 0
		if startPubKey != nil {
			for ii, profileEntryResponse := range profileEntryResponses {
				if profileEntryResponse.PublicKeyBase58Check == requestData.PublicKeyBase58Check {
					startIdx = ii
					break
				}
			}
		}
		var maxIdx int
		var nextPubKey *string
		if len(profileEntryResponses) > startIdx+numToFetch {
			maxIdx = startIdx + numToFetch
			nextPubKey = &profileEntryResponses[maxIdx].PublicKeyBase58Check
		} else {
			maxIdx = len(profileEntryResponses)
			nextPubKey = nil
		}
		res = &GetProfilesResponse{
			ProfilesFound: profileEntryResponses[startIdx:maxIdx],
			NextPublicKey: nextPubKey,
		}
	} else {
		res = &GetProfilesResponse{ProfilesFound: profileEntryResponses}
	}
	if err := json.NewEncoder(ww).Encode(res); err != nil {
		_AddBadRequestError(ww, fmt.Sprintf(
			"GetProfiles: Problem encoding response as JSON: %v", err))
		return
	}
}

func (fes *APIServer) GetProfilesByUsernamePrefixAndDeSoLocked(
	db *badger.DB, usernamePrefix string, readerPK []byte, utxoView *lib.UtxoView) (
	_profileEntries []*lib.ProfileEntry, _err error) {

	profileEntries, err := lib.DBGetProfilesByUsernamePrefixAndDeSoLocked(db, usernamePrefix, utxoView)

	pubKeyMap := make(map[lib.PkMapKey][]byte)
	for _, profileEntry := range profileEntries {
		pubKeyMap[lib.MakePkMapKey(profileEntry.PublicKey)] = profileEntry.PublicKey
	}

	filteredPubKeyMap, err := fes.FilterOutRestrictedPubKeysFromMap(pubKeyMap, readerPK, "leaderboard", utxoView)
	if err != nil {
		return nil, fmt.Errorf("DBGetProfilesByUsernamePrefixAndDeSoLocked: %v", err)
	}

	var filteredProfileEntries []*lib.ProfileEntry
	for _, profileEntry := range profileEntries {
		_, found := filteredPubKeyMap[lib.MakePkMapKey(profileEntry.PublicKey)]
		if found {
			filteredProfileEntries = append(filteredProfileEntries, profileEntry)
		}
	}

	return filteredProfileEntries, nil
}

func (fes *APIServer) _profileEntryToResponse(profileEntry *lib.ProfileEntry, utxoView *lib.UtxoView) *ProfileEntryResponse {
	if profileEntry == nil {
		return nil
	}

	coinPriceDeSoNanos := uint64(0)
	// CreatorCoins can't exceed uint64
	if profileEntry.CreatorCoinEntry.CoinsInCirculationNanos.Uint64() != 0 {
		// The price formula is:
		// coinPriceDeSoNanos = DeSoLockedNanos / (CoinsInCirculationNanos * ReserveRatio) * NanosPerUnit
		bigNanosPerUnit := lib.NewFloat().SetUint64(lib.NanosPerUnit)
		// CreatorCoins can't exceed uint64
		coinPriceDeSoNanos, _ = lib.Mul(lib.Div(
			lib.Div(lib.NewFloat().SetUint64(profileEntry.CreatorCoinEntry.DeSoLockedNanos), bigNanosPerUnit),
			lib.Mul(lib.Div(lib.NewFloat().SetUint64(profileEntry.CreatorCoinEntry.CoinsInCirculationNanos.Uint64()), bigNanosPerUnit),
				fes.Params.CreatorCoinReserveRatio)), lib.NewFloat().SetUint64(lib.NanosPerUnit)).Uint64()
	}

	// TODO: Delete this and use global state for verifications once we move all usernames
	// out of reserved_usernames.go.
	isReserved := false
	isVerified := false
	lowercaseUsernameString := strings.ToLower(string(profileEntry.Username))
	if val, ok := lib.IsReserved[lowercaseUsernameString]; ok {
		isReserved = val
		// As a quick hack, we set the value in our IsReserved map to false when a profile is claimed.
		isVerified = !val
	}

	// Check global state for isVerified bool.
	if fes.VerifiedUsernameToPKIDMap != nil && utxoView != nil {
		pkidEntry := utxoView.GetPKIDForPublicKey(profileEntry.PublicKey)
		verifiedUsernamePKID := fes.VerifiedUsernameToPKIDMap[strings.ToLower(string(profileEntry.Username))]
		if verifiedUsernamePKID != nil {
			// TODO: Delete the "isVerified" or statement once we kell reserved_usernames.go.
			isVerified = (*verifiedUsernamePKID == *pkidEntry.PKID) || isVerified
		}
	}

	// Generate profile entry response
	profResponse := &ProfileEntryResponse{
		PublicKeyBase58Check: lib.PkToString(profileEntry.PublicKey, fes.Params),
		Username:             string(profileEntry.Username),
		Description:          string(profileEntry.Description),
		CoinEntry: &CoinEntryResponse{
			CreatorBasisPoints:      profileEntry.CreatorCoinEntry.CreatorBasisPoints,
			DeSoLockedNanos:         profileEntry.CreatorCoinEntry.DeSoLockedNanos,
			NumberOfHolders:         profileEntry.CreatorCoinEntry.NumberOfHolders,
			CoinsInCirculationNanos: profileEntry.CreatorCoinEntry.CoinsInCirculationNanos.Uint64(),
			CoinWatermarkNanos:      profileEntry.CreatorCoinEntry.CoinWatermarkNanos,
			BitCloutLockedNanos:     profileEntry.CreatorCoinEntry.DeSoLockedNanos,
		},
		DAOCoinEntry: &DAOCoinEntryResponse{
			NumberOfHolders:         profileEntry.DAOCoinEntry.NumberOfHolders,
			CoinsInCirculationNanos: profileEntry.DAOCoinEntry.CoinsInCirculationNanos,
			MintingDisabled:         profileEntry.DAOCoinEntry.MintingDisabled,
			TransferRestrictionStatus: getTransferRestrictionStatusStringFromTransferRestrictionStatus(
				profileEntry.DAOCoinEntry.TransferRestrictionStatus),
		},
		CoinPriceDeSoNanos:     coinPriceDeSoNanos,
		CoinPriceBitCloutNanos: coinPriceDeSoNanos,
		IsHidden:               profileEntry.IsHidden,
		IsReserved:             isReserved,
		IsVerified:             isVerified,
		ExtraData:              extraDataToResponse(profileEntry.ExtraData),
	}

	return profResponse
}

func getTransferRestrictionStatusStringFromTransferRestrictionStatus(
	transferRestrictionStatus lib.TransferRestrictionStatus) TransferRestrictionStatusString {
	switch transferRestrictionStatus {
	case lib.TransferRestrictionStatusUnrestricted:
		return TransferRestrictionStatusStringUnrestricted
	case lib.TransferRestrictionStatusProfileOwnerOnly:
		return TransferRestrictionStatusStringProfileOwnerOnly
	case lib.TransferRestrictionStatusDAOMembersOnly:
		return TransferRestrictionStatusStringDAOMembersOnly
	case lib.TransferRestrictionStatusPermanentlyUnrestricted:
		return TransferRestrictionStatusStringPermanentlyUnrestricted
	default:
		return TransferRestrictionStatusStringUnrestricted
	}
}

func (fes *APIServer) augmentProfileEntry(
	profileEntry *lib.ProfileEntry,
	profileEntriesByPublicKey map[lib.PkMapKey]*lib.ProfileEntry,
	postsByProfilePublicKey map[lib.PkMapKey][]*lib.PostEntry,
	postEntryReaderStates map[lib.BlockHash]*lib.PostEntryReaderState,
	addGlobalFeedBool bool,
	utxoView *lib.UtxoView,
	readerPK []byte) *ProfileEntryResponse {

	profileEntryResponse := fes._profileEntryToResponse(profileEntry, utxoView)

	// Attach the posts to the profile
	profilePostsFound := postsByProfilePublicKey[lib.MakePkMapKey(profileEntry.PublicKey)]
	for _, profilePostEntry := range profilePostsFound {
		profilePostRes, err := fes._postEntryToResponse(profilePostEntry, addGlobalFeedBool, fes.Params, utxoView, readerPK, 2)

		if err != nil {
			glog.Error(err)
			continue
		}

		// Attach reader state to each post.
		profilePostRes.PostEntryReaderState = postEntryReaderStates[*profilePostEntry.PostHash]

		profileEntryFound := profileEntriesByPublicKey[lib.MakePkMapKey(profilePostEntry.PosterPublicKey)]
		profilePostRes.ProfileEntryResponse = fes._profileEntryToResponse(
			profileEntryFound, utxoView)
		if profilePostRes.IsHidden {
			// Don't show posts that this user has chosen to hide.
			continue
		}
		profileEntryResponse.Posts = append(profileEntryResponse.Posts, profilePostRes)
	}

	return profileEntryResponse
}

func (fes *APIServer) _getProfilePictureForPublicKey(publicKey []byte) ([]byte, string, error) {
	utxoView, err := fes.backendServer.GetMempool().GetAugmentedUniversalView()
	if err != nil {
		return []byte{}, "", fmt.Errorf("_getProfilePictureforPublicKey: Error getting utxoView: %v", err)
	}

	profileEntry := utxoView.GetProfileEntryForPublicKey(publicKey)
	if profileEntry == nil {
		return []byte{}, "", fmt.Errorf("_getProfilePictureForPublicKey: Profile not found")
	}
	profilePic := string(profileEntry.ProfilePic)
	if !strings.HasPrefix(profilePic, "data:image/") && !lib.ProfilePicRegex.Match([]byte(profilePic)) {
		return []byte{}, "", fmt.Errorf("_getProfilePictureForPublicKey: profile picture is not base64 encoded image")
	}
	contentTypeEnd := strings.Index(profilePic, ";base64")
	if contentTypeEnd < 6 {
		return []byte{}, "", fmt.Errorf("_getProfilePictureForPublicKey: cannot extract content type")
	}
	contentType := profilePic[5:contentTypeEnd]
	return profileEntry.ProfilePic, contentType, nil
}

func (fes *APIServer) GetSingleProfilePicture(ww http.ResponseWriter, req *http.Request) {
	vars := mux.Vars(req)
	publicKeyBase58Check, publicKeyBase58CheckExists := vars["publicKeyBase58Check"]
	if !publicKeyBase58CheckExists {
		_AddBadRequestError(ww, fmt.Sprintf("GetSingleProfilePicture: Missing public key base 58 check"))
		return
	}
	publicKeyBytes, _, err := lib.Base58CheckDecode(publicKeyBase58Check)
	if err != nil {
		_AddBadRequestError(ww, fmt.Sprintf("GetSingleProfilePicture: Problem decoding user public key: %v", err))
		return
	}
	// Get the profile picture.
	profilePicture, contentType, err := fes._getProfilePictureForPublicKey(publicKeyBytes)
	if err != nil {
		// If we can't get the profile picture, we redirect to the fallback.
		fallbackRoute := req.URL.Query().Get("fallback")
		if fallbackRoute == "" {
			_AddNotFoundError(ww, fmt.Sprintf("GetSingleProfilePicture: Profile Picture not found: %v", err))
			return
		}
		http.Redirect(ww, req, fallbackRoute, http.StatusFound)
		return
	}

	profilePictureStr := string(profilePicture)
	decodedBytes, err := base64.StdEncoding.DecodeString(profilePictureStr[strings.Index(profilePictureStr, ";base64,")+8:])
	if err != nil {
		_AddBadRequestError(ww, fmt.Sprintf("GetSingleProfilePicture: Error decoding images bytes: %v", err))
		return
	}
	ww.Header().Set("Content-Type", contentType)
	ww.Header().Set("Content-Length", strconv.Itoa(len(decodedBytes)))
	if _, err = ww.Write(decodedBytes); err != nil {
		_AddInternalServerError(ww, fmt.Sprintf("GetSingleProfilePicture: Problem writing profile picture bytes: %v", err))
		return
	}
}

type GetSingleProfileRequest struct {
	// When set, we return profiles starting at the given pubkey up to numEntriesToReturn.
	PublicKeyBase58Check string `safeForLogging:"true"`
	// When set, we return profiles starting at the given username up to numEntriesToReturn.
	Username string `safeForLogging:"true"`
	// When true, we don't log a 404 for missing profiles
	NoErrorOnMissing bool `safeForLogging:"true"`
}

type GetSingleProfileResponse struct {
	Profile       *ProfileEntryResponse
	IsBlacklisted bool
	IsGraylisted  bool
}

// GetSingleProfile...
func (fes *APIServer) GetSingleProfile(ww http.ResponseWriter, req *http.Request) {
	decoder := json.NewDecoder(io.LimitReader(req.Body, MaxRequestBodySizeBytes))
	requestData := GetSingleProfileRequest{}
	if err := decoder.Decode(&requestData); err != nil {
		_AddBadRequestError(ww, fmt.Sprintf("GetSingleProfile: Error parsing request body: %v", err))
		return
	}
	// Get a view
	utxoView, err := fes.backendServer.GetMempool().GetAugmentedUniversalView()
	if err != nil {
		_AddBadRequestError(ww, fmt.Sprintf("GetSingleProfile: Error getting utxoView: %v", err))
		return
	}

	// Get profile entry by public key.  If public key not provided, get profileEntry by username.
	var profileEntry *lib.ProfileEntry
	var publicKeyBytes []byte
	var publicKeyBase58Check string
	if requestData.PublicKeyBase58Check != "" {
		publicKeyBase58Check = requestData.PublicKeyBase58Check
		publicKeyBytes, _, err = lib.Base58CheckDecode(requestData.PublicKeyBase58Check)
		if err != nil {
			_AddBadRequestError(ww, fmt.Sprintf("GetSingleProfile: Problem decoding user public key: %v", err))
			return
		}
		profileEntry = utxoView.GetProfileEntryForPublicKey(publicKeyBytes)
	} else {
		profileEntry = utxoView.GetProfileEntryForUsername([]byte(requestData.Username))
		if profileEntry != nil {
			publicKeyBytes = profileEntry.PublicKey
			publicKeyBase58Check = lib.Base58CheckEncode(publicKeyBytes, false, fes.Params)
		}
	}

	// Return an error if we failed to find a profile entry
	if profileEntry == nil {
		if !requestData.NoErrorOnMissing {
			_AddNotFoundError(ww, fmt.Sprintf("GetSingleProfile: could not find profile for username or public key: %v, %v", requestData.Username, requestData.PublicKeyBase58Check))
		}
		return
	}

	profileEntryResponse := fes._profileEntryToResponse(profileEntry, utxoView)
	res := GetSingleProfileResponse{
		Profile: profileEntryResponse,
	}

	// Check if the user is blacklisted/graylisted
	pkid := utxoView.GetPKIDForPublicKey(publicKeyBytes)
	res.IsBlacklisted = fes.IsUserBlacklisted(pkid.PKID)
	res.IsGraylisted = fes.IsUserGraylisted(pkid.PKID)

	var userMetadata *UserMetadata
	userMetadata, err = fes.getUserMetadataFromGlobalState(publicKeyBase58Check)
	if err != nil {
		_AddBadRequestError(ww, fmt.Sprintf("GetSingleProfile: error getting usermetadata for public key: %v", err))
		return
	}

	res.Profile.IsFeaturedTutorialUpAndComingCreator = userMetadata.IsFeaturedTutorialUpAndComingCreator
	res.Profile.IsFeaturedTutorialWellKnownCreator = userMetadata.IsFeaturedTutorialWellKnownCreator

	if err = json.NewEncoder(ww).Encode(res); err != nil {
		_AddInternalServerError(ww, fmt.Sprintf("GetSingleProfile: Problem serializing object to JSON: %v", err))
		return
	}
}

type GetHodlersForPublicKeyRequest struct {
	// Either PublicKeyBase58Check or Username can be set by the client to specify
	// which user we're obtaining posts for
	// If both are specified, PublicKeyBase58Check will supercede
	PublicKeyBase58Check string `safeForLogging:"true"`
	Username             string `safeForLogging:"true"`

	// Public Key of the last post from the previous page
	LastPublicKeyBase58Check string `safeForLogging:"true"`
	// Number of records to fetch
	NumToFetch uint64 `safeForLogging:"true"`

	// If true, fetch DAO coin balance entries instead of creator coin balance entries
	IsDAOCoin bool `safeForLogging:"true"`

	// If true, fetch balance entries for your hodlings instead of balance entries for hodler's of your coin
	FetchHodlings bool

	// If true, fetch all hodlers/hodlings -- supercedes NumToFetch
	FetchAll bool
}

type GetHodlersForPublicKeyResponse struct {
	Hodlers                  []*BalanceEntryResponse
	LastPublicKeyBase58Check string
}

// Helper function to get the creator public key or the hodler public key depending upon fetchHodlings.
func getHodlerOrHodlingPublicKey(balanceEntryResponse *BalanceEntryResponse, fetchHodlings bool) (_publicKeyBase58Check string) {
	if fetchHodlings {
		return balanceEntryResponse.CreatorPublicKeyBase58Check
	} else {
		return balanceEntryResponse.HODLerPublicKeyBase58Check
	}
}

// GetHodlersForPublicKey... Get BalanceEntryResponses for hodlings.
func (fes *APIServer) GetHodlersForPublicKey(ww http.ResponseWriter, req *http.Request) {
	decoder := json.NewDecoder(io.LimitReader(req.Body, MaxRequestBodySizeBytes))
	requestData := GetHodlersForPublicKeyRequest{}
	if err := decoder.Decode(&requestData); err != nil {
		_AddBadRequestError(ww, fmt.Sprintf(
			"GetHodlersForPublicKey: Problem parsing request body: %v", err))
		return
	}

	// Get a view
	utxoView, err := fes.backendServer.GetMempool().GetAugmentedUniversalView()
	if err != nil {
		_AddBadRequestError(ww, fmt.Sprintf("GetHodlersForPublicKey: Error getting utxoView: %v", err))
		return
	}

	// Decode the public key for which we are fetching hodlers / hodlings.  If public key is not provided, use username
	var publicKeyBytes []byte
	if requestData.PublicKeyBase58Check != "" {
		publicKeyBytes, _, err = lib.Base58CheckDecode(requestData.PublicKeyBase58Check)
		if err != nil {
			_AddBadRequestError(ww, fmt.Sprintf("GetHodlersForPublicKey: Problem decoding user public key: %v", err))
			return
		}
	} else {
		username := requestData.Username
		profileEntry := utxoView.GetProfileEntryForUsername([]byte(username))

		// Return an error if we failed to find a profile entry
		if profileEntry == nil {
			_AddNotFoundError(ww, fmt.Sprintf("GetHodlersForPublicKey: could not find profile for username: %v", username))
			return
		}
		publicKeyBytes = profileEntry.PublicKey
	}

	// Get the appropriate hodl map, convert to a slice, and order by balance.
	var hodlMap map[string]*BalanceEntryResponse
	hodlList := []*BalanceEntryResponse{}
	if requestData.FetchHodlings {
		hodlMap, err = fes.GetYouHodlMap(
			utxoView.GetPKIDForPublicKey(publicKeyBytes), false, requestData.IsDAOCoin, utxoView)
		if err != nil {
			_AddBadRequestError(ww, fmt.Sprintf("GetHodlersForPublicKey: error getting youHodlMap: %v", err))
			return
		}

	} else {
		hodlMap, err = fes.GetHodlYouMap(
			utxoView.GetPKIDForPublicKey(publicKeyBytes), false, requestData.IsDAOCoin, utxoView)
		if err != nil {
			_AddBadRequestError(ww, fmt.Sprintf("GetHodlersForPublicKey: error getting youHodlMap: %v", err))
			return
		}
	}
	for _, balanceEntryResponse := range hodlMap {
		hodlList = append(hodlList, balanceEntryResponse)
	}
	sort.Slice(hodlList, func(ii, jj int) bool {
		if hodlList[ii].CreatorPublicKeyBase58Check == hodlList[ii].HODLerPublicKeyBase58Check {
			return true
		}
		if hodlList[jj].CreatorPublicKeyBase58Check == hodlList[jj].HODLerPublicKeyBase58Check {
			return false
		}
		return hodlList[ii].BalanceNanos > hodlList[jj].BalanceNanos
	})
	if !requestData.FetchAll {
		numToFetch := int(requestData.NumToFetch)
		lastPublicKey := requestData.LastPublicKeyBase58Check
		// Take up to numToFetch.  If this is a request for a single post, it was selected by the utxo view.
		if len(hodlList) > numToFetch || lastPublicKey != "" {
			startIndex := 0
			if lastPublicKey != "" {
				// If we have a startPostHash, find it's index in the postEntries slice as the starting point
				for ii, balanceEntryResponse := range hodlList {
					if getHodlerOrHodlingPublicKey(balanceEntryResponse, requestData.FetchHodlings) == lastPublicKey {
						// Start the new slice from the post that comes after the startPostHash
						startIndex = ii + 1
						break
					}
				}
			}
			hodlList = hodlList[startIndex:lib.MinInt(startIndex+numToFetch, len(hodlList))]
		}
	}

	for _, balanceEntryResponse := range hodlList {
		publicKeyBase58Check := getHodlerOrHodlingPublicKey(balanceEntryResponse, requestData.FetchHodlings)

		profileEntry := utxoView.GetProfileEntryForPublicKey(lib.MustBase58CheckDecode(publicKeyBase58Check))
		if profileEntry != nil {
			balanceEntryResponse.ProfileEntryResponse = fes._profileEntryToResponse(
				profileEntry, utxoView)
		}
	}
	// Return the last public key in this slice to simplify pagination.
	var resLastPublicKey string
	if len(hodlList) > 0 {
		resLastPublicKey = getHodlerOrHodlingPublicKey(hodlList[len(hodlList)-1], requestData.FetchHodlings)
	}
	res := &GetHodlersForPublicKeyResponse{
		Hodlers:                  hodlList,
		LastPublicKeyBase58Check: resLastPublicKey,
	}
	if err = json.NewEncoder(ww).Encode(res); err != nil {
		_AddBadRequestError(ww, fmt.Sprintf(
			"GetHodlersForPublicKey: Problem encoding response as JSON: %v", err))
		return
	}
}

// A DiamondSenderSummaryResponse is a response struct that rolls up all diamonds
// received by a user from a single sender into a nice, simple summary struct.
type DiamondSenderSummaryResponse struct {
	SenderPublicKeyBase58Check   string
	ReceiverPublicKeyBase58Check string

	TotalDiamonds       uint64
	HighestDiamondLevel uint64

	DiamondLevelMap      map[uint64]uint64
	ProfileEntryResponse *ProfileEntryResponse
}

type GetDiamondsForPublicKeyRequest struct {
	// The user we are getting diamonds for.
	PublicKeyBase58Check string `safeForLogging:"true"`

	// If true, fetch the diamonds this public key gave out instead of the diamond this public key received
	FetchYouDiamonded bool
}

type GetDiamondsForPublicKeyResponse struct {
	DiamondSenderSummaryResponses []*DiamondSenderSummaryResponse
	TotalDiamonds                 uint64
}

func (fes *APIServer) GetDiamondsForPublicKey(ww http.ResponseWriter, req *http.Request) {
	decoder := json.NewDecoder(io.LimitReader(req.Body, MaxRequestBodySizeBytes))
	requestData := GetDiamondsForPublicKeyRequest{}
	if err := decoder.Decode(&requestData); err != nil {
		_AddBadRequestError(ww, fmt.Sprintf(
			"GetHodlersForPublicKey: Problem parsing request body: %v", err))
		return
	}

	// Get a view
	utxoView, err := fes.backendServer.GetMempool().GetAugmentedUniversalView()
	if err != nil {
		_AddBadRequestError(ww, fmt.Sprintf("GetDiamondsForPublicKey: Error getting utxoView: %v", err))
		return
	}

	// Decode the public key for which we are fetching diamonds.
	publicKeyBytes, _, err := lib.Base58CheckDecode(requestData.PublicKeyBase58Check)
	if err != nil {
		_AddBadRequestError(ww, fmt.Sprintf("GetDiamondsForPublicKey: Problem decoding user public key: %v", err))
		return
	}

	// Get the DiamondEntries for this public key.
	pkidToDiamondEntriesMap, err := utxoView.GetDiamondEntryMapForPublicKey(publicKeyBytes, requestData.FetchYouDiamonded)
	if err != nil {
		_AddBadRequestError(ww, fmt.Sprintf("GetDiamondsForPublicKey: Problem getting diamond entries: %v", err))
		return
	}

	// Roll the DiamondEntries into summary responses.
	diamondSenderSummaryResponses := []*DiamondSenderSummaryResponse{}
	for pkidKeyIter, diamondEntryList := range pkidToDiamondEntriesMap {
		pkidKey := pkidKeyIter
		pubKey := utxoView.GetPublicKeyForPKID(&pkidKey)
		var receiverPubKey []byte
		var senderPubKey []byte
		if requestData.FetchYouDiamonded {
			receiverPubKey = pubKey
			senderPubKey = publicKeyBytes
		} else {
			receiverPubKey = publicKeyBytes
			senderPubKey = pubKey
		}
		diamondSenderSummary := &DiamondSenderSummaryResponse{
			SenderPublicKeyBase58Check:   lib.PkToString(senderPubKey, fes.Params),
			ReceiverPublicKeyBase58Check: lib.PkToString(receiverPubKey, fes.Params),
			DiamondLevelMap:              make(map[uint64]uint64),
		}
		for _, diamondEntry := range diamondEntryList {
			diamondLevel := uint64(diamondEntry.DiamondLevel)
			diamondSenderSummary.TotalDiamonds += diamondLevel
			if _, diamondLevelSeen := diamondSenderSummary.DiamondLevelMap[diamondLevel]; !diamondLevelSeen {
				diamondSenderSummary.DiamondLevelMap[diamondLevel] = 0
			}
			diamondSenderSummary.DiamondLevelMap[diamondLevel] += 1
			if diamondSenderSummary.HighestDiamondLevel < diamondLevel {
				diamondSenderSummary.HighestDiamondLevel = diamondLevel
			}
		}
		diamondSenderSummaryResponses = append(diamondSenderSummaryResponses, diamondSenderSummary)
	}

	totalDiamonds := uint64(0)
	for _, diamondSenderSummaryResponse := range diamondSenderSummaryResponses {
		var profilePK []byte
		if requestData.FetchYouDiamonded {
			profilePK = lib.MustBase58CheckDecode(diamondSenderSummaryResponse.ReceiverPublicKeyBase58Check)
		} else {
			profilePK = lib.MustBase58CheckDecode(diamondSenderSummaryResponse.SenderPublicKeyBase58Check)
		}
		profileEntry := utxoView.GetProfileEntryForPublicKey(profilePK)
		if profileEntry != nil {
			diamondSenderSummaryResponse.ProfileEntryResponse = fes._profileEntryToResponse(
				profileEntry, utxoView)
		}
		totalDiamonds += diamondSenderSummaryResponse.TotalDiamonds
	}

	// Sort.
	sort.Slice(diamondSenderSummaryResponses, func(ii, jj int) bool {
		iiProfile := diamondSenderSummaryResponses[ii].ProfileEntryResponse
		jjProfile := diamondSenderSummaryResponses[jj].ProfileEntryResponse

		if iiProfile == nil && jjProfile == nil {
			return false
		}

		// If ii has a profile but jj doesn't, prioritize it.
		if iiProfile != nil && jjProfile == nil {
			return true
		}
		if jjProfile != nil && iiProfile == nil {
			return false
		}

		iiDeSoLocked := iiProfile.CoinEntry.DeSoLockedNanos
		jjDeSoLocked := jjProfile.CoinEntry.DeSoLockedNanos

		return iiDeSoLocked > jjDeSoLocked
	})

	res := &GetDiamondsForPublicKeyResponse{
		DiamondSenderSummaryResponses: diamondSenderSummaryResponses,
		TotalDiamonds:                 totalDiamonds,
	}
	if err = json.NewEncoder(ww).Encode(res); err != nil {
		_AddBadRequestError(ww, fmt.Sprintf(
			"GetHodlersForPublicKey: Problem encoding response as JSON: %v", err))
		return
	}
}

// GetFollowsStatelessRequest ...
type GetFollowsStatelessRequest struct {
	// Either PublicKeyBase58Check or Username can be set by the client to specify
	// which user we're obtaining follows for
	// If both are specified, PublicKeyBase58Check will supercede
	PublicKeyBase58Check        string `safeForLogging:"true"`
	Username                    string `safeForLogging:"true"`
	GetEntriesFollowingUsername bool   `safeForLogging:"true"`

	// Public Key of the last follower / followee from the previous page
	LastPublicKeyBase58Check string `safeForLogging:"true"`
	// Number of records to fetch
	NumToFetch uint64 `safeForLogging:"true"`
}

// GetFollowsResponse ...
type GetFollowsResponse struct {
	PublicKeyToProfileEntry map[string]*ProfileEntryResponse `safeForLogging:"true"`
	NumFollowers            uint64
}

func (fes *APIServer) sortFollowEntries(followEntryPKIDii *lib.PKID, followEntryPKIDjj *lib.PKID, utxoView *lib.UtxoView, fetchValues bool) bool {
	followEntryPublicKeyii := utxoView.GetPublicKeyForPKID(followEntryPKIDii)
	followEntryPublicKeyjj := utxoView.GetPublicKeyForPKID(followEntryPKIDjj)
	// if we're fetching values, we want public keys that don't have profiles to be at the end.
	if fetchValues {
		profileEntryii := utxoView.GetProfileEntryForPublicKey(followEntryPublicKeyii)
		profileEntryjj := utxoView.GetProfileEntryForPublicKey(followEntryPublicKeyjj)
		// FollowEntries that have a profile should come before FollowEntries that do not have a profile.
		if profileEntryii == nil && profileEntryjj != nil {
			return false
		}
		if profileEntryjj == nil && profileEntryii != nil {
			return true
		}
		// If both FollowEntries have a profile, compare the two based on coin price.
		if profileEntryii != nil && profileEntryjj != nil {
			return profileEntryii.CreatorCoinEntry.DeSoLockedNanos > profileEntryjj.CreatorCoinEntry.DeSoLockedNanos
		}
	}
	// If we're not fetching values (meaning no profiles for public keys) or neither FollowEntry has a profile,
	// sort based on public key as a string.
	return lib.PkToString(followEntryPublicKeyii, fes.Params) < lib.PkToString(followEntryPublicKeyjj, fes.Params)
}

// Returns a map like {publicKey1: profileEntry1, publicKey2: profileEntry2, ...} for publicKeyBytes's
// followers / following
func (fes *APIServer) getPublicKeyToProfileEntryMapForFollows(publicKeyBytes []byte,
	getEntriesFollowingPublicKey bool, referenceUtxoView *lib.UtxoView,
	lastFollowPublicKeyBytes []byte, numToFetch uint64, fetchValues bool, fetchAllFollows bool) (
	_publicKeyToProfileEntry map[string]*ProfileEntryResponse, numFollowers uint64,
	_err error) {

	// Allow a reference view to be passed in. This speeds things up in the event we've already
	// created this view.
	var utxoView *lib.UtxoView
	var err error
	if referenceUtxoView != nil {
		utxoView = referenceUtxoView
	} else {
		utxoView, err = fes.backendServer.GetMempool().GetAugmentedUtxoViewForPublicKey(publicKeyBytes, nil)
		if err != nil {
			return nil, 0, errors.Wrapf(
				err, "getPublicKeyToProfileEntryMapForFollows: Error calling GetAugmentedUtxoViewForPublicKey: %v", err)
		}
	}

	followEntries := []*lib.FollowEntry{}
	followEntries, err = utxoView.GetFollowEntriesForPublicKey(publicKeyBytes, getEntriesFollowingPublicKey)

	if err != nil {
		return nil, 0, errors.Wrapf(
			err, "getPublicKeyToProfileEntryMapForFollows: Problem fetching FollowEntries from augmented UtxoView: ")
	}

	// If getEntriesFollowingUsername is set to true, this will be a map of
	//   {followerPubKey => ProfileEntryResponse}
	//
	// If getEntriesFollowingUsername is not set or set to false, this will be a map of
	//   {followedPubKey => ProfileEntryResponse}
	//
	// Sorry this is confusing
	publicKeyToProfileEntry := make(map[string]*ProfileEntryResponse)

	// We only need to sort if we are fetching values.  When we do not fetch values, we are getting all public keys and
	// their ordering doesn't mean anything.  Currently, fetchValues is only false for GetUsersStateless calls for which
	// we only care about getting an unordered list of public keys a user is following.
	if fetchValues {
		// Sort the follow entries for pagination purposes
		if getEntriesFollowingPublicKey {
			sort.Slice(followEntries, func(ii, jj int) bool {
				return fes.sortFollowEntries(followEntries[ii].FollowerPKID, followEntries[jj].FollowerPKID, utxoView, fetchValues)
			})
		} else {
			sort.Slice(followEntries, func(ii, jj int) bool {
				return fes.sortFollowEntries(followEntries[ii].FollowedPKID, followEntries[jj].FollowedPKID, utxoView, fetchValues)
			})
		}
	}

	// Track whether we've hit the start of the page.
	lastFollowKeySeen := false
	if lastFollowPublicKeyBytes == nil {
		// If we don't have a last follow public key, we are starting from the beginning.
		lastFollowKeySeen = true
	}

	for _, followEntry := range followEntries {
		// get the profile entry for each follower pubkey
		var followPKID *lib.PKID
		if getEntriesFollowingPublicKey {
			followPKID = followEntry.FollowerPKID
		} else {
			followPKID = followEntry.FollowedPKID
		}
		// Convert the followPKID to a public key using the view. The followPubKey should never
		// be nil.
		followPubKey := utxoView.GetPublicKeyForPKID(followPKID)
		// If we haven't seen the public key of the last followEntry from the previous page, skip ahead.
		if !lastFollowKeySeen {
			if reflect.DeepEqual(lastFollowPublicKeyBytes, followPubKey) {
				lastFollowKeySeen = true
			}
			continue
		}

		var followProfileEntry *ProfileEntryResponse
		if fetchValues {
			followProfileEntry = fes._profileEntryToResponse(
				utxoView.GetProfileEntryForPublicKey(followPubKey), utxoView)
		}
		followPubKeyBase58Check := lib.PkToString(followPubKey, fes.Params)
		publicKeyToProfileEntry[followPubKeyBase58Check] = followProfileEntry

		// If we've fetched enough followers and we're not fetching all followers, break.
		if uint64(len(publicKeyToProfileEntry)) >= numToFetch && !fetchAllFollows {
			break
		}
	}
	return publicKeyToProfileEntry, uint64(len(followEntries)), nil
}

// GetFollowsStateless ...
// Equivalent to the following REST endpoints:
//   - GET /:username/followers
//   - GET /:username/following
func (fes *APIServer) GetFollowsStateless(ww http.ResponseWriter, rr *http.Request) {
	decoder := json.NewDecoder(io.LimitReader(rr.Body, MaxRequestBodySizeBytes))
	getFollowsRequest := GetFollowsStatelessRequest{}
	if err := decoder.Decode(&getFollowsRequest); err != nil {
		_AddBadRequestError(ww, fmt.Sprintf("GetFollowsStateless: Error parsing request body: %v", err))
		return
	}

	// Get a view
	utxoView, err := fes.backendServer.GetMempool().GetAugmentedUniversalView()
	if err != nil {
		_AddBadRequestError(ww, fmt.Sprintf("GetFollowsStateless Error getting view: %v", err))
		return
	}

	var publicKeyBytes []byte
	if getFollowsRequest.PublicKeyBase58Check != "" {
		publicKeyBytes, _, err = lib.Base58CheckDecode(getFollowsRequest.PublicKeyBase58Check)
		if err != nil {
			_AddBadRequestError(ww, fmt.Sprintf("GetFollowsStateless: Problem decoding user public key: %v", err))
			return
		}
	} else {
		username := getFollowsRequest.Username
		profileEntry := utxoView.GetProfileEntryForUsername([]byte(username))

		// Return an error if we failed to find a profile entry
		if profileEntry == nil {
			_AddNotFoundError(ww, fmt.Sprintf("GetFollowsStateless: could not find profile for username: %v", username))
			return
		}

		publicKeyBytes = profileEntry.PublicKey
	}

	var lastPublicKeySeenBytes []byte
	if getFollowsRequest.LastPublicKeyBase58Check != "" {
		lastPublicKeySeenBytes, _, err = lib.Base58CheckDecode(getFollowsRequest.LastPublicKeyBase58Check)
		if err != nil {
			_AddBadRequestError(ww, fmt.Sprintf("GetFollowsStateless: Problem decoding last public key seen: %v", err))
			return
		}
	}

	publicKeyToProfileEntry, numFollowers, err := fes.getPublicKeyToProfileEntryMapForFollows(
		publicKeyBytes,
		getFollowsRequest.GetEntriesFollowingUsername,
		utxoView,
		lastPublicKeySeenBytes,
		getFollowsRequest.NumToFetch, true, false)
	if err != nil {
		_AddInternalServerError(ww, fmt.Sprintf("GetFollowsStateless: Problem fetching and decrypting follows: %v", err))
		return
	}

	res := GetFollowsResponse{
		PublicKeyToProfileEntry: publicKeyToProfileEntry,
		NumFollowers:            numFollowers,
	}

	if err := json.NewEncoder(ww).Encode(res); err != nil {
		_AddInternalServerError(ww, fmt.Sprintf("GetFollows: Problem serializing object to JSON: %v", err))
		return
	}
}

// GetUserGlobalMetadataRequest...
type GetUserGlobalMetadataRequest struct {
	// The public key of the user who is trying to update their metadata.
	UserPublicKeyBase58Check string `safeForLogging:"true"`

	// JWT token authenticates the user
	JWT string
}

// GetUserGlobalMetadataResponse ...
type GetUserGlobalMetadataResponse struct {
	Email       string
	PhoneNumber string
}

// GetUserGlobalMetadata ...
// Allows a user to change the global metadata for a public key, if they prove ownership.
func (fes *APIServer) GetUserGlobalMetadata(ww http.ResponseWriter, req *http.Request) {
	decoder := json.NewDecoder(io.LimitReader(req.Body, MaxRequestBodySizeBytes))
	requestData := GetUserGlobalMetadataRequest{}
	if err := decoder.Decode(&requestData); err != nil {
		_AddBadRequestError(ww, fmt.Sprintf("GetUserGlobalMetadata: Problem parsing request body: %v", err))
		return
	}

	if requestData.UserPublicKeyBase58Check == "" {
		_AddBadRequestError(ww, fmt.Sprintf("GetUserGlobalMetadataRequest: Must provide a valid public key."))
		return
	}

	// Validate their permissions
	isValid, err := fes.ValidateJWT(requestData.UserPublicKeyBase58Check, requestData.JWT)
	if !isValid {
		_AddBadRequestError(ww, fmt.Sprintf("UpdateUserGlobalMetadataRequest: Invalid token: %v", err))
		return
	}

	userPublicKeyBytes, _, err := lib.Base58CheckDecode(requestData.UserPublicKeyBase58Check)
	if err != nil {
		_AddBadRequestError(ww, fmt.Sprintf("UpdateUserGlobalMetadataRequest: Invalid public key: %v", err))
		return
	}

	// Now that we have a public key, update get the global state object.
	userMetadata, err := fes.getUserMetadataFromGlobalState(lib.PkToString(userPublicKeyBytes, fes.Params))
	if err != nil {
		_AddBadRequestError(ww, fmt.Sprintf(
			"GetUserGlobalMetadata: Problem getting metadata from global state: %v", err))
		return
	}

	// If we made it this far we were successful, return email and password.
	res := GetUserGlobalMetadataResponse{
		Email:       userMetadata.Email,
		PhoneNumber: userMetadata.PhoneNumber,
	}
	if err := json.NewEncoder(ww).Encode(res); err != nil {
		_AddBadRequestError(ww, fmt.Sprintf("AdminGetUserGlobalMetadata: Problem encoding response as JSON: %v", err))
		return
	}
}

// UpdateUserGlobalMetadataRequest...
type UpdateUserGlobalMetadataRequest struct {
	// The public key of the user who is trying to update their metadata.
	UserPublicKeyBase58Check string `safeForLogging:"true"`

	// JWT token authenticates the user
	JWT string

	// User's email for receiving notifications.
	Email string

	// A map of ContactPublicKeyBase58Check keys and number of read messages int values.
	MessageReadStateUpdatesByContact map[string]int
}

// UpdateUserGlobalMetadataResponse ...
type UpdateUserGlobalMetadataResponse struct{}

// UpdateUserGlobalMetadata ...
// Allows a user to change the global metadata for a public key, if they prove ownership.
func (fes *APIServer) UpdateUserGlobalMetadata(ww http.ResponseWriter, req *http.Request) {
	decoder := json.NewDecoder(io.LimitReader(req.Body, MaxRequestBodySizeBytes))
	requestData := UpdateUserGlobalMetadataRequest{}
	if err := decoder.Decode(&requestData); err != nil {
		_AddBadRequestError(ww, fmt.Sprintf("UpdateUserGlobalMetadata: Problem parsing request body: %v", err))
		return
	}

	if requestData.UserPublicKeyBase58Check == "" {
		_AddBadRequestError(ww, fmt.Sprintf("UpdateUserGlobalMetadataRequest: Must provide a valid public key."))
		return
	}

	if requestData.Email == "" && requestData.MessageReadStateUpdatesByContact == nil {
		_AddBadRequestError(ww, fmt.Sprintf("UpdateUserGlobalMetadataRequest: Must provide something to update."))
		return
	}

	// Validate their permissions
	isValid, err := fes.ValidateJWT(requestData.UserPublicKeyBase58Check, requestData.JWT)
	if !isValid {
		_AddBadRequestError(ww, fmt.Sprintf("UpdateUserGlobalMetadataRequest: Invalid token: %v", err))
		return
	}

	userPublicKeyBytes, _, err := lib.Base58CheckDecode(requestData.UserPublicKeyBase58Check)
	if err != nil {
		_AddBadRequestError(ww, fmt.Sprintf("UpdateUserGlobalMetadataRequest: Invalid public key: %v", err))
		return
	}

	// Now that we have a public key, update the global state object.
	userMetadata, err := fes.getUserMetadataFromGlobalState(lib.PkToString(userPublicKeyBytes, fes.Params))
	if err != nil {
		_AddBadRequestError(ww, fmt.Sprintf("AdminUpdateUserGlobalMetadata: Problem with getUserMetadataFromGlobalState: %v", err))
		return
	}

	// Now that we have a userMetadata object, update it based on the request.
	if requestData.Email != "" {
		// Send verification email if email changed
		if userMetadata.Email != requestData.Email {
			fes.sendVerificationEmail(requestData.Email, requestData.UserPublicKeyBase58Check)
			userMetadata.EmailVerified = false
		}

		userMetadata.Email = requestData.Email
	}

	if requestData.MessageReadStateUpdatesByContact != nil {
		if userMetadata.MessageReadStateByContact == nil {
			userMetadata.MessageReadStateByContact = make(map[string]int)
		}
		for contactPubKey, readMessageCount := range requestData.MessageReadStateUpdatesByContact {
			userMetadata.MessageReadStateByContact[contactPubKey] = readMessageCount
		}
	}

	// Stick userMetadata back into global state object.
	err = fes.putUserMetadataInGlobalState(userMetadata)
	if err != nil {
		_AddBadRequestError(ww, fmt.Sprintf("AdminUpdateUserGlobalMetadata: Problem putting updated user metadata: %v", err))
		return
	}

	// If we made it this far we were successful, return without error.
	res := UpdateUserGlobalMetadataResponse{}
	if err := json.NewEncoder(ww).Encode(res); err != nil {
		_AddBadRequestError(ww, fmt.Sprintf("AdminUpdateUserGlobalMetadata: Problem encoding response as JSON: %v", err))
		return
	}
}

type GetNotificationsCountRequest struct {
	PublicKeyBase58Check string
}

type GetNotificationsCountResponse struct {
	NotificationsCount          uint64
	LastUnreadNotificationIndex uint64
	// Whether new unread notifications were added and the user metadata should be updated
	UpdateMetadata bool
}

func (fes *APIServer) GetNotificationsCount(ww http.ResponseWriter, req *http.Request) {
	decoder := json.NewDecoder(io.LimitReader(req.Body, MaxRequestBodySizeBytes))
	requestData := GetNotificationsCountRequest{}
	if err := decoder.Decode(&requestData); err != nil {
		_AddBadRequestError(ww, fmt.Sprintf(
			"GetNotificationsCount: Problem parsing request body: %v", err))
		return
	}

	userMetadata, err := fes.getUserMetadataFromGlobalState(requestData.PublicKeyBase58Check)

	if err != nil {
		_AddBadRequestError(ww, fmt.Sprintf("GetNotificationsCount: Error getting user metadata from global state: %v", err))
		return
	}

	var fetchStartIndex int64

	if userMetadata.LatestUnreadNotificationIndex > 0 {
		fetchStartIndex = userMetadata.LatestUnreadNotificationIndex + 1
	} else if userMetadata.NotificationLastSeenIndex > 0 {
		fetchStartIndex = userMetadata.NotificationLastSeenIndex + 1
	}

	notificationsRequestData := GetNotificationsRequest{
		PublicKeyBase58Check: requestData.PublicKeyBase58Check,
		// Only count the notifications that haven't previously been iterated over
		FetchStartIndex: fetchStartIndex,
		// If notifications are > 100, we show a "99+" message on the front end.
		NumToFetch: 100,
	}

	newNotificationsCount, newNotificationsStartIndex, err := fes._getNotificationsCount(&notificationsRequestData)

	if err != nil {
		_AddBadRequestError(ww, fmt.Sprintf("GetNotificationsCount: Error getting notifications: %v", err))
		return
	}

	notificationsCount := newNotificationsCount + userMetadata.UnreadNotifications
	notificationStartIndex := userMetadata.LatestUnreadNotificationIndex
	updateMetadata := false

	// Save the new latest unread notification index, so that notifications aren't scanned twice. Only do this when new notifications are added.
	if newNotificationsCount > 0 {
		notificationStartIndex = newNotificationsStartIndex
		updateMetadata = true
	}

	res := &GetNotificationsCountResponse{
		NotificationsCount:          notificationsCount,
		LastUnreadNotificationIndex: uint64(notificationStartIndex),
		UpdateMetadata:              updateMetadata,
	}

	if err := json.NewEncoder(ww).Encode(res); err != nil {
		_AddBadRequestError(ww, fmt.Sprintf(
			"GetNotificationsCount: Problem encoding response as JSON: %v", err))
		return
	}
}

type GetNotificationsRequest struct {
	// This is the index of the notification we want to start our paginated lookup at. We
	// will fetch up to "NumToFetch" notifications after it, ordered by index.  If no
	// index is provided we will return the most recent posts.
	PublicKeyBase58Check string
	FetchStartIndex      int64
	NumToFetch           int64
	// This defines notifications that should be filtered OUT of the response
	// If a field is missing from this struct, it should be included in the response
	// Accepted values are like, diamond, follow, transfer, nft, post
	FilteredOutNotificationCategories map[string]bool
}

type GetNotificationsResponse struct {
	Notifications       []*TransactionMetadataResponse
	ProfilesByPublicKey map[string]*ProfileEntryResponse
	PostsByHash         map[string]*PostEntryResponse
	LastSeenIndex       int64
}

func (fes *APIServer) GetNotifications(ww http.ResponseWriter, req *http.Request) {
	decoder := json.NewDecoder(io.LimitReader(req.Body, MaxRequestBodySizeBytes))
	requestData := GetNotificationsRequest{}
	if err := decoder.Decode(&requestData); err != nil {
		_AddBadRequestError(ww, fmt.Sprintf(
			"GetNotifications: Problem parsing request body: %v", err))
		return
	}
	finalTxnMetadataList, utxoView, err := fes._getNotifications(&requestData)
	if err != nil {
		_AddBadRequestError(ww, err.Error())
		return
	}

	var userPublicKeyBytes []byte
	userPublicKeyBytes, _, err = lib.Base58CheckDecode(requestData.PublicKeyBase58Check)
	if err != nil || len(userPublicKeyBytes) != btcec.PubKeyBytesLenCompressed {
		_AddBadRequestError(ww, fmt.Sprintf(
			"GetNotifications: Problem decoding updater public key %s: %v",
			requestData.PublicKeyBase58Check, err))
		return
	}

	// At this point, finalTxnMetadata contains the proper list of transactions that we
	// want to notify the user about. In order to help the UI display this information,
	// we fetch a profile for each public key in each transaction that we're going to return
	// and include it in a map.
	profileEntryResponses := make(map[string]*ProfileEntryResponse)
	// Set up a view to fetch the ProfileEntrys from
	addProfileForPubKey := func(publicKeyBase58Check string) error {
		// If we already have the profile entry response, exit early.
		if _, exists := profileEntryResponses[publicKeyBase58Check]; exists || publicKeyBase58Check == "" {
			return nil
		}

		currentPkBytes, _, err := lib.Base58CheckDecode(publicKeyBase58Check)
		if err != nil {
			return errors.Errorf("GetNotifications: "+
				"Error decoding public key in txn metadata: %v",
				publicKeyBase58Check)
		}

		// Note we are recycling the UtxoView from previously.
		// Note also that if we didn't need to use the mempool to fetch notifications
		// then we won't have loaded any of the mempool transactions into the view, and
		// so the profile information could be out of date.
		profileEntry := utxoView.GetProfileEntryForPublicKey(currentPkBytes)
		if profileEntry != nil {
			profileEntryResponses[publicKeyBase58Check] =
				fes._profileEntryToResponse(profileEntry, utxoView)
		} else {
			profileEntryResponses[publicKeyBase58Check] = nil
		}
		return nil
	}
	for _, txnMeta := range finalTxnMetadataList {
		if err = addProfileForPubKey(txnMeta.Metadata.TransactorPublicKeyBase58Check); err != nil {
			APIAddError(ww, err.Error())
			return
		}

		for _, affectedPk := range txnMeta.Metadata.AffectedPublicKeys {
			if err = addProfileForPubKey(affectedPk.PublicKeyBase58Check); err != nil {
				APIAddError(ww, err.Error())
				return
			}
		}
	}

	// To help the UI we fetch all posts that were involved in any notification
	// and index them by PostHashHex. This includes posts that were liked,
	// posts that mentioned us, or posts that replied to us.
	//
	// We also embed the ProfileEntryResponse of the poster in the post.
	// In the future we could de-duplicate this and make the frontend do more
	// heavy lifting.
	postEntryResponses := make(map[string]*PostEntryResponse)

	addPostForHash := func(postHashHex string, readerPK []byte, profileEntryRequired bool) {
		// If we already have the post entry response in the map, just return
		if _, exists := postEntryResponses[postHashHex]; exists || postHashHex == "" {
			return
		}
		postHashBytes, err := hex.DecodeString(postHashHex)
		if err != nil || len(postHashBytes) != lib.HashSizeBytes {
			return
		}
		postHash := &lib.BlockHash{}
		copy(postHash[:], postHashBytes)

		postEntry := utxoView.GetPostEntryForPostHash(postHash)
		if postEntry == nil {
			// We set the post entry response to nil so we can exit early next time we see this post hash hex.
			postEntryResponses[postHashHex] = nil
			return
		}

		profileEntryResponse := profileEntryResponses[lib.PkToString(postEntry.PosterPublicKey, fes.Params)]

		// Filter out responses if profile entry is missing and is required
		if profileEntryRequired && profileEntryResponse == nil {
			postEntryResponses[postHashHex] = nil
			return
		}

		postEntryResponse, err := fes._postEntryToResponse(postEntry, false, fes.Params, utxoView, userPublicKeyBytes, 2)
		if err != nil {
			return
		}

		postEntryResponse.ProfileEntryResponse = profileEntryResponse

		postEntryResponse.PostEntryReaderState = utxoView.GetPostEntryReaderState(readerPK, postEntry)

		postEntryResponses[postHashHex] = postEntryResponse
	}

	for _, txnMeta := range finalTxnMetadataList {
		postMetadata := txnMeta.Metadata.SubmitPostTxindexMetadata
		likeMetadata := txnMeta.Metadata.LikeTxindexMetadata
		transferCreatorCoinMetadata := txnMeta.Metadata.CreatorCoinTransferTxindexMetadata
		nftBidMetadata := txnMeta.Metadata.NFTBidTxindexMetadata
		acceptNFTBidMetadata := txnMeta.Metadata.AcceptNFTBidTxindexMetadata
		nftTransferMetadata := txnMeta.Metadata.NFTTransferTxindexMetadata
		basicTransferMetadata := txnMeta.Metadata.BasicTransferTxindexMetadata
		createNFTMetadata := txnMeta.Metadata.CreateNFTTxindexMetadata
		updateNFTMetadata := txnMeta.Metadata.UpdateNFTTxindexMetadata

		if postMetadata != nil {
			addPostForHash(postMetadata.PostHashBeingModifiedHex, userPublicKeyBytes, true)
			addPostForHash(postMetadata.ParentPostHashHex, userPublicKeyBytes, true)
		} else if likeMetadata != nil {
			addPostForHash(likeMetadata.PostHashHex, userPublicKeyBytes, true)
		} else if transferCreatorCoinMetadata != nil {
			if transferCreatorCoinMetadata.PostHashHex != "" {
				addPostForHash(transferCreatorCoinMetadata.PostHashHex, userPublicKeyBytes, true)
			}
		} else if nftBidMetadata != nil {
			addPostForHash(nftBidMetadata.NFTPostHashHex, userPublicKeyBytes, true)
		} else if acceptNFTBidMetadata != nil {
			addPostForHash(acceptNFTBidMetadata.NFTPostHashHex, userPublicKeyBytes, true)
		} else if nftTransferMetadata != nil {
			addPostForHash(nftTransferMetadata.NFTPostHashHex, userPublicKeyBytes, false)
		} else if createNFTMetadata != nil {
			addPostForHash(createNFTMetadata.NFTPostHashHex, userPublicKeyBytes, true)
		} else if updateNFTMetadata != nil {
			addPostForHash(updateNFTMetadata.NFTPostHashHex, userPublicKeyBytes, true)
		} else if basicTransferMetadata != nil {
			txnOutputs := txnMeta.Metadata.TxnOutputs
			for _, output := range txnOutputs {
				txnMeta.TxnOutputResponses = append(
					txnMeta.TxnOutputResponses,
					&OutputResponse{
						PublicKeyBase58Check: lib.PkToString(output.PublicKey, fes.Params),
						AmountNanos:          output.AmountNanos,
					})
			}
			if basicTransferMetadata.PostHashHex != "" {
				addPostForHash(basicTransferMetadata.PostHashHex, userPublicKeyBytes, true)
			}
		}

		// Delete the UTXO ops because they aren't needed for the frontend
		basicTransferMetadata.UtxoOps = nil
		basicTransferMetadata.UtxoOpsDump = ""
	}

	var lastSeenIndex int64
	if requestData.FetchStartIndex < 0 && len(finalTxnMetadataList) > 0 {
		lastSeenIndex = finalTxnMetadataList[0].Index
	} else {
		lastSeenIndex = -1
	}

	// At this point, we should have all the profiles and all the notifications
	// that the user requested so return them in the response.
	res := &GetNotificationsResponse{
		Notifications:       finalTxnMetadataList,
		ProfilesByPublicKey: profileEntryResponses,
		PostsByHash:         postEntryResponses,
		LastSeenIndex:       lastSeenIndex,
	}
	if err := json.NewEncoder(ww).Encode(res); err != nil {
		_AddBadRequestError(ww, fmt.Sprintf(
			"GetNotifications: Problem encoding response as JSON: %v", err))
		return
	}
}

type SetNotificationMetadataRequest struct {
	PublicKeyBase58Check string
	// The last notification index the user has seen
	LastSeenIndex int64
	// The last notification index that has been scanned
	LastUnreadNotificationIndex int64
	// The total count of unread notifications
	UnreadNotifications int64
	// JWT token
	JWT string
}

func (fes *APIServer) SetNotificationMetadata(ww http.ResponseWriter, req *http.Request) {
	decoder := json.NewDecoder(io.LimitReader(req.Body, MaxRequestBodySizeBytes))
	requestData := SetNotificationMetadataRequest{}
	if err := decoder.Decode(&requestData); err != nil {
		_AddBadRequestError(ww, fmt.Sprintf(
			"SetNotificationMetadata: Problem parsing request body: %v", err))
		return
	}
	var userPublicKeyBytes []byte
	var err error
	userPublicKeyBytes, _, err = lib.Base58CheckDecode(requestData.PublicKeyBase58Check)
	if err != nil || len(userPublicKeyBytes) != btcec.PubKeyBytesLenCompressed {
		_AddBadRequestError(ww, fmt.Sprintf(
			"SetNotificationMetadata: Problem decoding updater public key %s: %v",
			requestData.PublicKeyBase58Check, err))
		return
	}

	// Validate the JWT is legit.
	isValid, err := fes.ValidateJWT(requestData.PublicKeyBase58Check, requestData.JWT)
	if err != nil {
		_AddBadRequestError(ww, fmt.Sprintf("SetNotificationMetadata: Error validating JWT: %v", err))
		return
	}
	if !isValid {
		_AddBadRequestError(ww, fmt.Sprintf("SetNotificationMetadata: Invalid token: %v", err))
		return
	}

	// global state does not have good support for concurrency. if someone
	// else fetches this user's data and writes at the same time we could
	// overwrite each other. there's a task in jira to investigate concurrency
	// issues with global state.
	userMetadata, err := fes.getUserMetadataFromGlobalState(lib.PkToString(userPublicKeyBytes, fes.Params))
	if err != nil {
		_AddBadRequestError(ww, fmt.Sprintf(
			"SetNotificationMetadata: Problem getting metadata from global state: %v", err))
		return
	}

	lastSeenIndex := requestData.LastSeenIndex

	// only update the index if it's greater than the current index we have stored
	if lastSeenIndex > userMetadata.NotificationLastSeenIndex && lastSeenIndex > 0 {
		userMetadata.NotificationLastSeenIndex = lastSeenIndex
	}
	// Update user metadata with new unread notification count.
	userMetadata.UnreadNotifications = uint64(requestData.UnreadNotifications)
	// Save the new latest unread notification index, so that notifications aren't scanned twice.
	userMetadata.LatestUnreadNotificationIndex = requestData.LastUnreadNotificationIndex
	// Place the update metadata into the global state
	err = fes.putUserMetadataInGlobalState(userMetadata)
	if err != nil {
		_AddBadRequestError(ww, fmt.Sprintf(
			"SetNotificationMetadata: Problem putting updated user metadata: %v", err))
		return
	}
}

func (fes *APIServer) _getDBNotifications(request *GetNotificationsRequest, blockedPubKeys map[string]struct{}, utxoView *lib.UtxoView, iterateReverse bool) ([]*TransactionMetadataResponse, error) {
	filteredOutCategories := request.FilteredOutNotificationCategories

	pkBytes, _, err := lib.Base58CheckDecode(request.PublicKeyBase58Check)
	if err != nil {
		return nil, errors.Errorf("GetNotifications: Problem parsing public key: %v", err)
	}

	// Iterate over the database to find as many keys as we can.
	//
	// Start by constructing the validForPrefix. It's just the public key.
	validForPrefix := lib.DbTxindexPublicKeyPrefix(pkBytes)
	// If FetchStartIndex is specified then the startPrefix is the public key
	// with FetchStartIndex appended. Otherwise, we leave off the index so that
	// the seek will start from the end of the transaction list.
	startPrefix := lib.DbTxindexPublicKeyPrefix(pkBytes)
	if request.FetchStartIndex >= 0 {
		startPrefix = lib.DbTxindexPublicKeyIndexToTxnKey(pkBytes, uint32(request.FetchStartIndex))
	}
	// The maximum key length is the length of the key with the public key
	// plus the size of the uint64 appended to it.
	maxKeyLen := len(lib.DbTxindexPublicKeyIndexToTxnKey(pkBytes, uint32(0)))

	// txnMetadataFound will contain TransactionMetadata objects, with the newest txns
	// showing up at the beginning of the list.
	dbTxnMetadataFound := []*TransactionMetadataResponse{}
	// Note that we are always guaranteed to hit one of the stopping conditions defined at
	// the end of this loop.
	for {
		keysFound, valsFound, err := lib.DBGetPaginatedKeysAndValuesForPrefix(
			fes.TXIndex.TXIndexChain.DB(), startPrefix, validForPrefix,
			maxKeyLen, int(request.NumToFetch), iterateReverse, /*reverse*/
			true /*fetchValues*/)
		if err != nil {
			return nil, errors.Errorf(
				"GetNotifications: Error fetching paginated TransactionMetadata for notifications: %v", err)
		}

		for ii, txIDBytes := range valsFound {
			txID := &lib.BlockHash{}
			copy(txID[:], txIDBytes)

			// In this case we need to look up the full transaction and convert
			// it into a proper transaction response.
			txnMeta := lib.DbGetTxindexTransactionRefByTxID(fes.TXIndex.TXIndexChain.DB(), txID)
			if txnMeta == nil {
				// We should never be missing a transaction for a given txid, but
				// just continue in this case.
				glog.Errorf("GetNotifications: Missing TransactionMetadata for txid %v", txID)
				continue
			}
			// Skip transactions that aren't notifications
			if !TxnMetaIsNotification(txnMeta, request.PublicKeyBase58Check, utxoView) {
				continue
			}
			transactorPkBytes, _, err := lib.Base58CheckDecode(txnMeta.TransactorPublicKeyBase58Check)
			if err != nil {
				glog.Errorf("GetNotifications: unable to decode public key %v", txnMeta.TransactorPublicKeyBase58Check)
				continue
			}
			// Skip transactions from blocked users.
			if _, ok := blockedPubKeys[lib.PkToString(transactorPkBytes, fes.Params)]; ok {
				continue
			}
			// Skip transactions from blacklisted public keys
			transactorPKID := utxoView.GetPKIDForPublicKey(transactorPkBytes)
			if transactorPKID == nil || fes.IsUserBlacklisted(transactorPKID.PKID) {
				continue
			}
			currentIndexBytes := keysFound[ii][len(lib.DbTxindexPublicKeyPrefix(pkBytes)):]
			res := &TransactionMetadataResponse{
				Metadata: txnMeta,
				Index:    int64(lib.DecodeUint32(currentIndexBytes)),
			}
			if NotificationTxnShouldBeIncluded(res.Metadata, &filteredOutCategories) {
				dbTxnMetadataFound = append(dbTxnMetadataFound, res)
			}
		}

		// If we've found enough transactions then break.
		if len(dbTxnMetadataFound) >= int(request.NumToFetch) {
			dbTxnMetadataFound = dbTxnMetadataFound[:request.NumToFetch]
			break
		}

		// If we didn't find any keys then we're done here.
		if len(keysFound) == 0 {
			break
		}

		// If we get here then we have at least one key.
		// If the index of the last key we found is the zero index then we're done here.
		lastKey := keysFound[len(keysFound)-1]
		// The index comes after the <_Prefix, PublicKey> bytes.
		lastKeyIndexBytes := lastKey[len(lib.DbTxindexPublicKeyPrefix(pkBytes)):]
		lastKeyIndex := lib.DecodeUint32(lastKeyIndexBytes)
		if lastKeyIndex == 0 {
			break
		}

		// If we get here it means that we don't have enough transactions yet *and*
		// there are more keys to seek. It also means that the lastKeyIndex > 0. So
		// update the startPrefix to place it right after the index of the last key.
		var nextPagePrefixIdx uint32
		if iterateReverse {
			nextPagePrefixIdx = uint32(lastKeyIndex - 1)
		} else {
			nextPagePrefixIdx = uint32(lastKeyIndex + 1)
		}
		startPrefix = lib.DbTxindexPublicKeyIndexToTxnKey(
			pkBytes, nextPagePrefixIdx)
	}
	return dbTxnMetadataFound, nil
}

func (fes *APIServer) _getMempoolNotifications(request *GetNotificationsRequest, blockedPubKeys map[string]struct{}, utxoView *lib.UtxoView, iterateReverse bool) ([]*TransactionMetadataResponse, error) {
	filteredOutCategories := request.FilteredOutNotificationCategories

	pkBytes, _, err := lib.Base58CheckDecode(request.PublicKeyBase58Check)
	if err != nil {
		return nil, errors.Errorf("GetMempoolNotifications: Problem parsing public key: %v", err)
	}
	// Get the NextIndex from the db. This will be used to determine whether
	// or not it's appropriate to fetch txns from the mempool. It will also be
	// used to assign consistent index values to memppool txns.
	NextIndexVal := lib.DbGetTxindexNextIndexForPublicKey(fes.TXIndex.TXIndexChain.DB(), pkBytes)
	if NextIndexVal == nil {
		return nil, fmt.Errorf("Unable to get next index for public key: %v", request.PublicKeyBase58Check)
	}
	NextIndex := int64(*NextIndexVal)
	// If the FetchStartIndex is unset *or* if it's set to a value that is larger
	// than what we have in the db then it means we need to augment our list with
	// txns from the mempool.
	combinedMempoolDBTxnMetadata := []*TransactionMetadataResponse{}
	if !iterateReverse || (request.FetchStartIndex < 0 || request.FetchStartIndex >= NextIndex) {
		// At this point we should have zero or more TransactionMetadata objects from
		// the database that could trigger a notification for the user.
		//
		// Create a new list of events from the mempool and augment the list we found
		// from the database with these transactions.
		//
		// Get all the txns from the mempool.
		//
		// TODO(performance): This could get slow if the mempool gets big. Fix is to organize everything
		// in the mempool by public key and only look up transactions that are relevant to this public key.
		poolTxns, _, err := fes.mempool.GetTransactionsOrderedByTimeAdded()
		if err != nil {
			return nil, errors.Errorf("APITransactionInfo: Error getting txns from mempool: %v", err)
		}

		mempoolTxnMetadata := []*TransactionMetadataResponse{}
		for _, poolTx := range poolTxns {
			txnMeta := poolTx.TxMeta
			if txnMeta == nil {
				continue
			}

			// Set the current index we will use to identify this transaction.
			currentIndex := NextIndex

			// Increment the NextIndex if this transaction is associated with the user's
			// public key in any way. This is what the db would do when storing it, and so
			// this treatment should be consistent.
			if TxnIsAssociatedWithPublicKey(txnMeta, request.PublicKeyBase58Check) {
				NextIndex++
			}

			// If the transaction is a notification then add it to our list with the proper
			// index value if the transactor is not a blocked public key
			if TxnMetaIsNotification(txnMeta, request.PublicKeyBase58Check, utxoView) {
				transactorPkBytes, _, err := lib.Base58CheckDecode(txnMeta.TransactorPublicKeyBase58Check)
				if err != nil {
					glog.Errorf("GetNotifications: unable to decode public key %v", txnMeta.TransactorPublicKeyBase58Check)
					continue
				}

				// Skip transactions from blocked users.
				if _, ok := blockedPubKeys[lib.PkToString(transactorPkBytes, fes.Params)]; ok {
					continue
				}
				// Skip blacklisted public keys
				transactorPKID := utxoView.GetPKIDForPublicKey(transactorPkBytes)
				if transactorPKID == nil || fes.IsUserBlacklisted(transactorPKID.PKID) {
					continue
				}

				// Skip transactions when notification should not be included based on filter
				if !NotificationTxnShouldBeIncluded(txnMeta, &filteredOutCategories) {
					continue
				}

				// Only include transactions that occur on or after the start index, if defined
				if request.FetchStartIndex < 0 || (request.FetchStartIndex >= currentIndex && iterateReverse) || (request.FetchStartIndex <= currentIndex && !iterateReverse) {
					mempoolTxnMetadata = append(mempoolTxnMetadata, &TransactionMetadataResponse{
						Metadata: txnMeta,
						Index:    currentIndex,
					})
				}
			}

			// TODO: Commenting this out for now because it causes incorrect behavior
			// in the event the user is asking to fetch the *latest* notifications via
			// a StartIndex < 0 where NumToFetch is less than the number of mempool txns.
			//
			// If we've found enough notification objects then break out.
			//if len(mempoolTxnMetadata) >= int(requestData.NumToFetch) {
			//	mempoolTxnMetadata = mempoolTxnMetadata[:requestData.NumToFetch]
			//	break
			//}
		}

		// Since the mempool transactions are ordered with the oldest transaction first,
		// we need to reverse them. Add them to the combinedMempoolDBTxnMetadata as we go.
		for ii := range mempoolTxnMetadata {
			currentMempoolTxnMetadata := mempoolTxnMetadata[len(mempoolTxnMetadata)-1-ii]
			combinedMempoolDBTxnMetadata = append(combinedMempoolDBTxnMetadata, currentMempoolTxnMetadata)
		}
	}
	return combinedMempoolDBTxnMetadata, nil
}

// Return the number of unread notifications, and the last index scanned
func (fes *APIServer) _getNotificationsCount(request *GetNotificationsRequest) (uint64, int64, error) {
	// If the TxIndex flag was not passed to this node then we can't compute
	// notifications.
	if fes.TXIndex == nil {
		return 0, 0, errors.Errorf(
			"GetNotifications: Cannot be called when TXIndexChain " +
				"is nil. This error occurs when --txindex was not passed to the program " +
				"on startup")
	}

	pkBytes, _, err := lib.Base58CheckDecode(request.PublicKeyBase58Check)
	if err != nil {
		return 0, 0, errors.Errorf("GetNotifications: Problem parsing public key: %v", err)
	}

	blockedPubKeys, err := fes.GetBlockedPubKeysForUser(pkBytes)
	if err != nil {
		return 0, 0, errors.Errorf("GetNotifications: Error getting blocked public keys for user: %v", err)
	}

	// A valid mempool object is used to compute the TransactionMetadata for the mempool
	// and to allow for things like: filtering notifications for a hidden post.
	utxoView, err := fes.mempool.GetAugmentedUniversalView()
	if err != nil {
		return 0, 0, errors.Errorf("GetNotifications: Problem getting view: %v", err)
	}

	var notificationsCount uint64 = 0
	var nextNotificationStartIndex int64 = -1

	// Get notifications from the db
	dbTxnMetadataFound, err := fes._getDBNotifications(request, blockedPubKeys, utxoView, false)
	if err != nil {
		return 0, 0, fmt.Errorf("Error getting DB Notifications: %v", err)
	}
	if dbTxnMetadataFound != nil && len(dbTxnMetadataFound) > 0 {
		notificationsCount += uint64(len(dbTxnMetadataFound))
		nextNotificationStartIndex = dbTxnMetadataFound[len(dbTxnMetadataFound)-1].Index
	}

	// Get notifications from the db
	mempoolTxnMetadataFound, err := fes._getMempoolNotifications(request, blockedPubKeys, utxoView, false)
	if err != nil {
		return 0, 0, fmt.Errorf("Error getting DB Notifications: %v", err)
	}

	if mempoolTxnMetadataFound != nil && len(mempoolTxnMetadataFound) > 0 {
		notificationsCount += uint64(len(mempoolTxnMetadataFound))
		nextNotificationStartIndex = mempoolTxnMetadataFound[0].Index
	}

	return notificationsCount, nextNotificationStartIndex, nil
}

func (fes *APIServer) _getNotifications(request *GetNotificationsRequest) ([]*TransactionMetadataResponse, *lib.UtxoView, error) {
	// If the TxIndex flag was not passed to this node then we can't compute
	// notifications.
	if fes.TXIndex == nil {
		return nil, nil, errors.Errorf(
			"GetNotifications: Cannot be called when TXIndexChain " +
				"is nil. This error occurs when --txindex was not passed to the program " +
				"on startup")
	}

	pkBytes, _, err := lib.Base58CheckDecode(request.PublicKeyBase58Check)
	if err != nil {
		return nil, nil, errors.Errorf("GetNotifications: Problem parsing public key: %v", err)
	}

	blockedPubKeys, err := fes.GetBlockedPubKeysForUser(pkBytes)
	if err != nil {
		return nil, nil, errors.Errorf("GetNotifications: Error getting blocked public keys for user: %v", err)
	}

	// A valid mempool object is used to compute the TransactionMetadata for the mempool
	// and to allow for things like: filtering notifications for a hidden post.
	utxoView, err := fes.mempool.GetAugmentedUniversalView()
	if err != nil {
		return nil, nil, errors.Errorf("GetNotifications: Problem getting view: %v", err)
	}

	// Get notifications from the db
	dbTxnMetadataFound, err := fes._getDBNotifications(request, blockedPubKeys, utxoView, true)
	if err != nil {
		return nil, nil, fmt.Errorf("Error getting DB Notifications: %v", err)
	}

	mempoolTxnMetadataFound, err := fes._getMempoolNotifications(request, blockedPubKeys, utxoView, true)
	if err != nil {
		return nil, nil, fmt.Errorf("Error getting mempool Notifications: %v", err)
	}

	// At this point, the combinedMempoolDBTxnMetadata either contains the latest transactions
	// from the mempool *or* it's empty. The latter occurs when the FetchStartIndex
	// is set to a value below the smallest index of any transaction in the mempool.
	// In either case, appending the transactions we found in the db is the correct
	// thing to do.
	combinedMempoolDBTxnMetadata := append(mempoolTxnMetadataFound, dbTxnMetadataFound...)

	// If a start index was set, then only consider transactions whose indes is <=
	// this start index. This loop also enforces the final NumToFetch constraint.
	finalTxnMetadataList := []*TransactionMetadataResponse{}
	if request.FetchStartIndex >= 0 {
		for _, txnMeta := range combinedMempoolDBTxnMetadata {
			if txnMeta.Index <= request.FetchStartIndex {
				finalTxnMetadataList = append(finalTxnMetadataList, txnMeta)
			}

			if len(finalTxnMetadataList) >= int(request.NumToFetch) {
				break
			}
		}
	} else {
		// In this case, no start index is set and so we just return NumToFetch
		// txns from the combined list starting at the beginning, which holds the
		// latest txns.
		finalTxnMetadataList = combinedMempoolDBTxnMetadata
		if len(finalTxnMetadataList) > int(request.NumToFetch) {
			finalTxnMetadataList = finalTxnMetadataList[:request.NumToFetch]
		}
	}

	return finalTxnMetadataList, utxoView, nil
}

// Determine if a transaction should be included in the notifications response based on filters
func NotificationTxnShouldBeIncluded(txnMeta *lib.TransactionMetadata, filteredOutCategoriesPointer *map[string]bool) bool {
	filteredOutCategories := *filteredOutCategoriesPointer

	// If filteredOutCategory map isn't defined in the request, everything should be included
	if filteredOutCategories == nil || len(filteredOutCategories) == 0 {
		return true
	}

	if txnMeta.TxnType == lib.TxnTypeBasicTransfer.String() || txnMeta.TxnType == lib.TxnTypeCreatorCoinTransfer.String() {
		if txnMeta.BasicTransferTxindexMetadata != nil && txnMeta.BasicTransferTxindexMetadata.DiamondLevel > 0 {
			return !filteredOutCategories["diamond"]
		} else if txnMeta.CreatorCoinTransferTxindexMetadata != nil && txnMeta.CreatorCoinTransferTxindexMetadata.DiamondLevel > 0 {
			return !filteredOutCategories["diamond"]
		} else {
			return !filteredOutCategories["transfer"]
		}
	} else if txnMeta.TxnType == lib.TxnTypeCreatorCoin.String() {
		return !filteredOutCategories["transfer"]
	} else if txnMeta.TxnType == lib.TxnTypeSubmitPost.String() {
		return !filteredOutCategories["post"]
	} else if txnMeta.TxnType == lib.TxnTypeFollow.String() {
		return !filteredOutCategories["follow"]
	} else if txnMeta.TxnType == lib.TxnTypeLike.String() {
		return !filteredOutCategories["like"]
	} else if txnMeta.TxnType == lib.TxnTypeNFTBid.String() || txnMeta.TxnType == lib.TxnTypeAcceptNFTBid.String() ||
		txnMeta.TxnType == lib.TxnTypeNFTTransfer.String() || txnMeta.TxnType == lib.TxnTypeCreateNFT.String() ||
		txnMeta.TxnType == lib.TxnTypeUpdateNFT.String() {
		return !filteredOutCategories["nft"]
	} else if txnMeta.TxnType == lib.TxnTypeDAOCoin.String() || txnMeta.TxnType == lib.TxnTypeDAOCoinTransfer.String() {
		return !filteredOutCategories["dao coin"]
	}
	// If the transaction type doesn't fall into any of the previous steps, we don't want it
	return false
}

func TxnMetaIsNotification(txnMeta *lib.TransactionMetadata, publicKeyBase58Check string, utxoView *lib.UtxoView) bool {
	// Transactions initiated by the passed-in public key should not
	// trigger notifications.
	if txnMeta.TransactorPublicKeyBase58Check == publicKeyBase58Check {
		return false
	}

	// Transactions where the user's public key is not affected should not trigger
	// notifications.
	publicKeyIsAffected := false
	for _, affectedObj := range txnMeta.AffectedPublicKeys {
		if affectedObj.PublicKeyBase58Check == publicKeyBase58Check {
			// We don't want to send notifications if a user received an output as a result of a fee on a
			// non-Basic Transfer transaction.
			if affectedObj.Metadata == "BasicTransferOutput" && txnMeta.TxnType != string(lib.TxnStringBasicTransfer) {
				continue
			}
			publicKeyIsAffected = true
			break
		}
	}
	if !publicKeyIsAffected {
		return false
	}

	// If we get here, we know the user did not initiate the transaction and
	// we know that the user is affected by the transaction.
	//
	// Whitelist particular types of transactions for notification triggering.
	if txnMeta.FollowTxindexMetadata != nil {
		// Someone followed you. Don't include unfollows
		return !txnMeta.FollowTxindexMetadata.IsUnfollow
	} else if txnMeta.LikeTxindexMetadata != nil {
		// Someone liked a post/comment from you. Don't include unlikes
		return !txnMeta.LikeTxindexMetadata.IsUnlike
	} else if txnMeta.SubmitPostTxindexMetadata != nil {
		notificationPostHash, err := GetPostHashFromPostHashHex(txnMeta.SubmitPostTxindexMetadata.PostHashBeingModifiedHex)
		if err != nil {
			// If this post hash isn't valid, we don't need a notification.
			return false
		}
		notificationPostEntry := utxoView.GetPostEntryForPostHash(notificationPostHash)
		if notificationPostEntry == nil {
			// If this post entry doesn't exist, we don't need a notification.
			return false
		}
		// Someone commented on your post.  Notify, if it isn't hidden.
		return !notificationPostEntry.IsHidden
	} else if txnMeta.CreatorCoinTxindexMetadata != nil {
		// Someone bought your coin
		return txnMeta.CreatorCoinTxindexMetadata.OperationType == "buy"
	} else if txnMeta.CreatorCoinTransferTxindexMetadata != nil {
		// Someone transferred you creator coins
		return true
	} else if txnMeta.BitcoinExchangeTxindexMetadata != nil {
		// You got some DeSo from a BitcoinExchange txn
		return true
	} else if txnMeta.NFTBidTxindexMetadata != nil {
		// Someone bid on your NFT
		return true
	} else if txnMeta.AcceptNFTBidTxindexMetadata != nil {
		// Someone accepted your bid for an NFT
		return true
	} else if txnMeta.NFTTransferTxindexMetadata != nil {
		// Someone transferred you an NFT
		return true
	} else if txnMeta.CreateNFTTxindexMetadata != nil {
		// Some specified an additional royalty to you
		return true
	} else if txnMeta.UpdateNFTTxindexMetadata != nil {
		// Someone put your NFT or an NFT for which you receive royalties on sale
		return txnMeta.UpdateNFTTxindexMetadata.IsForSale
	} else if txnMeta.DAOCoinTxindexMetadata != nil {
		// Someone burned your DAO coin
		return true
	} else if txnMeta.DAOCoinTransferTxindexMetadata != nil {
		// Someone transferred your DAO coins
		return true
	} else if txnMeta.TxnType == lib.TxnTypeBasicTransfer.String() {
		// Someone paid you
		return true
	}
	return false
}

func TxnIsAssociatedWithPublicKey(txnMeta *lib.TransactionMetadata, publicKeyBase58Check string) bool {
	if txnMeta.TransactorPublicKeyBase58Check == publicKeyBase58Check {
		return true
	}
	for _, affectedObj := range txnMeta.AffectedPublicKeys {
		if affectedObj.PublicKeyBase58Check == publicKeyBase58Check {
			return true
		}
	}
	return false
}

type TransactionMetadataResponse struct {
	Metadata           *lib.TransactionMetadata
	TxnOutputResponses []*OutputResponse
	Txn                *TransactionResponse
	Index              int64
}

type BlockPublicKeyRequest struct {
	PublicKeyBase58Check      string
	BlockPublicKeyBase58Check string
	Unblock                   bool
	JWT                       string
}

type BlockPublicKeyResponse struct {
	BlockedPublicKeys map[string]struct{}
}

// This endpoint is used for blocking and unblocking users.  A boolean flag Unblock is passed to indicate whether
// a user should be blocked or unblocked.
func (fes *APIServer) BlockPublicKey(ww http.ResponseWriter, req *http.Request) {
	decoder := json.NewDecoder(io.LimitReader(req.Body, MaxRequestBodySizeBytes))
	requestData := BlockPublicKeyRequest{}
	if err := decoder.Decode(&requestData); err != nil {
		_AddBadRequestError(ww, fmt.Sprintf(
			"BlockPublicKey: Problem parsing request body: %v", err))
		return
	}

	var userPublicKeyBytes []byte
	var err error
	userPublicKeyBytes, _, err = lib.Base58CheckDecode(requestData.PublicKeyBase58Check)
	if err != nil || len(userPublicKeyBytes) != btcec.PubKeyBytesLenCompressed {
		_AddBadRequestError(ww, fmt.Sprintf(
			"BlockPublicKey: Problem decoding user public key %s: %v",
			requestData.PublicKeyBase58Check, err))
		return
	}

	// Validate their permissions
	isValid, err := fes.ValidateJWT(requestData.PublicKeyBase58Check, requestData.JWT)
	if !isValid {
		_AddBadRequestError(ww, fmt.Sprintf("BlockPublicKey: Invalid token: %v", err))
		return
	}

	// Get the public key for the user that is being blocked / unblocked.
	var blockPublicKeyBytes []byte
	blockPublicKeyBytes, _, err = lib.Base58CheckDecode(requestData.BlockPublicKeyBase58Check)
	if err != nil || len(blockPublicKeyBytes) != btcec.PubKeyBytesLenCompressed {
		_AddBadRequestError(ww, fmt.Sprintf(
			"BlockPublicKey: Problem decoding public key to block %s: %v",
			requestData.BlockPublicKeyBase58Check, err))
		return
	}

	userMetadata, err := fes.getUserMetadataFromGlobalState(requestData.PublicKeyBase58Check)
	if err != nil {
		_AddBadRequestError(ww, fmt.Sprintf("BlockPublicKey: Problem with getUserMetadataFromGlobalState: %v", err))
		return
	}
	blockPublicKeyString := lib.PkToString(blockPublicKeyBytes, fes.Params)

	blockedPublicKeys := userMetadata.BlockedPublicKeys
	if blockedPublicKeys == nil {
		blockedPublicKeys = make(map[string]struct{})
	}
	// Check if the user is already blocked by the reader.
	_, keyExists := blockedPublicKeys[blockPublicKeyString]

	// Delete the public keys from the Reader's map of blocked public keys if we are unblocking and the public key is
	// in the map.  Add the public key to the User's map of blocked public keys if we are blocking and the public key is
	// not currently present in the User's map of blocked public keys.
	if keyExists && requestData.Unblock {
		delete(blockedPublicKeys, blockPublicKeyString)
	} else if !keyExists && !requestData.Unblock {
		blockedPublicKeys[blockPublicKeyString] = struct{}{}
	}
	userMetadata.BlockedPublicKeys = blockedPublicKeys
	err = fes.putUserMetadataInGlobalState(userMetadata)
	if err != nil {
		_AddBadRequestError(ww, fmt.Sprintf("BlockPublicKey: Problem with putUserMetadataInGlobalState: %v", err))
		return
	}

	// Return the posts found.
	res := &BlockPublicKeyResponse{
		BlockedPublicKeys: blockedPublicKeys,
	}
	if err := json.NewEncoder(ww).Encode(res); err != nil {
		_AddBadRequestError(ww, fmt.Sprintf("BlockPublicKey: Problem encoding response as JSON: %v", err))
		return
	}
}

type IsFollowingPublicKeyRequest struct {
	PublicKeyBase58Check            string
	IsFollowingPublicKeyBase58Check string
}

type IsFolllowingPublicKeyResponse struct {
	IsFollowing bool
}

func (fes *APIServer) IsFollowingPublicKey(ww http.ResponseWriter, req *http.Request) {

	decoder := json.NewDecoder(io.LimitReader(req.Body, MaxRequestBodySizeBytes))
	requestData := IsFollowingPublicKeyRequest{}
	if err := decoder.Decode(&requestData); err != nil {
		_AddBadRequestError(ww, fmt.Sprintf(
			"IsFollowingPublicKey: Problem parsing request body: %v", err))
		return
	}

	userPublicKeyBytes, _, err := lib.Base58CheckDecode(requestData.PublicKeyBase58Check)
	if err != nil || len(userPublicKeyBytes) != btcec.PubKeyBytesLenCompressed {
		_AddBadRequestError(ww, fmt.Sprintf(
			"IsFollowingPublicKey: Problem decoding user public key %s: %v",
			requestData.PublicKeyBase58Check, err))
		return
	}

	// Get the public key for the user to check
	isFollowingPublicKeyBytes, _, err := lib.Base58CheckDecode(requestData.IsFollowingPublicKeyBase58Check)
	if err != nil || len(isFollowingPublicKeyBytes) != btcec.PubKeyBytesLenCompressed {
		_AddBadRequestError(ww, fmt.Sprintf(
			"IsFollowingPublicKey: Problem decoding public key to check %s: %v",
			requestData.IsFollowingPublicKeyBase58Check, err))
		return
	}

	utxoView, err := fes.backendServer.GetMempool().GetAugmentedUniversalView()
	if err != nil {
		_AddBadRequestError(ww, fmt.Sprintf("IsFollowingPublicKey Error getting view: %v", err))
		return
	}

	// Get the FollowEntry from the view.
	followEntry := utxoView.GetFollowEntryForFollowerPublicKeyCreatorPublicKey(userPublicKeyBytes, isFollowingPublicKeyBytes)

	res := IsFolllowingPublicKeyResponse{
		IsFollowing: followEntry != nil,
	}

	if err = json.NewEncoder(ww).Encode(res); err != nil {
		_AddInternalServerError(ww, fmt.Sprintf("IsFollowingPublicKey: Problem serializing object to JSON: %v", err))
		return
	}
}

type IsHodlingPublicKeyRequest struct {
	PublicKeyBase58Check          string
	IsHodlingPublicKeyBase58Check string
	IsDAOCoin                     bool
}

type IsHodlingPublicKeyResponse struct {
	IsHodling    bool
	BalanceEntry *BalanceEntryResponse
}

func (fes *APIServer) IsHodlingPublicKey(ww http.ResponseWriter, req *http.Request) {

	decoder := json.NewDecoder(io.LimitReader(req.Body, MaxRequestBodySizeBytes))
	requestData := IsHodlingPublicKeyRequest{}
	if err := decoder.Decode(&requestData); err != nil {
		_AddBadRequestError(ww, fmt.Sprintf(
			"IsHodlingPublicKey: Problem parsing request body: %v", err))
		return
	}

	var userPublicKeyBytes []byte
	var err error
	userPublicKeyBytes, _, err = lib.Base58CheckDecode(requestData.PublicKeyBase58Check)
	if err != nil || len(userPublicKeyBytes) != btcec.PubKeyBytesLenCompressed {
		_AddBadRequestError(ww, fmt.Sprintf(
			"IsHodlingPublicKey: Problem decoding user public key %s: %v",
			requestData.PublicKeyBase58Check, err))
		return
	}

	// Get the public key for the user to check
	var isHodlingPublicKeyBytes []byte
	isHodlingPublicKeyBytes, _, err = lib.Base58CheckDecode(requestData.IsHodlingPublicKeyBase58Check)
	if err != nil || len(isHodlingPublicKeyBytes) != btcec.PubKeyBytesLenCompressed {
		_AddBadRequestError(ww, fmt.Sprintf(
			"IsHodlingPublicKey: Problem decoding public key to check %s: %v",
			requestData.IsHodlingPublicKeyBase58Check, err))
		return
	}

	var utxoView *lib.UtxoView
	utxoView, err = fes.backendServer.GetMempool().GetAugmentedUniversalView()
	if err != nil {
		_AddBadRequestError(ww, fmt.Sprintf("IsHodlingPublicKey: Error getting utxoView: %v", err))
		return
	}

	var IsHodling = false
	var BalanceEntry *BalanceEntryResponse

	hodlBalanceEntry, _, _ := utxoView.GetBalanceEntryForHODLerPubKeyAndCreatorPubKey(
		userPublicKeyBytes, isHodlingPublicKeyBytes, requestData.IsDAOCoin)
	if hodlBalanceEntry != nil {
		BalanceEntry = fes._balanceEntryToResponse(
			hodlBalanceEntry, hodlBalanceEntry.BalanceNanos.Uint64(), nil, utxoView)
		IsHodling = true
	}

	res := IsHodlingPublicKeyResponse{
		IsHodling:    IsHodling,
		BalanceEntry: BalanceEntry,
	}

	if err = json.NewEncoder(ww).Encode(res); err != nil {
		_AddInternalServerError(ww, fmt.Sprintf("IsHodlingPublicKey: Problem serializing object to JSON: %v", err))
		return
	}

}

// GetUsernameForPublicKey looks up a username given a public key
func (fes *APIServer) GetUsernameForPublicKey(ww http.ResponseWriter, req *http.Request) {
	vars := mux.Vars(req)
	publicKeyBase58Check, publicKeyBase58CheckExists := vars["publicKeyBase58Check"]
	if !publicKeyBase58CheckExists {
		_AddBadRequestError(ww, fmt.Sprintf("GetUsernameForPublicKey: Missing public key base 58 check"))
		return
	}
	publicKeyBytes, _, err := lib.Base58CheckDecode(publicKeyBase58Check)
	if err != nil {
		_AddBadRequestError(ww, fmt.Sprintf("GetUsernameForPublicKey: Problem decoding user public key: %v", err))
		return
	}

	var utxoView *lib.UtxoView
	utxoView, err = fes.backendServer.GetMempool().GetAugmentedUniversalView()
	if err != nil {
		_AddBadRequestError(ww, fmt.Sprintf("GetUsernameForPublicKey: Error getting utxoView: %v", err))
		return
	}

	profileEntry := utxoView.GetProfileEntryForPublicKey(publicKeyBytes)
	if profileEntry == nil || profileEntry.IsDeleted() {
		_AddNotFoundError(ww, fmt.Sprintf(
			"GetUsernameForPublicKey: no profile found for public key: %v", publicKeyBase58Check))
		return
	}

	if err = json.NewEncoder(ww).Encode(profileEntry.Username); err != nil {
		_AddBadRequestError(ww, fmt.Sprintf("GetUsernameForPublicKey: Error encoding response: %v", err))
		return
	}
}

// GetPublicKeyForUsername looks up a public key given a username
func (fes *APIServer) GetPublicKeyForUsername(ww http.ResponseWriter, req *http.Request) {
	vars := mux.Vars(req)
	username, usernameExists := vars["username"]
	if !usernameExists {
		_AddBadRequestError(ww, fmt.Sprintf("GetPublicKeyForUsername: Missing username"))
		return
	}

	utxoView, err := fes.backendServer.GetMempool().GetAugmentedUniversalView()
	if err != nil {
		_AddBadRequestError(ww, fmt.Sprintf("GetPublicKeyForUsername: Error getting utxoView: %v", err))
		return
	}

	profileEntry := utxoView.GetProfileEntryForUsername([]byte(username))
	if profileEntry == nil || profileEntry.IsDeleted() {
		_AddNotFoundError(ww, fmt.Sprintf(
			"GetPublicKeyForUsername: no profile found for username: %v", username))
		return
	}

	if err = json.NewEncoder(ww).Encode(lib.PkToString(profileEntry.PublicKey, fes.Params)); err != nil {
		_AddBadRequestError(ww, fmt.Sprintf("GetUsernameForPublicKey: Error encoding response: %v", err))
		return
	}
}

// GetUserDerivedKeysRequest ...
type GetUserDerivedKeysRequest struct {
	// Public key which derived keys we want to query.
	PublicKeyBase58Check string `safeForLogging:"true"`
}

// UserDerivedKey ...
type UserDerivedKey struct {
	// This is the public key of the owner.
	OwnerPublicKeyBase58Check string `safeForLogging:"true"`

	// This is the derived public key.
	DerivedPublicKeyBase58Check string `safeForLogging:"true"`

	// This is the expiration date of the derived key.
	ExpirationBlock uint64 `safeForLogging:"true"`

	// This is the current state of the derived key.
	IsValid bool `safeForLogging:"true"`

<<<<<<< HEAD
	// ExtraData is an arbitrary key value map
	ExtraData map[string]string `safeForLogging:"true"`
=======
	// TransactionSpendingLimit represents the current state of the TransactionSpendingLimitTracker
	TransactionSpendingLimit *TransactionSpendingLimitResponse `safeForLogging:"true"`

	// Memo is a string that describes the Derived Key
	Memo string `safeForLogging:"true"`
>>>>>>> ded0aaa2
}

// GetUserDerivedKeysResponse ...
type GetUserDerivedKeysResponse struct {
	// DerivedKeys contains user's derived keys indexed by public keys in base58Check
	DerivedKeys map[string]*UserDerivedKey `safeForLogging:"true"`
}

func (fes *APIServer) GetUserDerivedKeys(ww http.ResponseWriter, req *http.Request) {
	decoder := json.NewDecoder(io.LimitReader(req.Body, MaxRequestBodySizeBytes))
	requestData := GetUserDerivedKeysRequest{}
	if err := decoder.Decode(&requestData); err != nil {
		_AddBadRequestError(ww, fmt.Sprintf(
			"GetUserDerivedKeys: Problem parsing request body: %v", err))
		return
	}

	// Check if a valid public key was passed.
	var publicKeyBytes []byte
	var err error
	publicKeyBytes, _, err = lib.Base58CheckDecode(requestData.PublicKeyBase58Check)
	if err != nil || len(publicKeyBytes) != btcec.PubKeyBytesLenCompressed {
		_AddBadRequestError(ww, fmt.Sprintf(
			"GetUserDerivedKeys: Problem decoding user public key %s: %v",
			requestData.PublicKeyBase58Check, err))
		return
	}

	// Get augmented utxoView.
	utxoView, err := fes.backendServer.GetMempool().GetAugmentedUtxoViewForPublicKey(publicKeyBytes, nil)
	if err != nil {
		_AddInternalServerError(ww, fmt.Sprintf("GetUserDerivedKeys: Problem getting augmented utxoView: %v", err))
		return
	}

	// Get all derived key entries for the owner public key.
	derivedKeyMappings, err := utxoView.GetAllDerivedKeyMappingsForOwner(publicKeyBytes)
	if err != nil {
		_AddInternalServerError(ww, fmt.Sprintf("GetUserDerivedKeys: Problem getting derived key mappings for owner: %v", err))
		return
	}

	// Derived keys are not automatically expired in the DB when we reach the expiration block height.
	// They should be manually checked against the current block height to verify their validity.
	blockTip := fes.backendServer.GetBlockchain().BlockTip()

	// Create the derivedKeys map, indexed by derivedPublicKeys in base58Check.
	// We use the UserDerivedKey struct instead of the lib.DerivedKeyEntry type
	// so that we can return public keys in base58Check.
	derivedKeys := make(map[string]*UserDerivedKey)
	for _, entry := range derivedKeyMappings {
		// isValid is initialized to true if the derived key entry is marked as valid in the DB.
		isValid := entry.OperationType == lib.AuthorizeDerivedKeyOperationValid
		// Check if the key has expired, if so then we will invalidate the key in the response.
		if entry.ExpirationBlock <= uint64(blockTip.Height) {
			isValid = false
		}
		derivedPublicKey := lib.PkToString(entry.DerivedPublicKey[:], fes.Params)
		derivedKeys[derivedPublicKey] = &UserDerivedKey{
			OwnerPublicKeyBase58Check:   lib.PkToString(entry.OwnerPublicKey[:], fes.Params),
			DerivedPublicKeyBase58Check: lib.PkToString(entry.DerivedPublicKey[:], fes.Params),
			ExpirationBlock:             entry.ExpirationBlock,
			IsValid:                     isValid,
<<<<<<< HEAD
			ExtraData:                   extraDataToResponse(entry.ExtraData),
=======
			TransactionSpendingLimit:    fes.TransactionSpendingLimitToResponse(entry.TransactionSpendingLimitTracker, utxoView),
			Memo:                        string(entry.Memo),
>>>>>>> ded0aaa2
		}
	}

	res := GetUserDerivedKeysResponse{
		DerivedKeys: derivedKeys,
	}

	if err = json.NewEncoder(ww).Encode(res); err != nil {
		_AddInternalServerError(ww, fmt.Sprintf("GetUserDerivedKeys: Problem serializing object to JSON: %v", err))
		return
	}
}

type GetTransactionSpendingLimitHexStringRequest struct {
	TransactionSpendingLimit TransactionSpendingLimitResponse
}

type GetTransactionSpendingLimitHexStringResponse struct {
	HexString string
}

func (fes *APIServer) GetTransactionSpendingLimitHexString(ww http.ResponseWriter, req *http.Request) {
	decoder := json.NewDecoder(io.LimitReader(req.Body, MaxRequestBodySizeBytes))
	requestData := GetTransactionSpendingLimitHexStringRequest{}
	if err := decoder.Decode(&requestData); err != nil {
		_AddBadRequestError(ww, fmt.Sprintf("GetTransactionSpendingLimitHexString: Error parsing request body: %v", err))
		return
	}
	transactionSpendingLimit, err := fes.TransactionSpendingLimitFromResponse(requestData.TransactionSpendingLimit)
	if err != nil {
		_AddBadRequestError(ww, fmt.Sprintf("GetTransactionSpendingLimitHexString: Error parsing transaction "+
			"spending limit from response: %v", err))
		return
	}
	tslBytes, err := transactionSpendingLimit.ToBytes()
	if err != nil {
		_AddBadRequestError(ww, fmt.Sprintf("GetTransactionSpendingLimitHexString: Error in ToBytes: %v", err))
		return
	}

	res := &GetTransactionSpendingLimitHexStringResponse{
		HexString: hex.EncodeToString(tslBytes),
	}
	if err = json.NewEncoder(ww).Encode(res); err != nil {
		_AddInternalServerError(ww, fmt.Sprintf("GetTransactionSpendingLimitHexString: Problem serializing object to JSON: %v", err))
		return
	}
}

func (fes *APIServer) GetTransactionSpendingLimitResponseFromHex(ww http.ResponseWriter, req *http.Request) {
	vars := mux.Vars(req)

	transactionSpendingLimitHex, transactionSpendingLimitHexExists := vars["transactionSpendingLimitHex"]
	if !transactionSpendingLimitHexExists {
		_AddBadRequestError(ww, fmt.Sprintf(
			"GetTransactionSpendingLimitResponseFromHex: Must provide TransactionSpendingLimitHex"))
		return
	}

	tslBytes, err := hex.DecodeString(transactionSpendingLimitHex)
	if err != nil {
		_AddBadRequestError(ww, fmt.Sprintf(
			"GetTransactionSpendingLimitResponseFromHex: Error decoding transaction spending limit hex"))
		return
	}

	var transactionSpendingLimit lib.TransactionSpendingLimit
	if err = transactionSpendingLimit.FromBytes(tslBytes); err != nil {
		_AddBadRequestError(ww, fmt.Sprintf(
			"GetTransactionSpendingLimitResponseFromHex: Error constructing TransactionSpendingLimit from bytes"))
		return
	}

	// Get augmented utxoView.
	utxoView, err := fes.backendServer.GetMempool().GetAugmentedUniversalView()
	if err != nil {
		_AddInternalServerError(ww, fmt.Sprintf("GetTransactionSpendingLimitResponseFromHex: Problem getting augmented utxoView: %v", err))
		return
	}

	transactionSpendingLimitResponse := fes.TransactionSpendingLimitToResponse(&transactionSpendingLimit, utxoView)

	if err = json.NewEncoder(ww).Encode(transactionSpendingLimitResponse); err != nil {
		_AddInternalServerError(ww, fmt.Sprintf("GetTransactionSpendingLimitResponseFromHex: Problem serializing object to JSON: %v", err))
		return
	}
}

type DeletePIIRequest struct {
	PublicKeyBase58Check string
	JWT                  string
}

func (fes *APIServer) DeletePII(ww http.ResponseWriter, rr *http.Request) {
	decoder := json.NewDecoder(io.LimitReader(rr.Body, MaxRequestBodySizeBytes))
	requestData := DeletePIIRequest{}
	if err := decoder.Decode(&requestData); err != nil {
		_AddBadRequestError(ww, fmt.Sprintf("DeletePII: Error parsing request body: %v", err))
		return
	}

	// Check request's JWT
	isValid, err := fes.ValidateJWT(requestData.PublicKeyBase58Check, requestData.JWT)
	if err != nil {
		_AddBadRequestError(ww, fmt.Sprintf("DeletePII: error validating JWT: %v", err))
		return
	}
	if !isValid {
		_AddBadRequestError(ww, fmt.Sprintf("DeletePII: Invalid token: %v", err))
		return
	}

	if err = fes.logAmplitudeEvent(requestData.PublicKeyBase58Check, "delete : pii", make(map[string]interface{})); err != nil {
		glog.Errorf("DeletePII: Error logging Delete PII event in amplitude: %v", err)
	}

	// Decode Public key
	var publicKeyBytes []byte
	if requestData.PublicKeyBase58Check != "" {
		publicKeyBytes, _, err = lib.Base58CheckDecode(requestData.PublicKeyBase58Check)
		if err != nil {
			_AddBadRequestError(ww, fmt.Sprintf("GetFollowsStateless: Problem decoding user public key: %v", err))
			return
		}
	} else {
		_AddBadRequestError(ww, fmt.Sprintf("DeletePII: PublicKeyBase58Check required"))
		return
	}

	// Fetch user metadata struct that needs to be updated
	userMetadata, err := fes.getUserMetadataFromGlobalStateByPublicKeyBytes(publicKeyBytes)
	if err != nil {
		_AddBadRequestError(ww, fmt.Sprintf("DeletePII: Error fetching user metadata from global state: %v", err))
		return
	}

	// If user metadata has a phone number, get the phone number metadata and delete relevant fields.
	if userMetadata.PhoneNumber != "" {
		var phoneNumberMetadata *PhoneNumberMetadata
		phoneNumberMetadata, err = fes.getPhoneNumberMetadataFromGlobalState(userMetadata.PhoneNumber)
		if err != nil {
			_AddBadRequestError(ww, fmt.Sprintf("DeletePII: Error fetching phone number metadata from global state: %v", err))
			return
		}
		// Unset the public key so the history of this phone number can't be tracked back to a public key
		phoneNumberMetadata.PublicKey = nil
		// We explicity set should comp profile creation to false since we can't associate this phone number to a public key anymore.
		phoneNumberMetadata.ShouldCompProfileCreation = false

		phoneNumberMetadata.PublicKeyDeleted = true

		if err = fes.putPhoneNumberMetadataInGlobalState(phoneNumberMetadata); err != nil {
			_AddBadRequestError(ww, fmt.Sprintf("DeletePII: Error putting updated phone number metadata in global state: %v", err))
			return
		}
	}

	userMetadata.PhoneNumber = ""
	userMetadata.Email = ""
	userMetadata.PhoneNumberCountryCode = ""
	userMetadata.EmailVerified = false
	// This is a deprecated field but we set it to nil anyway.
	userMetadata.JumioDocumentKey = nil

	if err = fes.putUserMetadataInGlobalState(userMetadata); err != nil {
		_AddBadRequestError(ww, fmt.Sprintf("DeletePII: Error putting updated user metadata in global state: %v", err))
		return
	}
}

// IsUserGraylisted returns true if the user is graylisted based on the current Graylist state.
func (fes *APIServer) IsUserGraylisted(pkid *lib.PKID) bool {
	return reflect.DeepEqual(fes.GetGraylistState(pkid), IsGraylisted)
}

// GetGraylistState returns the graylist state bytes based on the current Graylist state.
func (fes *APIServer) GetGraylistState(pkid *lib.PKID) []byte {
	return fes.GraylistedPKIDMap[*pkid]
}

// IsUserBlacklisted returns true if the user is blacklisted based on the current Blacklist state.
func (fes *APIServer) IsUserBlacklisted(pkid *lib.PKID) bool {
	return reflect.DeepEqual(fes.GetBlacklistState(pkid), IsBlacklisted)
}

// GetBlacklistState returns the blacklist state bytes based on the current Blacklist state.
func (fes *APIServer) GetBlacklistState(pkid *lib.PKID) []byte {
	return fes.BlacklistedPKIDMap[*pkid]
}

func (fes *APIServer) GetPubKeAndProfileEntryForUsernameOrPublicKeyBase58Check(
	pubKeyOrUsername string, utxoView *lib.UtxoView) (_pubKeyBytes []byte, _profileEntry *lib.ProfileEntry, _err error) {
	var pubKeyBytes []byte
	var profileEntry *lib.ProfileEntry
	var err error
	if !strings.HasPrefix(pubKeyOrUsername, fes.GetPublicKeyPrefix()) {
		// The receiver string is too short to be a public key.  Lookup the username.
		profileEntry = utxoView.GetProfileEntryForUsername([]byte(pubKeyOrUsername))
		if profileEntry == nil {
			return nil, nil, fmt.Errorf("Problem getting profile for username %s", pubKeyOrUsername)
		}
		pubKeyBytes = profileEntry.PublicKey
	} else {
		// Decode the public key
		pubKeyBytes, err = GetPubKeyBytesFromBase58Check(pubKeyOrUsername)
		if err != nil || len(pubKeyBytes) != btcec.PubKeyBytesLenCompressed {
			return nil, nil, fmt.Errorf("Problem decoding public key %s", pubKeyOrUsername)
		}
		profileEntry = utxoView.GetProfileEntryForPublicKey(pubKeyBytes)
	}
	return pubKeyBytes, profileEntry, nil
}

func GetPubKeyBytesFromBase58Check(pubKeyBase58Check string) (_pubKeyBytes []byte, _err error) {
	pubKeyBytes, _, err := lib.Base58CheckDecode(pubKeyBase58Check)
	if err != nil || len(pubKeyBytes) != btcec.PubKeyBytesLenCompressed {
		return nil, fmt.Errorf("Problem decoding public key %s: %v", pubKeyBase58Check, err)
	}
	return pubKeyBytes, nil
}

func (fes *APIServer) GetPublicKeyPrefix() string {
	if fes.Params.NetworkType == lib.NetworkType_MAINNET {
		return "BC"
	} else {
		return "tBC"
	}
}<|MERGE_RESOLUTION|>--- conflicted
+++ resolved
@@ -2980,16 +2980,14 @@
 	// This is the current state of the derived key.
 	IsValid bool `safeForLogging:"true"`
 
-<<<<<<< HEAD
 	// ExtraData is an arbitrary key value map
 	ExtraData map[string]string `safeForLogging:"true"`
-=======
-	// TransactionSpendingLimit represents the current state of the TransactionSpendingLimitTracker
+
+  // TransactionSpendingLimit represents the current state of the TransactionSpendingLimitTracker
 	TransactionSpendingLimit *TransactionSpendingLimitResponse `safeForLogging:"true"`
 
 	// Memo is a string that describes the Derived Key
 	Memo string `safeForLogging:"true"`
->>>>>>> ded0aaa2
 }
 
 // GetUserDerivedKeysResponse ...
@@ -3053,12 +3051,9 @@
 			DerivedPublicKeyBase58Check: lib.PkToString(entry.DerivedPublicKey[:], fes.Params),
 			ExpirationBlock:             entry.ExpirationBlock,
 			IsValid:                     isValid,
-<<<<<<< HEAD
 			ExtraData:                   extraDataToResponse(entry.ExtraData),
-=======
 			TransactionSpendingLimit:    fes.TransactionSpendingLimitToResponse(entry.TransactionSpendingLimitTracker, utxoView),
 			Memo:                        string(entry.Memo),
->>>>>>> ded0aaa2
 		}
 	}
 
