--- conflicted
+++ resolved
@@ -903,13 +903,6 @@
 		PublicKeyBase58Check: lib.PkToString(profileEntry.PublicKey, params),
 		Username:             string(profileEntry.Username),
 		Description:          string(profileEntry.Description),
-<<<<<<< HEAD
-		CoinEntry:            profileEntry.CoinEntry,
-		CoinPriceDeSoNanos:   coinPriceDeSoNanos,
-		IsHidden:             profileEntry.IsHidden,
-		IsReserved:           isReserved,
-		IsVerified:           isVerified,
-=======
 		CoinEntry: &CoinEntryResponse{
 			CreatorBasisPoints:      profileEntry.CoinEntry.CreatorBasisPoints,
 			DeSoLockedNanos:         profileEntry.CoinEntry.DeSoLockedNanos,
@@ -923,7 +916,6 @@
 		IsHidden:               profileEntry.IsHidden,
 		IsReserved:             isReserved,
 		IsVerified:             isVerified,
->>>>>>> d797ac2f
 	}
 
 	return profResponse
