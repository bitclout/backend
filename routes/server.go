package routes

import (
	"bytes"
	"encoding/json"
	fmt "fmt"
	"github.com/btcsuite/btcd/btcec"
	"github.com/dgrijalva/jwt-go/v4"
	"github.com/tyler-smith/go-bip39"
	"io"
	"io/ioutil"
	"net/http"
	"strings"
	"time"

	"github.com/bitclout/core/lib"
	"github.com/dgraph-io/badger/v3"
	"github.com/golang/glog"
	"github.com/kevinburke/twilio-go"
	muxtrace "gopkg.in/DataDog/dd-trace-go.v1/contrib/gorilla/mux"
)

const (
	// MaxRequestBodySizeBytes is the maximum size of a request body we will
	// generally be willing to process.
	MaxRequestBodySizeBytes        = 10 * 1e6 // 10M
	SeedInfoCookieKey              = "seed_info_cookie_key"
	TwilioVoipCarrierType          = "voip"
	TwilioCheckPhoneNumberApproved = "approved"
	SafeForLoggingKey              = `safeForLogging`
	SafeForLoggingValue            = "true"
)

const (
	// base.go
	RoutePathHealthCheck              = "/api/v0/health-check"
	RoutePathGetExchangeRate          = "/api/v0/get-exchange-rate"
	RoutePathGetAppState              = "/api/v0/get-app-state"

	// transaction.go
	RoutePathGetTxn                   = "/api/v0/get-txn"
	RoutePathSubmitTransaction        = "/api/v0/submit-transaction"
	RoutePathUpdateProfile            = "/api/v0/update-profile"
	RoutePathBurnBitcoin              = "/api/v0/burn-bitcoin"
	RoutePathSendBitClout             = "/api/v0/send-bitclout"
	RoutePathSubmitPost               = "/api/v0/submit-post"
	RoutePathCreateFollowTxnStateless = "/api/v0/create-follow-txn-stateless"
	RoutePathCreateLikeStateless      = "/api/v0/create-like-stateless"
	RoutePathBuyOrSellCreatorCoin     = "/api/v0/buy-or-sell-creator-coin"
	RoutePathTransferCreatorCoin      = "/api/v0/transfer-creator-coin"
	RoutePathSendDiamonds             = "/api/v0/send-diamonds"

	// user.go
	RoutePathGetUsersStateless        = "/api/v0/get-users-stateless"
	RoutePathDeleteIdentities         = "/api/v0/delete-identities"
	RoutePathGetProfiles              = "/api/v0/get-profiles"
	RoutePathGetSingleProfile         = "/api/v0/get-single-profile"
	RoutePathGetHodlersForPublicKey   = "/api/v0/get-hodlers-for-public-key"
	RoutePathGetDiamondsForPublicKey  = "/api/v0/get-diamonds-for-public-key"
	RoutePathGetFollowsStateless      = "/api/v0/get-follows-stateless"
	RoutePathGetUserGlobalMetadata    = "/api/v0/get-user-global-metadata"
	RoutePathUpdateUserGlobalMetadata = "/api/v0/update-user-global-metadata"
	RoutePathGetNotifications         = "/api/v0/get-notifications"
	RoutePathBlockPublicKey           = "/api/v0/block-public-key"

	// post.go
	RoutePathGetPostsStateless        = "/api/v0/get-posts-stateless"
	RoutePathGetSinglePost            = "/api/v0/get-single-post"
	RoutePathGetPostsForPublicKey     = "/api/v0/get-posts-for-public-key"
	RoutePathGetDiamondedPosts        = "/api/v0/get-diamonded-posts"

	// media.go
	RoutePathUploadImage              = "/api/v0/upload-image"
	RoutePathGetFullTikTokURL         = "/api/v0/get-full-tiktok-url"

	// message.go
	RoutePathSendMessageStateless     = "/api/v0/send-message-stateless"
	RoutePathGetMessagesStateless     = "/api/v0/get-messages-stateless"
	RoutePathMarkContactMessagesRead  = "/api/v0/mark-contact-messages-read"
	RoutePathMarkAllMessagesRead 	  = "/api/v0/mark-all-messages-read"

	// verify.go
	RoutePathSendPhoneNumberVerificationText   = "/api/v0/send-phone-number-verification-text"
	RoutePathSubmitPhoneNumberVerificationCode = "/api/v0/submit-phone-number-verification-code"

	// wyre.go
	RoutePathGetWyreWalletOrderQuotation     = "/api/v0/get-wyre-wallet-order-quotation"
	RoutePathGetWyreWalletOrderReservation   = "/api/v0/get-wyre-wallet-order-reservation"
	RoutePathWyreWalletOrderSubscription     = "/api/v0/wyre-wallet-order-subscription"
	RoutePathGetWyreWalletOrdersForPublicKey = "/api/v0/admin/get-wyre-wallet-orders-for-public-key"

	// miner.go
	RoutePathGetBlockTemplate = "/api/v0/get-block-template"
	RoutePathSubmitBlock      = "/api/v0/submit-block"

	// Admin route paths can only be accessed if a user's public key is whitelisted as an admin.

	// admin_node.go
	RoutePathNodeControl                           = "/api/v0/admin/node-control"
	RoutePathReprocessBitcoinBlock                 = "/api/v0/admin/reprocess-bitcoin-block"
	RoutePathAdminGetMempoolStats                  = "/api/v0/admin/get-mempool-stats"
	RoutePathEvictUnminedBitcoinTxns               = "/api/v0/admin/evict-unmined-bitcoin-txns"

	// admin_transaction.go
	RoutePathGetGlobalParams                       = "/api/v0/admin/get-global-params"
	RoutePathUpdateGlobalParams                    = "/api/v0/admin/update-global-params"
	RoutePathSwapIdentity                          = "/api/v0/admin/swap-identity"

	// admin_user.go
	RoutePathAdminUpdateUserGlobalMetadata         = "/api/v0/admin/update-user-global-metadata"
	RoutePathAdminGetAllUserGlobalMetadata         = "/api/v0/admin/get-all-user-global-metadata"
	RoutePathAdminGetUserGlobalMetadata            = "/api/v0/admin/get-user-global-metadata"
	RoutePathAdminGrantVerificationBadge           = "/api/v0/admin/grant-verification-badge"
	RoutePathAdminRemoveVerificationBadge          = "/api/v0/admin/remove-verification-badge"
	RoutePathAdminGetVerifiedUsers                 = "/api/v0/admin/get-verified-users"
	RoutePathAdminGetUsernameVerificationAuditLogs = "/api/v0/admin/get-username-verification-audit-logs"
	RoutePathAdminGetUserMetadata 				   = "/api/v0/admin/get-user-metadata"

	// admin_feed.go
	RoutePathAdminUpdateGlobalFeed                 = "/api/v0/admin/update-global-feed"
	RoutePathAdminPinPost                          = "/api/v0/admin/pin-post"
	RoutePathAdminRemoveNilPosts                   = "/api/v0/admin/remove-nil-posts"
)

// APIServer provides the interface between the blockchain and things like the
// web UI. In particular, it exposes a JSON API that can be used to do everything the
// frontend cares about, from posts to profiles to purchasing BitClout with Bitcoin.
type APIServer struct {
	backendServer *lib.Server
	mempool       *lib.BitCloutMempool
	blockchain    *lib.Blockchain
	blockProducer *lib.BitCloutBlockProducer

	Params               *lib.BitCloutParams
	SharedSecret         string
	JSONPort             uint16
	MinFeeRateNanosPerKB uint64

	// This info is used to send "starter" BitClout to newly-created accounts.
	// This allows them to create profiles, among other things, without having
	// to buy BitClout first.
	StarterBitCloutSeed        string
	StarterBitCloutAmountNanos uint64

	// Map of country code strings to the amount of start BitClout to issue.
	StarterBitCloutPrefixExceptionMap map[string]uint64

	// A pointer to the router that handles all requests.
	router *muxtrace.Router

	TXIndex *lib.TXIndex

	// Used for getting/setting the global state. Usually either a db is set OR
	// a remote node is set-- not both. When a remote node is set, global state
	// is set and fetched from that node. Otherwise, it is set/fetched from the
	// db. This makes it easy to run a local node in development.
	GlobalStateDB                     *badger.DB
	GlobalStateRemoteNode             string
	GlobalStateRemoteNodeSharedSecret string

	AccessControlAllowOrigins           []string
	SecureHeaderMiddlewareIsDevelopment bool
	SecureHeaderMiddlewareAllowedHost   []string

	// Optional, may be empty. Used for client-side user instrumentation
	AmplitudeKey    string
	AmplitudeDomain string

	// Whether or not to show processing spinners for unmined transactions in the UI.
	ShowProcessingSpinners bool

	// Optional, may be empty. Used for Twilio integration
	Twilio                *twilio.Client
	TwilioVerifyServiceId string

	// Optional. Used for gating profile creation.
	MinSatoshisBurnedForProfileCreation uint64

	// Optional. Show a support email to end users
	SupportEmail string

	// When set, BlockCypher is used to add extra security to BitcoinExchange
	// transactions.
	BlockCypherAPIKey string

	// Google image storage environment variables
	GoogleApplicationCredentials string
	GoogleBucketName             string

	// Optional. If true and twilio and starter bitclout seed configured, node will comp profile creation.
	IsCompProfileCreation bool

	// Optional, restricts access to the admin panel to these public keys
	AdminPublicKeys []string

	// Wyre
	WyreUrl string
	WyreAccountId string
	WyreApiKey string
	WyreSecretKey string
	WyreBTCAddress string
	BuyBitCloutSeed string

	// Signals that the frontend server is in a stopped state
	quit chan struct{}
}

// NewAPIServer ...
func NewAPIServer(_backendServer *lib.Server,
	_mempool *lib.BitCloutMempool,
	_blockchain *lib.Blockchain,
	_blockProducer *lib.BitCloutBlockProducer,
	txIndex *lib.TXIndex,
	params *lib.BitCloutParams,
	jsonPort uint16,
	_minFeeRateNanosPerKB uint64,
	_starterBitCloutSeed string,
	_starterBitCloutAmountNanos uint64,
	_starterBitCloutPrefixExceptionMap map[string]uint64,
	globalStateDB *badger.DB,
	globalStateRemoteNode string,
	globalStateRemoteNodeSharedSecret string,
	accessControlAllowOrigins []string,
	secureHeaderMiddlewareIsDevelopment bool,
	secureHeaderMiddlewareAllowedHost []string,
	amplitudeKey string,
	amplitudeDomain string,
	showProcessingSpinners bool,
	twilio *twilio.Client,
	twilioVerifyServiceId string,
	minSatoshisBurnedForProfileCreation uint64,
	supportEmail string,
	blockCypherAPIKey string,
	googleApplicationCredentials string,
	googleBucketName string,
	compProfileCreation bool,
	adminPublicKeys []string,
	wyreUrl string,
	wyreAccountId string,
	wyreApiKey string,
	wyreSecretKey string,
	wyreBTCAddress string,
	buyBitCloutSeed string,
) (*APIServer, error) {

	if globalStateDB == nil && globalStateRemoteNode == "" {
		return nil, fmt.Errorf(
			"NewAPIServer: Error: A globalStateDB or a globalStateRemoteNode is required")
	}

	fes := &APIServer{
		// TODO: It would be great if we could eliminate the dependency on
		// the backendServer. Right now it's here because it was the easiest
		// way to give the APIServer the ability to add transactions
		// to the mempool and relay them to peers.
		backendServer:                       _backendServer,
		mempool:                             _mempool,
		blockchain:                          _blockchain,
		blockProducer:                       _blockProducer,
		TXIndex:                             txIndex,
		Params:                              params,
		JSONPort:                            jsonPort,
		MinFeeRateNanosPerKB:                _minFeeRateNanosPerKB,
		StarterBitCloutSeed:                 _starterBitCloutSeed,
		StarterBitCloutAmountNanos:          _starterBitCloutAmountNanos,
		StarterBitCloutPrefixExceptionMap:   _starterBitCloutPrefixExceptionMap,
		GlobalStateDB:                       globalStateDB,
		GlobalStateRemoteNode:               globalStateRemoteNode,
		GlobalStateRemoteNodeSharedSecret:   globalStateRemoteNodeSharedSecret,
		AccessControlAllowOrigins:           accessControlAllowOrigins,
		SecureHeaderMiddlewareIsDevelopment: secureHeaderMiddlewareIsDevelopment,
		SecureHeaderMiddlewareAllowedHost:   secureHeaderMiddlewareAllowedHost,
		AmplitudeKey:                        amplitudeKey,
		AmplitudeDomain:                     amplitudeDomain,
		ShowProcessingSpinners:              showProcessingSpinners,
		Twilio:                              twilio,
		TwilioVerifyServiceId:               twilioVerifyServiceId,
		MinSatoshisBurnedForProfileCreation: minSatoshisBurnedForProfileCreation,
		SupportEmail:                        supportEmail,
		BlockCypherAPIKey:                   blockCypherAPIKey,
		GoogleApplicationCredentials:        googleApplicationCredentials,
		GoogleBucketName:                    googleBucketName,
		IsCompProfileCreation:               compProfileCreation,
		AdminPublicKeys:                     adminPublicKeys,
		WyreUrl:                             wyreUrl,
		WyreAccountId:                       wyreAccountId,
		WyreApiKey:                          wyreApiKey,
		WyreSecretKey:                       wyreSecretKey,
		WyreBTCAddress:                      wyreBTCAddress,
		BuyBitCloutSeed:                     buyBitCloutSeed,
	}

	fes.StartSeedBalancesMonitoring()

	return fes, nil
}

// Route ...
type Route struct {
	Name           string
	Method         []string
	Pattern        string
	HandlerFunc    http.HandlerFunc
	CheckPublicKey bool
}

// InitRoutes ...
// Note: Be very careful when editing existing routes in this list.
// This *must* be kept in-sync with the backend-api.service.ts file in the
// frontend code. If not, then requests will fail.
func (fes *APIServer) NewRouter() *muxtrace.Router {
	var FrontendRoutes = []Route{
		{
			"Index",
			[]string{"GET"},
			"/",
			fes.Index,
			false,
		},

		{
			"HealthCheck",
			[]string{"GET"},
			RoutePathHealthCheck,
			fes.HealthCheck,
			false,
		},

		// Routes for populating various UI elements.
		{
			"GetExchangeRate",
			[]string{"GET"},
			RoutePathGetExchangeRate,
			fes.GetExchangeRate,
			false,
		},

		// Route for sending BitClout
		{
			"SendBitClout",
			[]string{"POST", "OPTIONS"},
			RoutePathSendBitClout,
			fes.SendBitClout,
			false,
		},

		// Route for burning Bitcoin for BitClout
		{
			"BurnBitcoin",
			[]string{"POST", "OPTIONS"},
			RoutePathBurnBitcoin,
			fes.BurnBitcoinStateless,
			false,
		},

		// Route for submitting signed transactions for network broadcast
		{
			"SubmitTransaction",
			[]string{"POST", "OPTIONS"},
			RoutePathSubmitTransaction,
			fes.SubmitTransaction,
			false,
		},

		// Temporary route to wipe seedinfo cookies
		{
			"DeleteIdentities",
			[]string{"POST", "OPTIONS"},
			RoutePathDeleteIdentities,
			fes.DeleteIdentities,
			false,
		},

		// Endpoint to trigger the reprocessing of a particular Bitcoin block.
		{
			"ReprocessBitcoinBlock",
			[]string{"GET", "POST", "OPTIONS"},
			RoutePathReprocessBitcoinBlock + "/{blockHashHexOrblockHeight:[0-9abcdefABCDEF]+}",
			fes.ReprocessBitcoinBlock,
			false,
		},
		// Endpoint to trigger granting a user a verified badge

		// The new BitClout endpoints start here.
		{
			"GetUsersStateless",
			[]string{"POST", "OPTIONS"},
			RoutePathGetUsersStateless,
			fes.GetUsersStateless,
			false,
		},
		{
			"SendPhoneNumberVerificationText",
			[]string{"POST", "OPTIONS"},
			RoutePathSendPhoneNumberVerificationText,
			fes.SendPhoneNumberVerificationText,
			false,
		},
		{
			"SubmitPhoneNumberVerificationCode",
			[]string{"POST", "OPTIONS"},
			RoutePathSubmitPhoneNumberVerificationCode,
			fes.SubmitPhoneNumberVerificationCode,
			false,
		},
		{
			"UploadImage",
			[]string{"POST", "OPTIONS"},
			RoutePathUploadImage,
			fes.UploadImage,
			false,
		},
		{
			"SubmitPost",
			[]string{"POST", "OPTIONS"},
			RoutePathSubmitPost,
			fes.SubmitPost,
			false,
		},
		{
			"GetPostsStateless",
			[]string{"POST", "OPTIONS"},
			RoutePathGetPostsStateless,
			fes.GetPostsStateless,
			// CheckSecret: No need to check the secret since this is a read-only endpoint.
			false,
		},
		{
			"UpdateProfile",
			[]string{"POST", "OPTIONS"},
			RoutePathUpdateProfile,
			fes.UpdateProfile,
			false,
		},
		{
			"GetProfiles",
			[]string{"POST", "OPTIONS"},
			RoutePathGetProfiles,
			fes.GetProfiles,
			// CheckSecret: No need to check the secret since this is a read-only endpoint.
			false,
		},
		{
			"GetSingleProfile",
			[]string{"POST", "OPTIONS"},
			RoutePathGetSingleProfile,
			fes.GetSingleProfile,
			false,
		},
		{
			"GetPostsForPublicKey",
			[]string{"POST", "OPTIONS"},
			RoutePathGetPostsForPublicKey,
			fes.GetPostsForPublicKey,
			false,
		},
		{
			"GetDiamondsForPublicKey",
			[]string{"POST", "OPTIONS"},
			RoutePathGetDiamondsForPublicKey,
			fes.GetDiamondsForPublicKey,
			false,
		},
		{
			"GetDiamondedPosts",
			[]string{"POST", "OPTIONS"},
			RoutePathGetDiamondedPosts,
			fes.GetDiamondedPosts,
			false,
		},
		{
			"GetHodlersForPublicKey",
			[]string{"POST", "OPTIONS"},
			RoutePathGetHodlersForPublicKey,
			fes.GetHodlersForPublicKey,
			false,
		},
		{
			"GetFollowsStateless",
			[]string{"POST", "OPTIONS"},
			RoutePathGetFollowsStateless,
			fes.GetFollowsStateless,
			false,
		},
		{
			"CreateFollowTxnStateless",
			[]string{"POST", "OPTIONS"},
			RoutePathCreateFollowTxnStateless,
			fes.CreateFollowTxnStateless,
			false,
		},
		{
			"CreateLikeStateless",
			[]string{"POST", "OPTIONS"},
			RoutePathCreateLikeStateless,
			fes.CreateLikeStateless,
			false,
		},
		{
			"BuyOrSellCreatorCoin",
			[]string{"POST", "OPTIONS"},
			RoutePathBuyOrSellCreatorCoin,
			fes.BuyOrSellCreatorCoin,
			false,
		},
		{
			"TransferCreatorCoin",
			[]string{"POST", "OPTIONS"},
			RoutePathTransferCreatorCoin,
			fes.TransferCreatorCoin,
			false,
		},
		{
			"SendDiamonds",
			[]string{"POST", "OPTIONS"},
			RoutePathSendDiamonds,
			fes.SendDiamonds,
			false,
		},
		{
			"GetNotifications",
			[]string{"POST", "OPTIONS"},
			RoutePathGetNotifications,
			fes.GetNotifications,
			false,
		},
		{
			"GetAppState",
			[]string{"POST", "OPTIONS"},
			RoutePathGetAppState,
			fes.GetAppState,
			false,
		},
		{
			"UpdateUserGlobalMetadata",
			[]string{"POST", "OPTIONS"},
			RoutePathUpdateUserGlobalMetadata,
			fes.UpdateUserGlobalMetadata,
			false,
		},
		{
			"GetUserGlobalMetadata",
			[]string{"POST", "OPTIONS"},
			RoutePathGetUserGlobalMetadata,
			fes.GetUserGlobalMetadata,
			false,
		},

		// Begin all /admin routes

		{
			// Route for all low-level node operations.
			"NodeControl",
			[]string{"POST", "OPTIONS"},
			RoutePathNodeControl,
			fes.NodeControl,
			true,
		},
		{
			"AdminUpdateUserGlobalMetadata",
			[]string{"POST", "OPTIONS"},
			RoutePathAdminUpdateUserGlobalMetadata,
			fes.AdminUpdateUserGlobalMetadata,
			true,
		},
		{
			"AdminGetVerifiedUsers",
			[]string{"POST", "OPTIONS"},
			RoutePathAdminGetVerifiedUsers,
			fes.AdminGetVerifiedUsers,
			true, // Check Secret
		},
		{
			"AdminGetUsernameVerificationAuditLogs",
			[]string{"POST", "OPTIONS"},
			RoutePathAdminGetUsernameVerificationAuditLogs,
			fes.AdminGetUsernameVerificationAuditLogs,
			true, // Check Secret
		},
		{
			"AdminGrantVerificationBadge",
			[]string{"POST", "OPTIONS"},
			RoutePathAdminGrantVerificationBadge,
			fes.AdminGrantVerificationBadge,
			true, // Check Secret
		},
		{
			"AdminRemoveVerificationBadge",
			[]string{"POST", "OPTIONS"},
			RoutePathAdminRemoveVerificationBadge,
			fes.AdminRemoveVerificationBadge,
			true, // Check Secret
		},
		{
			"AdminGetAllUserGlobalMetadata",
			[]string{"POST", "OPTIONS"},
			RoutePathAdminGetAllUserGlobalMetadata,
			fes.AdminGetAllUserGlobalMetadata,
			true,
		},
		{
			"AdminGetUserGlobalMetadata",
			[]string{"POST", "OPTIONS"},
			RoutePathAdminGetUserGlobalMetadata,
			fes.AdminGetUserGlobalMetadata,
			true,
		},
		{
			"AdminUpdateGlobalFeed",
			[]string{"POST", "OPTIONS"},
			RoutePathAdminUpdateGlobalFeed,
			fes.AdminUpdateGlobalFeed,
			true,
		},
		{
			"AdminPinPost",
			[]string{"POST", "OPTIONS"},
			RoutePathAdminPinPost,
			fes.AdminPinPost,
			true, // CheckSecret
		},
		{
			"AdminRemoveNilPosts",
			[]string{"POST", "OPTIONS"},
			RoutePathAdminRemoveNilPosts,
			fes.AdminRemoveNilPosts,
			true,
		},
		{
			"AdminGetMempoolStats",
			[]string{"POST", "OPTIONS"},
			RoutePathAdminGetMempoolStats,
			fes.AdminGetMempoolStats,
			true,
		},
		{
			"SwapIdentity",
			[]string{"POST", "OPTIONS"},
			RoutePathSwapIdentity,
			fes.SwapIdentity,
			true,
		},
		{
			"UpdateGlobalParams",
			[]string{"POST", "OPTIONS"},
			RoutePathUpdateGlobalParams,
			fes.UpdateGlobalParams,
			true,
		},
		{
			"GetGlobalParams",
			[]string{"POST", "OPTIONS"},
			RoutePathGetGlobalParams,
			fes.GetGlobalParams,
			true,
		},
		{
			"EvictUnminedBitcoinTxns",
			[]string{"POST", "OPTIONS"},
			RoutePathEvictUnminedBitcoinTxns,
			fes.EvictUnminedBitcoinTxns,
			true,
		},
		{
<<<<<<< HEAD
			"AdminGetUserMetadata",
			[]string{"POST", "OPTIONS"},
			RoutePathAdminGetUserMetadata,
			fes.AdminGetUserMetadata,
			true, // Check Secret
=======
			"GetWyreWalletOrdersForPublicKey",
			[]string{"POST", "OPTIONS"},
			RoutePathGetWyreWalletOrdersForPublicKey,
			fes.GetWyreWalletOrdersForPublicKey,
			true,
>>>>>>> 82c9e649
		},
		// End all /admin routes

		{
			"GetSinglePost",
			[]string{"POST", "OPTIONS"},
			RoutePathGetSinglePost,
			fes.GetSinglePost,
			false,
		},
		{
			"BlockPublicKey",
			[]string{"POST", "OPTIONS"},
			RoutePathBlockPublicKey,
			fes.BlockPublicKey,
			false,
		},
		{
			"BlockGetTxn",
			[]string{"POST", "OPTIONS"},
			RoutePathGetTxn,
			fes.GetTxn,
			false,
		},

		// message.go
		{
			"SendMessageStateless",
			[]string{"POST", "OPTIONS"},
			RoutePathSendMessageStateless,
			fes.SendMessageStateless,
			false,
		},
		{
			"GetMessagesStateless",
			[]string{"POST", "OPTIONS"},
			RoutePathGetMessagesStateless,
			fes.GetMessagesStateless,
			false,
		},
		{
			"MarkContactMessagesRead",
			[]string{"POST", "OPTIONS"},
			RoutePathMarkContactMessagesRead,
			fes.MarkContactMessagesRead,
			false,
		},
		{
			"MarkAllMessagesRead",
			[]string{"POST", "OPTIONS"},
			RoutePathMarkAllMessagesRead,
			fes.MarkAllMessagesRead,
			false,
		},

		// Paths for the mining pool
		{
			"GetBlockTemplate",
			[]string{"POST", "OPTIONS"},
			RoutePathGetBlockTemplate,
			fes.GetBlockTemplate,
			false,
		},
		{
			"SubmitBlock",
			[]string{"POST", "OPTIONS"},
			RoutePathSubmitBlock,
			fes.SubmitBlock,
			false,
		},

		{
			"GetFullTikTokURL",
			[]string{"POST", "OPTIONS"},
			RoutePathGetFullTikTokURL,
			fes.GetFullTikTokURL,
			false,
		},

		// Paths for wyre
		{
			"GetWyreWalletOrderQuotation",
			[]string{"POST", "OPTIONS"},
			RoutePathGetWyreWalletOrderQuotation,
			fes.GetWyreWalletOrderQuotation,
			false,
		},
		{
			"GetWyreWalletOrderReservation",
			[]string{"POST", "OPTIONS"},
			RoutePathGetWyreWalletOrderReservation,
			fes.GetWyreWalletOrderReservation,
			false,
		},
		{
			// Make sure you only allow access to Wyre IPs for this endpoint, otherwise anybody can take all the funds from
			// the public key that sends BitClout. WHITELIST WYRE IPs.
			"WyreWalletOrderSubscription",
			[]string{"POST", "OPTIONS"},
			RoutePathWyreWalletOrderSubscription,
			fes.WyreWalletOrderSubscription,
			false,
		},
	}

	router := muxtrace.NewRouter().StrictSlash(true)

	// Set secure headers
	secureMiddleware := lib.InitializeSecureMiddleware(
		fes.SecureHeaderMiddlewareAllowedHost,
		fes.SecureHeaderMiddlewareIsDevelopment,
		lib.SECURE_MIDDLEWARE_RESTRICTIVE_CONTENT_SECURITY_POLICY,
	)
	router.Use(secureMiddleware.Handler)

	// We serve multiple groups of routes from this endpoint.
	fullRouteList := append([]Route{}, FrontendRoutes...)
	fullRouteList = append(fullRouteList, fes.APIRoutes()...)
	fullRouteList = append(fullRouteList, fes.GlobalStateRoutes()...)

	for _, route := range fullRouteList {
		var handler http.Handler

		handler = route.HandlerFunc
		// Note that the wrapper that is applied last is actually called first. For
		// example if you have:
		// - handler = C(handler)
		// - handler = B(handler)
		// - handler = A(handler)
		// then A will be called first B will be called second, and C will be called
		// last.

		// Anyone can access the admin panel if no public keys exist
		if route.CheckPublicKey && len(fes.AdminPublicKeys) > 0 {
			handler = fes.CheckAdminPublicKey(handler)
		}
		handler = Logger(handler, route.Name)
		handler = AddHeaders(handler, fes.AccessControlAllowOrigins)

		router.
			Methods(route.Method...).
			Path(route.Pattern).
			Name(route.Name).
			Handler(handler)

		// Support legacy frontend server routes that weren't prefixed
		if strings.HasPrefix(route.Pattern, "/api/v0") {
			router.
				Methods(route.Method...).
				Path(strings.ReplaceAll(route.Pattern, "/api/v0", "")).
				Name(route.Name).
				Handler(handler)
		}
	}

	return router
}

// Logger ...
func Logger(inner http.Handler, name string) http.Handler {
	return http.HandlerFunc(func(w http.ResponseWriter, r *http.Request) {
		start := time.Now()

		inner.ServeHTTP(w, r)

		glog.Tracef(
			"%s\t%s\t%s\t%s",
			r.Method,
			r.RequestURI,
			name,
			time.Since(start),
		)
	})
}

// AddHeaders ...
func AddHeaders(inner http.Handler, allowedOrigins []string) http.Handler {
	return http.HandlerFunc(func(w http.ResponseWriter, r *http.Request) {
		// We have to add Access-Control-Allow-Origin headers so that bitclout.com can make
		// cross-origin requests to the node (which is running on a different port than bitclout.com).
		//
		// We have to allow multiple origins, since both bitclout.com and explorer.bitclout.com
		// hit the node.

		// Test whether the actual origin matches any of the allowedOrigins. If so, set
		// the Access-Control-Allow-Origin header to the origin in the request.
		actualOrigin := r.Header.Get("Origin")
		match := false
		for _, allowedOrigin := range allowedOrigins {
			// Note: Prior versions of this code used a regex, but I changed it to a literal match,
			// since I didn't want to risk a security vulnerability with a broken regex
			if allowedOrigin == actualOrigin || allowedOrigin == "*" {
				match = true
				break
			}
		}

		contentType := r.Header.Get("Content-Type")

		invalidPostRequest := false
		// upload-image endpoint is the only one allowed to use multipart/form-data
		if r.RequestURI == RoutePathUploadImage && strings.HasPrefix(contentType, "multipart/form-data") {
			match = true
			actualOrigin = "*"
		} else if r.Method == "POST" && contentType != "application/json" {
			invalidPostRequest = true
		}

		if match {
			// Needed in order for the user's browser to set a cookie
			w.Header().Add("Access-Control-Allow-Credentials", "true")

			w.Header().Set("Access-Control-Allow-Origin", actualOrigin)
			w.Header().Set("Access-Control-Allow-Headers", "Origin, X-Requested-With, Content-Type, Accept")
			w.Header().Set("Access-Control-Allow-Methods", "GET, PUT, POST, DELETE, OPTIONS")
		}
		// Otherwise, don't add any headers. This should make a CORS request fail.

		// If it's an options request stop at the CORS headers.
		if r.Method == "OPTIONS" {
			w.WriteHeader(http.StatusOK)
			return
		}

		// If this is a POST request, only accept the application/json content type. This should help
		// mitigate CSRF vulnerabilities (since our CORS policy will reject application/json
		// POST requests from a non-bitclout domain)
		if invalidPostRequest {
			w.WriteHeader(http.StatusBadRequest)
			return
		}

		// For all normal requests, add the JSON header and run the business
		// logic handlers.
		w.Header().Set("Content-Type", "application/json")
		inner.ServeHTTP(w, r)
	})
}

type AdminRequest struct {
	JWT            string
	AdminPublicKey string
}

// CheckSecret ...
func (fes *APIServer) CheckAdminPublicKey(inner http.Handler) http.Handler {
	return http.HandlerFunc(func(ww http.ResponseWriter, req *http.Request) {
		requestData := AdminRequest{}

		if req.Body == nil {
			_AddBadRequestError(ww, fmt.Sprintf(
				"CheckAdminPublicKey: Request has no Body attribute"))
			return
		}

		// We read the entire body and then create a new ReadCloser Body object
		// from the bytes we read because you can only read the body once
		bodyBytes, err := ioutil.ReadAll(io.LimitReader(req.Body, MaxRequestBodySizeBytes))
		if err != nil {
			_AddBadRequestError(ww, fmt.Sprintf("CheckAdminPublicKey: %v", err))
			return
		}

		req.Body = ioutil.NopCloser(bytes.NewReader(bodyBytes))
		decoder := json.NewDecoder(bytes.NewReader(bodyBytes))
		err = decoder.Decode(&requestData)
		if err != nil {
			_AddBadRequestError(ww, fmt.Sprintf(
				"CheckAdminPublicKey: Problem parsing request body: %v", err))
			return
		}

		if requestData.AdminPublicKey == "" {
			_AddBadRequestError(ww, "CheckAdminPublicKey: Missing AdminPublicKey param")
			return
		}

		isValid, err := fes.ValidateJWT(requestData.AdminPublicKey, requestData.JWT)
		if !isValid {
			_AddBadRequestError(ww, fmt.Sprintf(
				"CheckAdminPublicKey: Invalid token: %v", err))
			return
		}

		for _, adminPubKey := range fes.AdminPublicKeys {
			if adminPubKey == requestData.AdminPublicKey {
				// We found a match, serve the request
				inner.ServeHTTP(ww, req)
				return
			}
		}

		_AddBadRequestError(ww, "CheckAdminPublicKey: Not an admin")
	})
}

func (fes *APIServer) ValidateJWT(publicKey string, jwtToken string) (bool, error) {
	pubKeyBytes, _, err := lib.Base58CheckDecode(publicKey)
	if err != nil {
		return false, err
	}

	pubKey, err := btcec.ParsePubKey(pubKeyBytes, btcec.S256())
	if err != nil {
		return false, err
	}

	token, err := jwt.Parse(jwtToken, func(token *jwt.Token) (interface{}, error) {
		return pubKey.ToECDSA(), nil
	})

	return token.Valid, err
}

// Start ...
func (fes *APIServer) Start() {
	fes.initState()

	glog.Infof("Listening to NON-SSL JSON API connections on port :%d", fes.JSONPort)
	glog.Error(http.ListenAndServe(fmt.Sprintf(":%d", fes.JSONPort), fes.router))
}

// A helper function to initialize the APIServer. Useful for testing.
func (fes *APIServer) initState() {
	glog.Info("APIServer.Start: Starting APIServer")
	fes.router = fes.NewRouter()
}

// Stop...
func (fes *APIServer) Stop() {
	glog.Info("APIServer.Stop: Gracefully shutting down APIServer")
	close(fes.quit)
}

// Amplitude Logging
type AmplitudeUploadRequestBody struct {
	ApiKey string `json:"api_key"`
	Events []AmplitudeEvent `json:"events"`
}

type AmplitudeEvent struct {
	UserId          string `json:"user_id"`
	EventType       string `json:"event_type"`
	EventProperties map[string]interface{} `json:"event_properties"`
}

func (fes *APIServer) logAmplitudeEvent(publicKeyBytes string, event string, eventData map[string]interface{})  error {
	if fes.AmplitudeKey == "" {
		return nil
	}
	headers := map[string][]string{
		"Content-Type": {"application/json"},
		"Accept":       {"*/*"},
	}
	events := []AmplitudeEvent{{UserId: publicKeyBytes, EventType: event, EventProperties: eventData}}
	ampBody := AmplitudeUploadRequestBody{ApiKey: fes.AmplitudeKey, Events: events}
	payload, err := json.Marshal(ampBody)
	if err != nil {
		return err
	}
	data := bytes.NewBuffer(payload)
	req, err := http.NewRequest("POST", "https://api2.amplitude.com/2/httpapi", data)
	if err != nil {
		return err
	}
	req.Header = headers

	client := &http.Client{}
	_, err = client.Do(req)
	if err != nil {
		return err
	}
	return nil
}

// Monitor balances for starter bitclout seed and buy bitclout seed
func (fes *APIServer) StartSeedBalancesMonitoring() {
	go func() {
	out:
		for {
			select {
			case <- time.After(1 * time.Minute):
				if fes.backendServer.GetStatsdClient() == nil {
					return
				}
				tags := []string{}
				fes.logBalanceForSeed(fes.StarterBitCloutSeed, "STARTER_BITCLOUT", tags)
				fes.logBalanceForSeed(fes.BuyBitCloutSeed, "BUY_BITCLOUT", tags)
			case <- fes.quit:
				break out
			}
		}
	}()
}

func (fes *APIServer) logBalanceForSeed(seed string, seedName string, tags []string) {
	if seed == "" {
		return
	}
	balance, err := fes.getBalanceForSeed(seed)
	if err != nil {
		glog.Errorf("LogBalanceForSeed: Error getting balance for %v seed", seedName)
		return
	}
	if err = fes.backendServer.GetStatsdClient().Gauge(fmt.Sprintf("%v_BALANCE", seedName), float64(balance), tags, 1); err != nil {
		glog.Errorf("LogBalanceForSeed: Error logging balance to datadog for %v seed", seedName)
	}
}

func (fes *APIServer) getBalanceForSeed(seedPhrase string) (uint64, error){
	seedBytes, err := bip39.NewSeedWithErrorChecking(seedPhrase, "")
	if err != nil {
		return 0, fmt.Errorf("GetBalanceForSeed: Error converting mnemonic: %+v", err)
	}

	pubKey, _, _, err := lib.ComputeKeysFromSeed(seedBytes, 0, fes.Params)
	if err != nil {
		return 0, fmt.Errorf("GetBalanceForSeed: Error computing keys from seed: %+v", err)
	}
	utxoView, err := fes.backendServer.GetMempool().GetAugmentedUniversalView()
	if err != nil {
		return 0, fmt.Errorf("GetBalanceForSeed: Error getting UtxoView: %v", err)
	}
	currentBalanceNanos, err := GetBalanceForPublicKeyUsingUtxoView(pubKey.SerializeCompressed(), utxoView)
	if err != nil {
		return 0, fmt.Errorf("GetBalanceForSeed: Error getting balance: %v", err)
	}
	return currentBalanceNanos, nil
}
<|MERGE_RESOLUTION|>--- conflicted
+++ resolved
@@ -662,19 +662,18 @@
 			true,
 		},
 		{
-<<<<<<< HEAD
 			"AdminGetUserMetadata",
 			[]string{"POST", "OPTIONS"},
 			RoutePathAdminGetUserMetadata,
 			fes.AdminGetUserMetadata,
 			true, // Check Secret
-=======
+		},
+		{
 			"GetWyreWalletOrdersForPublicKey",
 			[]string{"POST", "OPTIONS"},
 			RoutePathGetWyreWalletOrdersForPublicKey,
 			fes.GetWyreWalletOrdersForPublicKey,
 			true,
->>>>>>> 82c9e649
 		},
 		// End all /admin routes
 
