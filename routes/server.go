package routes

import (
	"bytes"
	"encoding/json"
	fmt "fmt"
	"io"
	"io/ioutil"
	"net/http"
	"strings"
	"sync"
	"time"

	"github.com/pkg/errors"

	"github.com/btcsuite/btcd/btcec"
	"github.com/deso-protocol/backend/config"
	"github.com/golang-jwt/jwt/v4"
	"github.com/tyler-smith/go-bip39"

	"github.com/deso-protocol/core/lib"
	"github.com/dgraph-io/badger/v3"
	"github.com/golang/glog"
	"github.com/kevinburke/twilio-go"
	muxtrace "gopkg.in/DataDog/dd-trace-go.v1/contrib/gorilla/mux"
)

const (
	// MaxRequestBodySizeBytes is the maximum size of a request body we will
	// generally be willing to process.
	MaxRequestBodySizeBytes        = 10 * 1e6 // 10M
	SeedInfoCookieKey              = "seed_info_cookie_key"
	TwilioVoipCarrierType          = "voip"
	TwilioCheckPhoneNumberApproved = "approved"
	SafeForLoggingKey              = `safeForLogging`
	SafeForLoggingValue            = "true"
)

const (
	RoutePathSendBitClout            = "/api/v0/send-bitclout"               // Deprecated
	RoutePathGetRecloutsForPost      = "/api/v0/get-reclouts-for-post"       // Deprecated
	RoutePathGetQuoteRecloutsForPost = "/api/v0/get-quote-reclouts-for-post" // Deprecated

	// base.go
	RoutePathHealthCheck      = "/api/v0/health-check"
	RoutePathGetExchangeRate  = "/api/v0/get-exchange-rate"
	RoutePathGetAppState      = "/api/v0/get-app-state"
	RoutePathGetIngressCookie = "/api/v0/get-ingress-cookie"

	// transaction.go
	RoutePathGetTxn                   = "/api/v0/get-txn"
	RoutePathSubmitTransaction        = "/api/v0/submit-transaction"
	RoutePathUpdateProfile            = "/api/v0/update-profile"
	RoutePathExchangeBitcoin          = "/api/v0/exchange-bitcoin"
	RoutePathSendDeSo                 = "/api/v0/send-deso"
	RoutePathSubmitPost               = "/api/v0/submit-post"
	RoutePathCreateFollowTxnStateless = "/api/v0/create-follow-txn-stateless"
	RoutePathCreateLikeStateless      = "/api/v0/create-like-stateless"
	RoutePathBuyOrSellCreatorCoin     = "/api/v0/buy-or-sell-creator-coin"
	RoutePathTransferCreatorCoin      = "/api/v0/transfer-creator-coin"
	RoutePathSendDiamonds             = "/api/v0/send-diamonds"
	RoutePathAuthorizeDerivedKey      = "/api/v0/authorize-derived-key"
	RoutePathDAOCoin                  = "/api/v0/dao-coin"
	RoutePathTransferDAOCoin          = "/api/v0/transfer-dao-coin"
	RoutePathCreateDAOCoinLimitOrder  = "/api/v0/create-dao-coin-limit-order"
	RoutePathCreateDAOCoinMarketOrder = "/api/v0/create-dao-coin-market-order"
	RoutePathCancelDAOCoinLimitOrder  = "/api/v0/cancel-dao-coin-limit-order"
	RoutePathAppendExtraData          = "/api/v0/append-extra-data"
	RoutePathGetTransactionSpending   = "/api/v0/get-transaction-spending"

	RoutePathGetUsersStateless                          = "/api/v0/get-users-stateless"
	RoutePathDeleteIdentities                           = "/api/v0/delete-identities"
	RoutePathGetProfiles                                = "/api/v0/get-profiles"
	RoutePathGetSingleProfile                           = "/api/v0/get-single-profile"
	RoutePathGetSingleProfilePicture                    = "/api/v0/get-single-profile-picture"
	RoutePathGetHodlersForPublicKey                     = "/api/v0/get-hodlers-for-public-key"
	RoutePathGetHodlersCountForPublicKeys               = "/api/v0/get-hodlers-count-for-public-keys"
	RoutePathGetDiamondsForPublicKey                    = "/api/v0/get-diamonds-for-public-key"
	RoutePathGetFollowsStateless                        = "/api/v0/get-follows-stateless"
	RoutePathGetUserGlobalMetadata                      = "/api/v0/get-user-global-metadata"
	RoutePathUpdateUserGlobalMetadata                   = "/api/v0/update-user-global-metadata"
	RoutePathGetNotifications                           = "/api/v0/get-notifications"
	RoutePathGetUnreadNotificationsCount                = "/api/v0/get-unread-notifications-count"
	RoutePathSetNotificationMetadata                    = "/api/v0/set-notification-metadata"
	RoutePathBlockPublicKey                             = "/api/v0/block-public-key"
	RoutePathIsFollowingPublicKey                       = "/api/v0/is-following-public-key"
	RoutePathIsHodlingPublicKey                         = "/api/v0/is-hodling-public-key"
	RoutePathGetUserDerivedKeys                         = "/api/v0/get-user-derived-keys"
	RoutePathGetSingleDerivedKey                        = "/api/v0/get-single-derived-key"
	RoutePathGetTransactionSpendingLimitHexString       = "/api/v0/get-transaction-spending-limit-hex-string"
	RoutePathGetAccessBytes                             = "/api/v0/get-access-bytes"
	RoutePathGetTransactionSpendingLimitResponseFromHex = "/api/v0/get-transaction-spending-limit-response-from-hex"
	RoutePathDeletePII                                  = "/api/v0/delete-pii"
	RoutePathGetUserMetadata                            = "/api/v0/get-user-metadata"
	RoutePathGetUsernameForPublicKey                    = "/api/v0/get-user-name-for-public-key"
	RoutePathGetPublicKeyForUsername                    = "/api/v0/get-public-key-for-user-name"

	// dao_coin_exchange.go
	RoutePathGetDaoCoinLimitOrders           = "/api/v0/get-dao-coin-limit-orders"
	RoutePathGetTransactorDaoCoinLimitOrders = "/api/v0/get-transactor-dao-coin-limit-orders"

	// post.go
	RoutePathGetPostsHashHexList    = "/api/v0/get-posts-hashhexlist"
	RoutePathGetPostsStateless      = "/api/v0/get-posts-stateless"
	RoutePathGetSinglePost          = "/api/v0/get-single-post"
	RoutePathGetLikesForPost        = "/api/v0/get-likes-for-post"
	RoutePathGetDiamondsForPost     = "/api/v0/get-diamonds-for-post"
	RoutePathGetRepostsForPost      = "/api/v0/get-reposts-for-post"
	RoutePathGetQuoteRepostsForPost = "/api/v0/get-quote-reposts-for-post"
	RoutePathGetPostsForPublicKey   = "/api/v0/get-posts-for-public-key"
	RoutePathGetDiamondedPosts      = "/api/v0/get-diamonded-posts"

	// hot_feed.go
	RoutePathGetHotFeed = "/api/v0/get-hot-feed"

	// nft.go
	RoutePathCreateNFT                 = "/api/v0/create-nft"
	RoutePathUpdateNFT                 = "/api/v0/update-nft"
	RoutePathGetNFTsForUser            = "/api/v0/get-nfts-for-user"
	RoutePathGetNFTBidsForUser         = "/api/v0/get-nft-bids-for-user"
	RoutePathCreateNFTBid              = "/api/v0/create-nft-bid"
	RoutePathAcceptNFTBid              = "/api/v0/accept-nft-bid"
	RoutePathGetNFTBidsForNFTPost      = "/api/v0/get-nft-bids-for-nft-post"
	RoutePathGetNFTShowcase            = "/api/v0/get-nft-showcase"
	RoutePathGetNextNFTShowcase        = "/api/v0/get-next-nft-showcase"
	RoutePathGetNFTCollectionSummary   = "/api/v0/get-nft-collection-summary"
	RoutePathGetNFTEntriesForPostHash  = "/api/v0/get-nft-entries-for-nft-post"
	RoutePathGetNFTsCreatedByPublicKey = "/api/v0/get-nfts-created-by-public-key"
	RoutePathTransferNFT               = "/api/v0/transfer-nft"
	RoutePathAcceptNFTTransfer         = "/api/v0/accept-nft-transfer"
	RoutePathBurnNFT                   = "/api/v0/burn-nft"
	RoutePathGetAcceptedBidHistory     = "/api/v0/accepted-bid-history"

	// media.go
<<<<<<< HEAD
	RoutePathUploadImage         = "/api/v0/upload-image"
	RoutePathGetFullTikTokURL    = "/api/v0/get-full-tiktok-url"
	RoutePathUploadVideo         = "/api/v0/upload-video"
	RoutePathGetVideoStatus      = "/api/v0/get-video-status"
	RoutePathEnableVideoDownload = "/api/v0/enable-video-download"
=======
	RoutePathUploadImage        = "/api/v0/upload-image"
	RoutePathGetFullTikTokURL   = "/api/v0/get-full-tiktok-url"
	RoutePathUploadVideo        = "/api/v0/upload-video"
	RoutePathGetVideoStatus     = "/api/v0/get-video-status"
	RoutePathGetVideoDimensions = "/api/v0/get-video-dimensions"
>>>>>>> 10f7d450

	// message.go
	RoutePathSendMessageStateless       = "/api/v0/send-message-stateless"
	RoutePathGetMessagesStateless       = "/api/v0/get-messages-stateless"
	RoutePathMarkContactMessagesRead    = "/api/v0/mark-contact-messages-read"
	RoutePathMarkAllMessagesRead        = "/api/v0/mark-all-messages-read"
	RoutePathRegisterMessagingGroupKey  = "/api/v0/register-messaging-group-key"
	RoutePathGetAllMessagingGroupKeys   = "/api/v0/get-all-messaging-group-keys"
	RoutePathCheckPartyMessagingKeys    = "/api/v0/check-party-messaging-keys"
	RoutePathGetBulkMessagingPublicKeys = "/api/v0/get-bulk-messaging-public-keys"

	// verify.go
	RoutePathSendPhoneNumberVerificationText   = "/api/v0/send-phone-number-verification-text"
	RoutePathSubmitPhoneNumberVerificationCode = "/api/v0/submit-phone-number-verification-code"
	RoutePathResendVerifyEmail                 = "/api/v0/resend-verify-email"
	RoutePathVerifyEmail                       = "/api/v0/verify-email"
	RoutePathJumioBegin                        = "/api/v0/jumio-begin"
	RoutePathJumioCallback                     = "/api/v0/jumio-callback"
	RoutePathJumioFlowFinished                 = "/api/v0/jumio-flow-finished"
	RoutePathGetJumioStatusForPublicKey        = "/api/v0/get-jumio-status-for-public-key"

	// tutorial.go
	RoutePathGetTutorialCreators  = "/api/v0/get-tutorial-creators"
	RoutePathStartOrSkipTutorial  = "/api/v0/start-or-skip-tutorial"
	RoutePathUpdateTutorialStatus = "/api/v0/update-tutorial-status"

	// eth.go
	RoutePathSubmitETHTx       = "/api/v0/submit-eth-tx"
	RoutePathMetamaskSignIn    = "/api/v0/send-starter-deso-for-metamask-account"
	RoutePathQueryETHRPC       = "/api/v0/query-eth-rpc"
	RoutePathAdminProcessETHTx = "/api/v0/admin/process-eth-tx"

	// wyre.go
	RoutePathGetWyreWalletOrderQuotation     = "/api/v0/get-wyre-wallet-order-quotation"
	RoutePathGetWyreWalletOrderReservation   = "/api/v0/get-wyre-wallet-order-reservation"
	RoutePathWyreWalletOrderSubscription     = "/api/v0/wyre-wallet-order-subscription"
	RoutePathGetWyreWalletOrdersForPublicKey = "/api/v0/admin/get-wyre-wallet-orders-for-public-key"

	// miner.go
	RoutePathGetBlockTemplate = "/api/v0/get-block-template"
	RoutePathSubmitBlock      = "/api/v0/submit-block"

	// Admin route paths can only be accessed if a user's public key is whitelisted as an admin.

	// admin_node.go
	RoutePathNodeControl          = "/api/v0/admin/node-control"
	RoutePathAdminGetMempoolStats = "/api/v0/admin/get-mempool-stats"

	// admin_buy_deso.go
	RoutePathSetUSDCentsToDeSoReserveExchangeRate = "/api/v0/admin/set-usd-cents-to-deso-reserve-exchange-rate"
	RoutePathGetUSDCentsToDeSoReserveExchangeRate = "/api/v0/admin/get-usd-cents-to-deso-reserve-exchange-rate"
	RoutePathSetBuyDeSoFeeBasisPoints             = "/api/v0/admin/set-buy-deso-fee-basis-points"
	RoutePathGetBuyDeSoFeeBasisPoints             = "/api/v0/admin/get-buy-deso-fee-basis-points"

	// admin_transaction.go
	RoutePathGetGlobalParams                   = "/api/v0/get-global-params"
	RoutePathTestSignTransactionWithDerivedKey = "/api/v0/admin/test-sign-transaction-with-derived-key"

	// Eventually we will deprecate the admin endpoint since it does not need to be protected.
	RoutePathAdminGetGlobalParams = "/api/v0/admin/get-global-params"
	RoutePathUpdateGlobalParams   = "/api/v0/admin/update-global-params"
	RoutePathSwapIdentity         = "/api/v0/admin/swap-identity"

	// admin_user.go
	RoutePathAdminUpdateUserGlobalMetadata         = "/api/v0/admin/update-user-global-metadata"
	RoutePathAdminGetAllUserGlobalMetadata         = "/api/v0/admin/get-all-user-global-metadata"
	RoutePathAdminGetUserGlobalMetadata            = "/api/v0/admin/get-user-global-metadata"
	RoutePathAdminGrantVerificationBadge           = "/api/v0/admin/grant-verification-badge"
	RoutePathAdminRemoveVerificationBadge          = "/api/v0/admin/remove-verification-badge"
	RoutePathAdminGetVerifiedUsers                 = "/api/v0/admin/get-verified-users"
	RoutePathAdminGetUsernameVerificationAuditLogs = "/api/v0/admin/get-username-verification-audit-logs"
	RoutePathAdminGetUserAdminData                 = "/api/v0/admin/get-user-admin-data"
	RoutePathAdminResetPhoneNumber                 = "/api/v0/admin/reset-phone-number"

	// admin_feed.go
	RoutePathAdminUpdateGlobalFeed = "/api/v0/admin/update-global-feed"
	RoutePathAdminPinPost          = "/api/v0/admin/pin-post"
	RoutePathAdminRemoveNilPosts   = "/api/v0/admin/remove-nil-posts"

	// hot_feed.go
	RoutePathAdminGetUnfilteredHotFeed        = "/api/v0/admin/get-unfiltered-hot-feed"
	RoutePathAdminGetHotFeedAlgorithm         = "/api/v0/admin/get-hot-feed-algorithm"
	RoutePathAdminUpdateHotFeedAlgorithm      = "/api/v0/admin/update-hot-feed-algorithm"
	RoutePathAdminUpdateHotFeedPostMultiplier = "/api/v0/admin/update-hot-feed-post-multiplier"
	RoutePathAdminUpdateHotFeedUserMultiplier = "/api/v0/admin/update-hot-feed-user-multiplier"
	RoutePathAdminGetHotFeedUserMultiplier    = "/api/v0/admin/get-hot-feed-user-multiplier"

	// admin_fees.go
	RoutePathAdminSetTransactionFeeForTransactionType = "/api/v0/admin/set-txn-fee-for-txn-type"
	RoutePathAdminSetAllTransactionFees               = "/api/v0/admin/set-all-txn-fees"
	RoutePathAdminGetTransactionFeeMap                = "/api/v0/admin/get-transaction-fee-map"
	RoutePathAdminAddExemptPublicKey                  = "/api/v0/admin/add-exempt-public-key"
	RoutePathAdminGetExemptPublicKeys                 = "/api/v0/admin/get-exempt-public-keys"

	// admin_nft.go
	RoutePathAdminGetNFTDrop    = "/api/v0/admin/get-nft-drop"
	RoutePathAdminUpdateNFTDrop = "/api/v0/admin/update-nft-drop"

	// admin_jumio.go
	RoutePathAdminResetJumioForPublicKey          = "/api/v0/admin/reset-jumio-for-public-key"
	RoutePathAdminUpdateJumioDeSo                 = "/api/v0/admin/update-jumio-deso"
	RoutePathAdminUpdateJumioUSDCents             = "/api/v0/admin/update-jumio-usd-cents"
	RoutePathAdminUpdateJumioKickbackUSDCents     = "/api/v0/admin/update-jumio-kickback-usd-cents"
	RoutePathAdminJumioCallback                   = "/api/v0/admin/jumio-callback"
	RoutePathAdminUpdateJumioCountrySignUpBonus   = "/api/v0/admin/update-jumio-country-sign-up-bonus"
	RoutePathAdminGetAllCountryLevelSignUpBonuses = "/api/v0/admin/get-all-country-level-sign-up-bonuses"

	// admin_referrals.go
	RoutePathAdminCreateReferralHash        = "/api/v0/admin/create-referral-hash"
	RoutePathAdminGetAllReferralInfoForUser = "/api/v0/admin/get-all-referral-info-for-user"
	RoutePathAdminUpdateReferralHash        = "/api/v0/admin/update-referral-hash"
	RoutePathAdminUploadReferralCSV         = "/api/v0/admin/upload-referral-csv"
	RoutePathAdminDownloadReferralCSV       = "/api/v0/admin/download-referral-csv"
	RoutePathAdminDownloadRefereeCSV        = "/api/v0/admin/download-referee-csv"

	// referrals.go
	RoutePathGetReferralInfoForUser         = "/api/v0/get-referral-info-for-user"
	RoutePathGetReferralInfoForReferralHash = "/api/v0/get-referral-info-for-referral-hash"

	// admin_tutorial.go
	RoutePathAdminUpdateTutorialCreators = "/api/v0/admin/update-tutorial-creators"
	RoutePathAdminResetTutorialStatus    = "/api/v0/admin/reset-tutorial-status"
	RoutePathAdminGetTutorialCreators    = "/api/v0/admin/get-tutorial-creators"

	// expose_global_state.go
	RoutePathGetVerifiedUsernames     = "/api/v0/get-verified-usernames"
	RoutePathGetBlacklistedPublicKeys = "/api/v0/get-blacklisted-public-keys"
	RoutePathGetGraylistedPublicKeys  = "/api/v0/get-graylisted-public-keys"
	RoutePathGetGlobalFeed            = "/api/v0/get-global-feed"

	// supply.go
	RoutePathGetTotalSupply       = "/api/v0/total-supply"
	RoutePathGetRichList          = "/api/v0/rich-list"
	RoutePathGetCountKeysWithDESO = "/api/v0/count-keys-with-deso"

	// access_group.go
	RoutePathCreateAccessGroup                = "/api/v0/create-access-group"
	RoutePathAddAccessGroupMembers            = "/api/v0/add-access-group-members"
	RoutePathGetAllUserAccessGroups           = "/api/v0/get-all-user-access-groups"
	RoutePathGetAllUserAccessGroupsOwned      = "/api/v0/get-all-user-access-groups-owned"
	RoutePathGetAllUserAccessGroupsMemberOnly = "/api/v0/get-all-user-access-groups-member-only"
	RoutePathCheckPartyAccessGroups           = "/api/v0/check-party-access-groups"
	RoutePathGetAccessGroupInfo               = "/api/v0/get-access-group-info"
	RoutePathGetAccessGroupMemberInfo         = "/api/v0/get-access-group-member-info"
	RoutePathGetPaginatedAccessGroupMembers   = "/api/v0/get-paginated-access-group-members"
	RoutePathGetBulkAccessGroupEntries        = "/api/v0/get-bulk-access-group-entries"

	// new_message.go
	RoutePathSendDmMessage                             = "/api/v0/send-dm-message"
	RoutePathSendGroupChatMessage                      = "/api/v0/send-group-chat-message"
	RoutePathGetUserDmThreadsOrderedByTimestamp        = "/api/v0/get-user-dm-threads-ordered-by-timestamp"
	RoutePathGetPaginatedMessagesForDmThread           = "/api/v0/get-paginated-messages-for-dm-thread"
	RoutePathGetUserGroupChatThreadsOrderedByTimestamp = "/api/v0/get-user-group-chat-threads-ordered-by-timestamp"
	RoutePathGetPaginatedMessagesForGroupChatThread    = "/api/v0/get-paginated-messages-for-group-chat-thread"
	RoutePathGetAllUserMessageThreads                  = "/api/v0/get-all-user-message-threads"

	// associations.go
	RoutePathUserAssociations = "/api/v0/user-associations"
	RoutePathPostAssociations = "/api/v0/post-associations"

	// snapshot.go
	RoutePathSnapshotEpochMetadata = "/api/v0/snapshot-epoch-metadata"
	RoutePathStateChecksum         = "/api/v0/state-checksum"
)

// APIServer provides the interface between the blockchain and things like the
// web UI. In particular, it exposes a JSON API that can be used to do everything the
// frontend cares about, from posts to profiles to purchasing DeSo with Bitcoin.
type APIServer struct {
	backendServer *lib.Server
	mempool       *lib.DeSoMempool
	blockchain    *lib.Blockchain
	blockProducer *lib.DeSoBlockProducer
	Params        *lib.DeSoParams
	Config        *config.Config

	MinFeeRateNanosPerKB uint64

	// A pointer to the router that handles all requests.
	router *muxtrace.Router

	TXIndex *lib.TXIndex

	// Used for getting/setting the global state. Usually either a db is set OR
	// a remote node is set-- not both. When a remote node is set, global state
	// is set and fetched from that node. Otherwise, it is set/fetched from the
	// db. This makes it easy to run a local node in development.
	GlobalState *GlobalState

	// Optional, may be empty. Used for Twilio integration
	Twilio *twilio.Client

	// When set, BlockCypher is used to add extra security to BitcoinExchange
	// transactions.
	BlockCypherAPIKey string

	// This lock is used when sending seed DeSo to avoid a race condition
	// in which two calls to sending the seed DeSo use the same UTXO,
	// causing one to error.
	mtxSeedDeSo sync.RWMutex

	UsdCentsPerDeSoExchangeRate    uint64
	UsdCentsPerBitCoinExchangeRate float64
	UsdCentsPerETHExchangeRate     uint64

	// List of prices retrieved.  This is culled everytime we update the current price.
	LastTradeDeSoPriceHistory []LastTradePriceHistoryItem
	// How far back do we consider trade prices when we set the current price of $DESO in nanoseconds
	LastTradePriceLookback uint64

	// most recent exchange prices fetched
	MostRecentCoinbasePriceUSDCents         uint64
	MostRecentBlockchainDotComPriceUSDCents uint64

	// Base-58 prefix to check for to determine if a string could be a public key.
	PublicKeyBase58Prefix string

	// A list of posts from the specified look-back period ordered by hotness score.
	HotFeedOrderedList []*HotFeedEntry
	// A map version of HotFeedOrderedList mapping each post to its hotness score for the tag feed and post age.
	HotFeedPostHashToTagScoreMap map[lib.BlockHash]*HotnessPostInfo
	// An in-memory map from post hash to post tags. This is used to cache tags to prevent hot feed algorithm from
	// continuously parsing the text body from already processed posts.
	PostHashToPostTagsMap map[lib.BlockHash][]string
	// An in-memory map from post tag to post hash. This allows us to
	// quickly get all the posts for a particular group.
	// This is represented as a map of strings to a set of post hashes. A set is used instead of an array to allow for
	// quicker de-duplication checks.
	PostTagToPostHashesMap map[string]map[lib.BlockHash]bool
	// For each tag, store ordered slice of post hashes based on hot feed ranking.
	PostTagToOrderedHotFeedEntries map[string][]*HotFeedEntry
	// For each tag, store ordered slice of post hashes based on newness.
	PostTagToOrderedNewestEntries map[string][]*HotFeedEntry
	// The height of the last block evaluated by the hotness routine.
	HotFeedBlockHeight uint32
	// A cache to store blocks for the block feed - in order to reduce processing time.
	HotFeedBlockCache map[lib.BlockHash]*lib.MsgDeSoBlock
	// Map of whitelisted post hashes used for serving the hot feed.
	// The float64 value is a multiplier than can be modified and used in scoring.
	HotFeedApprovedPostsToMultipliers             map[lib.BlockHash]float64
	LastHotFeedApprovedPostOpProcessedTstampNanos uint64
	// Multipliers applied to individual PKIDs to help node operators better fit their
	// hot feed to the type of content they would like to display.
	HotFeedPKIDMultipliers                          map[lib.PKID]*HotFeedPKIDMultiplier
	LastHotFeedPKIDMultiplierOpProcessedTstampNanos uint64
	// Constants for the hotness score algorithm.
	HotFeedInteractionCap        uint64
	HotFeedTagInteractionCap     uint64
	HotFeedTimeDecayBlocks       uint64
	HotFeedTagTimeDecayBlocks    uint64
	HotFeedTxnTypeMultiplierMap  map[lib.TxnType]uint64
	HotFeedPostMultiplierUpdated bool
	HotFeedPKIDMultiplierUpdated bool

	//Map of transaction type to []*lib.DeSoOutput that represent fees assessed on each transaction of that type.
	TransactionFeeMap map[lib.TxnType][]*lib.DeSoOutput

	// Map of public keys that are exempt from node fees
	ExemptPublicKeyMap map[string]interface{}

	// Global State cache

	// VerifiedUsernameToPKIDMap is a map of lowercase usernames to PKIDs representing the current state of
	// verifications this node is recognizing.
	VerifiedUsernameToPKIDMap map[string]*lib.PKID
	// BlacklistedPKIDMap is a map of PKID to a byte slice representing the PKID of a user as the key and the current
	// blacklist state of that user as the key. If a PKID is not present in this map, then the user is NOT blacklisted.
	BlacklistedPKIDMap map[lib.PKID][]byte
	// BlacklistedResponseMap is a map of PKIDs converted to base58-encoded string to a byte slice. This is computed
	// from the BlacklistedPKIDMap above and is a JSON-encodable version of that map. This map is only used when
	// responding to requests for this node's blacklist. A JSON-encoded response is easier for any language to digest
	// than a gob-encoded one.
	BlacklistedResponseMap map[string][]byte
	// GraylistedPKIDMap is a map of PKID to a byte slice representing the PKID of a user as the key and the current
	// graylist state of that user as the key. If a PKID is not present in this map, then the user is NOT graylisted.
	GraylistedPKIDMap map[lib.PKID][]byte
	// GraylistedResponseMap is a map of PKIDs converted to base58-encoded string to a byte slice. This is computed
	// from the GraylistedPKIDMap above and is a JSON-encodable version of that map. This map is only used when
	// responding to requests for this node's graylist. A JSON-encoded response is easier for any language to digest
	// than a gob-encoded one.
	GraylistedResponseMap map[string][]byte
	// GlobalFeedPostHashes is a slice of BlockHashes representing an ordered state of post hashes on the global feed on
	// this node.
	GlobalFeedPostHashes []*lib.BlockHash
	// GlobalFeedPostEntries is a slice of PostEntries representing an ordered state of PostEntries on the global feed
	// on this node. It is computed from the GlobalFeedPostHashes above.
	GlobalFeedPostEntries []*lib.PostEntry

	// Cache of Total Supply and Rich List
	TotalSupplyNanos  uint64
	TotalSupplyDESO   float64
	RichList          []RichListEntryResponse
	CountKeysWithDESO uint64

	// map of country name to sign up bonus data
	AllCountryLevelSignUpBonuses map[string]CountrySignUpBonusResponse

	// Frequently accessed data from global state
	USDCentsToDESOReserveExchangeRate uint64
	BuyDESOFeeBasisPoints             uint64
	JumioUSDCents                     uint64
	JumioKickbackUSDCents             uint64

	// Public keys that need their balances monitored. Map of Label to Public key
	PublicKeyBalancesToMonitor map[string]string

	// Signals that the frontend server is in a stopped state
	quit chan struct{}
}

type LastTradePriceHistoryItem struct {
	LastTradePrice uint64
	Timestamp      uint64
}

// NewAPIServer ...
func NewAPIServer(
	_backendServer *lib.Server,
	_mempool *lib.DeSoMempool,
	_blockchain *lib.Blockchain,
	_blockProducer *lib.DeSoBlockProducer,
	txIndex *lib.TXIndex,
	params *lib.DeSoParams,
	config *config.Config,
	minFeeRateNanosPerKB uint64,
	globalStateDB *badger.DB,
	twilio *twilio.Client,
	blockCypherAPIKey string,
) (*APIServer, error) {

	globalState := &GlobalState{
		GlobalStateRemoteSecret: config.GlobalStateRemoteSecret,
		GlobalStateRemoteNode:   config.GlobalStateRemoteNode,
		GlobalStateDB:           globalStateDB,
	}

	if globalStateDB == nil && globalState.GlobalStateRemoteNode == "" {
		return nil, fmt.Errorf(
			"NewAPIServer: Error: A globalStateDB or a globalStateRemoteNode is required")
	}

	publicKeyBase58Prefix := lib.Base58CheckEncode(make([]byte, btcec.PubKeyBytesLenCompressed), false, params)[0:3]

	fes := &APIServer{
		// TODO: It would be great if we could eliminate the dependency on
		// the backendServer. Right now it's here because it was the easiest
		// way to give the APIServer the ability to add transactions
		// to the mempool and relay them to peers.
		backendServer:             _backendServer,
		mempool:                   _mempool,
		blockchain:                _blockchain,
		blockProducer:             _blockProducer,
		TXIndex:                   txIndex,
		Params:                    params,
		Config:                    config,
		Twilio:                    twilio,
		BlockCypherAPIKey:         blockCypherAPIKey,
		GlobalState:               globalState,
		LastTradeDeSoPriceHistory: []LastTradePriceHistoryItem{},
		PublicKeyBase58Prefix:     publicKeyBase58Prefix,
		// We consider last trade prices from the last hour when determining the current price of DeSo.
		// This helps prevents attacks that attempt to purchase $DESO at below market value.
		LastTradePriceLookback:       uint64(time.Hour.Nanoseconds()),
		AllCountryLevelSignUpBonuses: make(map[string]CountrySignUpBonusResponse),
		quit:                         make(chan struct{}),
	}

	fes.StartSeedBalancesMonitoring()

	// Call this once upon starting server to ensure we have a good initial value
	fes.UpdateUSDCentsToDeSoExchangeRate()
	fes.UpdateUSDToBTCPrice()
	fes.UpdateUSDToETHPrice()

	// Get the transaction fee map from global state if it exists
	fes.TransactionFeeMap = fes.GetTransactionFeeMapFromGlobalState()

	fes.ExemptPublicKeyMap = fes.GetExemptPublicKeyMapFromGlobalState()

	// Then monitor them
	fes.StartExchangePriceMonitoring()

	if fes.Config.RunHotFeedRoutine {
		fes.StartHotFeedRoutine()
	}

	if fes.Config.RunSupplyMonitoringRoutine {
		fes.StartSupplyMonitoring()
		fes.UpdateSupplyStats()
	}

	fes.SetGlobalStateCache()
	// Kick off Global State Monitoring to set up cache of Verified Username, Blacklist, and Graylist.
	fes.StartGlobalStateMonitoring()

	return fes, nil
}

type AccessLevel int

const (
	PublicAccess AccessLevel = iota
	AdminAccess
	SuperAdminAccess
)

// Route ...
type Route struct {
	Name        string
	Method      []string
	Pattern     string
	HandlerFunc http.HandlerFunc
	AccessLevel AccessLevel
}

// InitRoutes ...
// Note: Be very careful when editing existing routes in this list.
// This *must* be kept in-sync with the backend-api.service.ts file in the
// frontend code. If not, then requests will fail.
func (fes *APIServer) NewRouter() *muxtrace.Router {
	var FrontendRoutes = []Route{
		// Deprecated
		{
			"SendBitClout",
			[]string{"POST", "OPTIONS"},
			RoutePathSendBitClout,
			fes.SendDeSo,
			PublicAccess,
		},
		{
			"GetRecloutsForPost",
			[]string{"POST", "OPTIONS"},
			RoutePathGetRecloutsForPost,
			fes.GetRepostsForPost,
			PublicAccess,
		},
		{
			"GetQuoteRecloutsForPost",
			[]string{"POST", "OPTIONS"},
			RoutePathGetQuoteRecloutsForPost,
			fes.GetQuoteRepostsForPost,
			PublicAccess,
		},

		{
			"Index",
			[]string{"GET"},
			"/",
			fes.Index,
			PublicAccess,
		},

		{
			"HealthCheck",
			[]string{"GET"},
			RoutePathHealthCheck,
			fes.HealthCheck,
			PublicAccess,
		},

		// Routes for populating various UI elements.
		{
			"GetExchangeRate",
			[]string{"GET"},
			RoutePathGetExchangeRate,
			fes.GetExchangeRate,
			PublicAccess,
		},
		{
			"GetGlobalParams",
			[]string{"POST", "OPTIONS"},
			RoutePathGetGlobalParams,
			fes.GetGlobalParams,
			PublicAccess,
		},
		// Route for sending DeSo
		{
			"SendDeSo",
			[]string{"POST", "OPTIONS"},
			RoutePathSendDeSo,
			fes.SendDeSo,
			PublicAccess,
		},
		// Route for exchanging Bitcoin for DeSo
		{
			"ExchangeBitcoin",
			[]string{"POST", "OPTIONS"},
			RoutePathExchangeBitcoin,
			fes.ExchangeBitcoinStateless,
			PublicAccess,
		},

		// Route for submitting signed transactions for network broadcast
		{
			"SubmitTransaction",
			[]string{"POST", "OPTIONS"},
			RoutePathSubmitTransaction,
			fes.SubmitTransaction,
			PublicAccess,
		},

		// Temporary route to wipe seedinfo cookies
		{
			"DeleteIdentities",
			[]string{"POST", "OPTIONS"},
			RoutePathDeleteIdentities,
			fes.DeleteIdentities,
			PublicAccess,
		},
		// Endpoint to trigger granting a user a verified badge

		// The new DeSo endpoints start here.
		{
			"GetUsersStateless",
			[]string{"POST", "OPTIONS"},
			RoutePathGetUsersStateless,
			fes.GetUsersStateless,
			PublicAccess,
		},
		{
			"SendPhoneNumberVerificationText",
			[]string{"POST", "OPTIONS"},
			RoutePathSendPhoneNumberVerificationText,
			fes.SendPhoneNumberVerificationText,
			PublicAccess,
		},
		{
			"SubmitPhoneNumberVerificationCode",
			[]string{"POST", "OPTIONS"},
			RoutePathSubmitPhoneNumberVerificationCode,
			fes.SubmitPhoneNumberVerificationCode,
			PublicAccess,
		},
		{
			"UploadImage",
			[]string{"POST", "OPTIONS"},
			RoutePathUploadImage,
			fes.UploadImage,
			PublicAccess,
		},
		{
			"SubmitPost",
			[]string{"POST", "OPTIONS"},
			RoutePathSubmitPost,
			fes.SubmitPost,
			PublicAccess,
		},
		{
			"PostsHashHexList",
			[]string{"POST", "OPTIONS"},
			RoutePathGetPostsHashHexList,
			fes.GetPostsHashHexList,
			PublicAccess,
		},
		{
			"GetPostsStateless",
			[]string{"POST", "OPTIONS"},
			RoutePathGetPostsStateless,
			fes.GetPostsStateless,
			// CheckSecret: No need to check the secret since this is a read-only endpoint.
			PublicAccess,
		},
		{
			"UpdateProfile",
			[]string{"POST", "OPTIONS"},
			RoutePathUpdateProfile,
			fes.UpdateProfile,
			PublicAccess,
		},
		{
			"GetProfiles",
			[]string{"POST", "OPTIONS"},
			RoutePathGetProfiles,
			fes.GetProfiles,
			// CheckSecret: No need to check the secret since this is a read-only endpoint.
			PublicAccess,
		},
		{
			"GetSingleProfile",
			[]string{"POST", "OPTIONS"},
			RoutePathGetSingleProfile,
			fes.GetSingleProfile,
			PublicAccess,
		},
		{
			"GetSingleProfilePicture",
			[]string{"GET"},
			RoutePathGetSingleProfilePicture + "/{publicKeyBase58Check:[0-9a-zA-Z]{54,55}}",
			fes.GetSingleProfilePicture,
			PublicAccess,
		},
		{
			"GetPostsForPublicKey",
			[]string{"POST", "OPTIONS"},
			RoutePathGetPostsForPublicKey,
			fes.GetPostsForPublicKey,
			PublicAccess,
		},
		{
			"GetDiamondsForPublicKey",
			[]string{"POST", "OPTIONS"},
			RoutePathGetDiamondsForPublicKey,
			fes.GetDiamondsForPublicKey,
			PublicAccess,
		},
		{
			"GetDiamondedPosts",
			[]string{"POST", "OPTIONS"},
			RoutePathGetDiamondedPosts,
			fes.GetDiamondedPosts,
			PublicAccess,
		},
		{
			"GetHotFeed",
			[]string{"POST", "OPTIONS"},
			RoutePathGetHotFeed,
			fes.GetHotFeed,
			PublicAccess,
		},
		{
			"CreateNFT",
			[]string{"POST", "OPTIONS"},
			RoutePathCreateNFT,
			fes.CreateNFT,
			PublicAccess,
		},
		{
			"TransferNFT",
			[]string{"POST", "OPTIONS"},
			RoutePathTransferNFT,
			fes.TransferNFT,
			PublicAccess,
		},
		{
			"AcceptNFTTransfer",
			[]string{"POST", "OPTIONS"},
			RoutePathAcceptNFTTransfer,
			fes.AcceptNFTTransfer,
			PublicAccess,
		},
		{
			"BurnNFT",
			[]string{"POST", "OPTIONS"},
			RoutePathBurnNFT,
			fes.BurnNFT,
			PublicAccess,
		},
		{
			"GetAcceptedBidHistory",
			[]string{"GET"},
			RoutePathGetAcceptedBidHistory + "/{postHashHex:[0-9a-zA-Z]{64}}",
			fes.GetAcceptedBidHistory,
			PublicAccess,
		},
		{
			"UpdateNFT",
			[]string{"POST", "OPTIONS"},
			RoutePathUpdateNFT,
			fes.UpdateNFT,
			PublicAccess,
		},
		{
			"CreateNFTBid",
			[]string{"POST", "OPTIONS"},
			RoutePathCreateNFTBid,
			fes.CreateNFTBid,
			PublicAccess,
		},
		{
			"AcceptNFTBid",
			[]string{"POST", "OPTIONS"},
			RoutePathAcceptNFTBid,
			fes.AcceptNFTBid,
			PublicAccess,
		},
		{
			"GetNFTBidsForNFTPost",
			[]string{"POST", "OPTIONS"},
			RoutePathGetNFTBidsForNFTPost,
			fes.GetNFTBidsForNFTPost,
			PublicAccess,
		},
		{
			"GetNFTShowcase",
			[]string{"POST", "OPTIONS"},
			RoutePathGetNFTShowcase,
			fes.GetNFTShowcase,
			PublicAccess,
		},
		{
			"GetNextNFTShowcase",
			[]string{"POST", "OPTIONS"},
			RoutePathGetNextNFTShowcase,
			fes.GetNextNFTShowcase,
			PublicAccess,
		},
		{
			"GetNFTsForUser",
			[]string{"POST", "OPTIONS"},
			RoutePathGetNFTsForUser,
			fes.GetNFTsForUser,
			PublicAccess,
		},
		{
			"GetNFTBidsForUser",
			[]string{"POST", "OPTIONS"},
			RoutePathGetNFTBidsForUser,
			fes.GetNFTBidsForUser,
			PublicAccess,
		},
		{
			"GetNFTCollectionSummary",
			[]string{"POST", "OPTIONS"},
			RoutePathGetNFTCollectionSummary,
			fes.GetNFTCollectionSummary,
			PublicAccess,
		},
		{
			"GetNFTEntriesForPostHash",
			[]string{"POST", "OPTIONS"},
			RoutePathGetNFTEntriesForPostHash,
			fes.GetNFTEntriesForPostHash,
			PublicAccess,
		},
		{
			"GetNFTsCreatedByPublicKey",
			[]string{"POST", "OPTIONS"},
			RoutePathGetNFTsCreatedByPublicKey,
			fes.GetNFTsCreatedByPublicKey,
			PublicAccess,
		},
		{
			"GetHodlersForPublicKey",
			[]string{"POST", "OPTIONS"},
			RoutePathGetHodlersForPublicKey,
			fes.GetHodlersForPublicKey,
			PublicAccess,
		},
		{
			"GetHodlersCountForPublicKeys",
			[]string{"POST", "OPTIONS"},
			RoutePathGetHodlersCountForPublicKeys,
			fes.GetHodlersCountForPublicKeys,
			PublicAccess,
		},
		{
			"GetFollowsStateless",
			[]string{"POST", "OPTIONS"},
			RoutePathGetFollowsStateless,
			fes.GetFollowsStateless,
			PublicAccess,
		},
		{
			"CreateFollowTxnStateless",
			[]string{"POST", "OPTIONS"},
			RoutePathCreateFollowTxnStateless,
			fes.CreateFollowTxnStateless,
			PublicAccess,
		},
		{
			"CreateLikeStateless",
			[]string{"POST", "OPTIONS"},
			RoutePathCreateLikeStateless,
			fes.CreateLikeStateless,
			PublicAccess,
		},
		{
			"BuyOrSellCreatorCoin",
			[]string{"POST", "OPTIONS"},
			RoutePathBuyOrSellCreatorCoin,
			fes.BuyOrSellCreatorCoin,
			PublicAccess,
		},
		{
			"TransferCreatorCoin",
			[]string{"POST", "OPTIONS"},
			RoutePathTransferCreatorCoin,
			fes.TransferCreatorCoin,
			PublicAccess,
		},
		{
			"SendDiamonds",
			[]string{"POST", "OPTIONS"},
			RoutePathSendDiamonds,
			fes.SendDiamonds,
			PublicAccess,
		},
		{
			"AuthorizeDerivedKey",
			[]string{"POST", "OPTIONS"},
			RoutePathAuthorizeDerivedKey,
			fes.AuthorizeDerivedKey,
			PublicAccess,
		},
		{
			"DAOCoin",
			[]string{"POST", "OPTIONS"},
			RoutePathDAOCoin,
			fes.DAOCoin,
			PublicAccess,
		},
		{
			"TransferDAOCoin",
			[]string{"POST", "OPTIONS"},
			RoutePathTransferDAOCoin,
			fes.TransferDAOCoin,
			PublicAccess,
		},
		{
			"CreateDAOCoinLimitOrder",
			[]string{"POST", "OPTIONS"},
			RoutePathCreateDAOCoinLimitOrder,
			fes.CreateDAOCoinLimitOrder,
			PublicAccess,
		},
		{
			"CreateDAOCoinMarketOrder",
			[]string{"POST", "OPTIONS"},
			RoutePathCreateDAOCoinMarketOrder,
			fes.CreateDAOCoinMarketOrder,
			PublicAccess,
		},
		{
			"CancelDAOCoinLimitOrder",
			[]string{"POST", "OPTIONS"},
			RoutePathCancelDAOCoinLimitOrder,
			fes.CancelDAOCoinLimitOrder,
			PublicAccess,
		},
		{
			"AppendExtraData",
			[]string{"POST", "OPTIONS"},
			RoutePathAppendExtraData,
			fes.AppendExtraData,
			PublicAccess,
		},
		{
			"GetTransactionSpending",
			[]string{"POST", "OPTIONS"},
			RoutePathGetTransactionSpending,
			fes.GetTransactionSpending,
			PublicAccess,
		},
		{
			"GetNotifications",
			[]string{"POST", "OPTIONS"},
			RoutePathGetNotifications,
			fes.GetNotifications,
			PublicAccess,
		},
		{
			"GetUnreadNotificationsCount",
			[]string{"POST", "OPTIONS"},
			RoutePathGetUnreadNotificationsCount,
			fes.GetNotificationsCount,
			PublicAccess,
		},
		{
			"SetNotificationMetadata",
			[]string{"POST", "OPTIONS"},
			RoutePathSetNotificationMetadata,
			fes.SetNotificationMetadata,
			PublicAccess,
		},
		{
			"GetAppState",
			[]string{"POST", "OPTIONS"},
			RoutePathGetAppState,
			fes.GetAppState,
			PublicAccess,
		},
		{
			"GetIngressCookie",
			[]string{"GET"},
			RoutePathGetIngressCookie,
			fes.GetIngressCookie,
			PublicAccess,
		},
		{
			"UpdateUserGlobalMetadata",
			[]string{"POST", "OPTIONS"},
			RoutePathUpdateUserGlobalMetadata,
			fes.UpdateUserGlobalMetadata,
			PublicAccess,
		},
		{
			"GetUserGlobalMetadata",
			[]string{"POST", "OPTIONS"},
			RoutePathGetUserGlobalMetadata,
			fes.GetUserGlobalMetadata,
			PublicAccess,
		},
		{
			"GetSinglePost",
			[]string{"POST", "OPTIONS"},
			RoutePathGetSinglePost,
			fes.GetSinglePost,
			PublicAccess,
		},
		{
			"BlockPublicKey",
			[]string{"POST", "OPTIONS"},
			RoutePathBlockPublicKey,
			fes.BlockPublicKey,
			PublicAccess,
		},
		{
			"BlockGetTxn",
			[]string{"POST", "OPTIONS"},
			RoutePathGetTxn,
			fes.GetTxn,
			PublicAccess,
		},
		{
			"IsFollowingPublicKey",
			[]string{"POST", "OPTIONS"},
			RoutePathIsFollowingPublicKey,
			fes.IsFollowingPublicKey,
			PublicAccess,
		},
		{
			"IsHodlingPublicKey",
			[]string{"POST", "OPTIONS"},
			RoutePathIsHodlingPublicKey,
			fes.IsHodlingPublicKey,
			PublicAccess,
		},
		{
			"StartOrSkipTutorial",
			[]string{"POST", "OPTIONS"},
			RoutePathStartOrSkipTutorial,
			fes.StartOrSkipTutorial,
			PublicAccess,
		},
		{
			"ResendVerifyEmail",
			[]string{"POST", "OPTIONS"},
			RoutePathResendVerifyEmail,
			fes.ResendVerifyEmail,
			PublicAccess,
		},
		{
			"VerifyEmail",
			[]string{"POST", "OPTIONS"},
			RoutePathVerifyEmail,
			fes.VerifyEmail,
			PublicAccess,
		},
		{
			"GetUserDerivedKeys",
			[]string{"POST", "OPTIONS"},
			RoutePathGetUserDerivedKeys,
			fes.GetUserDerivedKeys,
			PublicAccess,
		},
		{
			"GetSingleDerivedKey",
			[]string{"GET"},
			RoutePathGetSingleDerivedKey + "/{ownerPublicKeyBase58Check:[0-9a-zA-Z]{54,55}}/{derivedPublicKeyBase58Check:[0-9a-zA-Z]{54,55}}",
			fes.GetSingleDerivedKey,
			PublicAccess,
		},
		{
			"GetTransactionSpendingLimitHexString",
			[]string{"POST", "OPTIONS"},
			RoutePathGetTransactionSpendingLimitHexString,
			fes.GetTransactionSpendingLimitHexString,
			PublicAccess,
		},
		{
			"GetAccessBytes",
			[]string{"POST", "OPTIONS"},
			RoutePathGetAccessBytes,
			fes.GetAccessBytes,
			PublicAccess,
		},
		{
			"GetTransactionSpendingLimitResponseFromHex",
			[]string{"GET"},
			RoutePathGetTransactionSpendingLimitResponseFromHex + "/{transactionSpendingLimitHex:[a-fA-F0-9]+$}",
			fes.GetTransactionSpendingLimitResponseFromHex,
			PublicAccess,
		},
		{
			"DeletePII",
			[]string{"POST", "OPTIONS"},
			RoutePathDeletePII,
			fes.DeletePII,
			PublicAccess,
		},
		{
			"GetUserMetadata",
			[]string{"GET"},
			RoutePathGetUserMetadata + "/{publicKeyBase58Check:[0-9a-zA-Z]{54,55}}",
			fes.GetUserMetadata,
			PublicAccess,
		},
		{
			"GetUsernameForPublicKey",
			[]string{"GET"},
			RoutePathGetUsernameForPublicKey + "/{publicKeyBase58Check:[0-9a-zA-Z]{54,55}}",
			fes.GetUsernameForPublicKey,
			PublicAccess,
		},
		{
			"GetPublicKeyForUsername",
			[]string{"GET"},
			RoutePathGetPublicKeyForUsername + "/{username:[a-zA-Z0-9_]{1,26}",
			fes.GetPublicKeyForUsername,
			PublicAccess,
		},
		{
			"GetDAOCoinLimitOrders",
			[]string{"POST", "OPTIONS"},
			RoutePathGetDaoCoinLimitOrders,
			fes.GetDAOCoinLimitOrders,
			PublicAccess,
		},
		{
			"GetTransactorDAOCoinLimitOrders",
			[]string{"POST", "OPTIONS"},
			RoutePathGetTransactorDaoCoinLimitOrders,
			fes.GetTransactorDAOCoinLimitOrders,
			PublicAccess,
		},
		{
			"CreateUserAssociation",
			[]string{"POST", "OPTIONS"},
			RoutePathUserAssociations + "/create",
			fes.CreateUserAssociation,
			PublicAccess,
		},
		{
			"DeleteUserAssociation",
			[]string{"POST", "OPTIONS"},
			RoutePathUserAssociations + "/delete",
			fes.DeleteUserAssociation,
			PublicAccess,
		},
		{
			"GetUserAssociationByID",
			[]string{"GET"},
			RoutePathUserAssociations + "/{associationID:[a-fA-F0-9]+$}",
			fes.GetUserAssociationByID,
			PublicAccess,
		},
		{
			"GetUserAssociations",
			[]string{"POST", "OPTIONS"},
			RoutePathUserAssociations + "/query",
			fes.GetUserAssociations,
			PublicAccess,
		},
		{
			"CountUserAssociations",
			[]string{"POST", "OPTIONS"},
			RoutePathUserAssociations + "/count",
			fes.CountUserAssociations,
			PublicAccess,
		},
		{
			"CountUserAssociationsByValue",
			[]string{"POST", "OPTIONS"},
			RoutePathUserAssociations + "/counts",
			fes.CountUserAssociationsByValue,
			PublicAccess,
		},
		{
			"CreatePostAssociation",
			[]string{"POST", "OPTIONS"},
			RoutePathPostAssociations + "/create",
			fes.CreatePostAssociation,
			PublicAccess,
		},
		{
			"DeletePostAssociation",
			[]string{"POST", "OPTIONS"},
			RoutePathPostAssociations + "/delete",
			fes.DeletePostAssociation,
			PublicAccess,
		},
		{
			"GetPostAssociationByID",
			[]string{"GET"},
			RoutePathPostAssociations + "/{associationID:[a-fA-F0-9]+$}",
			fes.GetPostAssociationByID,
			PublicAccess,
		},
		{
			"GetPostAssociations",
			[]string{"POST", "OPTIONS"},
			RoutePathPostAssociations + "/query",
			fes.GetPostAssociations,
			PublicAccess,
		},
		{
			"CountPostAssociations",
			[]string{"POST", "OPTIONS"},
			RoutePathPostAssociations + "/count",
			fes.CountPostAssociations,
			PublicAccess,
		},
		{
			"CountPostAssociationsByValue",
			[]string{"POST", "OPTIONS"},
			RoutePathPostAssociations + "/counts",
			fes.CountPostAssociationsByValue,
			PublicAccess,
		},
		// Jumio Routes
		{
			"JumioBegin",
			[]string{"POST", "OPTIONS"},
			RoutePathJumioBegin,
			fes.JumioBegin,
			PublicAccess,
		},
		{
			"JumioCallback",
			[]string{"POST", "OPTIONS"},
			RoutePathJumioCallback,
			fes.JumioCallback,
			PublicAccess,
		},
		{
			"JumioFlowFinished",
			[]string{"POST", "OPTIONS"},
			RoutePathJumioFlowFinished,
			fes.JumioFlowFinished,
			PublicAccess,
		},
		{
			"GetJumioStatusForPublicKey",
			[]string{"POST", "OPTIONS"},
			RoutePathGetJumioStatusForPublicKey,
			fes.GetJumioStatusForPublicKey,
			PublicAccess,
		},
		{
			"GetReferralInfoForUser",
			[]string{"POST", "OPTIONS"},
			RoutePathGetReferralInfoForUser,
			fes.GetReferralInfoForUser,
			PublicAccess,
		},
		{
			"GetReferralInfoForReferralHash",
			[]string{"POST", "OPTIONS"},
			RoutePathGetReferralInfoForReferralHash,
			fes.GetReferralInfoForReferralHash,
			PublicAccess,
		},
		// Tutorial Routes
		{
			"GetTutorialCreators",
			[]string{"POST", "OPTIONS"},
			RoutePathGetTutorialCreators,
			fes.GetTutorialCreators,
			PublicAccess,
		},
		{
			"UpdateTutorialStatus",
			[]string{"POST", "OPTIONS"},
			RoutePathUpdateTutorialStatus,
			fes.UpdateTutorialStatus,
			PublicAccess,
		},

		// ETH Routes
		{
			"SubmitETHTx",
			[]string{"POST", "OPTIONS"},
			RoutePathSubmitETHTx,
			fes.SubmitETHTx,
			PublicAccess,
		},
		{
			"AdminProcessETHTx",
			[]string{"POST", "OPTIONS"},
			RoutePathAdminProcessETHTx,
			fes.AdminProcessETHTx,
			SuperAdminAccess,
		},
		{
			"QueryETHRPC",
			[]string{"POST", "OPTIONS"},
			RoutePathQueryETHRPC,
			fes.QueryETHRPC,
			PublicAccess,
		},
		{
			"SendStarterDesoForMetamaskAccount",
			[]string{"POST", "OPTIONS"},
			RoutePathMetamaskSignIn,
			fes.MetamaskSignIn,
			PublicAccess,
		},

		// Begin all /admin routes
		{
			// Route for all low-level node operations.
			"NodeControl",
			[]string{"POST", "OPTIONS"},
			RoutePathNodeControl,
			fes.NodeControl,
			AdminAccess,
		},
		{
			"AdminUpdateUserGlobalMetadata",
			[]string{"POST", "OPTIONS"},
			RoutePathAdminUpdateUserGlobalMetadata,
			fes.AdminUpdateUserGlobalMetadata,
			AdminAccess,
		},
		{
			"AdminGetVerifiedUsers",
			[]string{"POST", "OPTIONS"},
			RoutePathAdminGetVerifiedUsers,
			fes.AdminGetVerifiedUsers,
			AdminAccess, // Check Secret
		},
		{
			"AdminGetAllUserGlobalMetadata",
			[]string{"POST", "OPTIONS"},
			RoutePathAdminGetAllUserGlobalMetadata,
			fes.AdminGetAllUserGlobalMetadata,
			AdminAccess,
		},
		{
			"AdminGetUserGlobalMetadata",
			[]string{"POST", "OPTIONS"},
			RoutePathAdminGetUserGlobalMetadata,
			fes.AdminGetUserGlobalMetadata,
			AdminAccess,
		},
		{
			"AdminUpdateGlobalFeed",
			[]string{"POST", "OPTIONS"},
			RoutePathAdminUpdateGlobalFeed,
			fes.AdminUpdateGlobalFeed,
			AdminAccess,
		},
		{
			"AdminPinPost",
			[]string{"POST", "OPTIONS"},
			RoutePathAdminPinPost,
			fes.AdminPinPost,
			AdminAccess, // CheckSecret
		},
		{
			"AdminGetMempoolStats",
			[]string{"POST", "OPTIONS"},
			RoutePathAdminGetMempoolStats,
			fes.AdminGetMempoolStats,
			AdminAccess,
		},
		{
			"AdminGetGlobalParams",
			[]string{"POST", "OPTIONS"},
			RoutePathAdminGetGlobalParams,
			fes.GetGlobalParams,
			AdminAccess,
		},
		{
			"GetWyreWalletOrdersForPublicKey",
			[]string{"POST", "OPTIONS"},
			RoutePathGetWyreWalletOrdersForPublicKey,
			fes.GetWyreWalletOrdersForPublicKey,
			AdminAccess,
		},
		{
			"AdminGetNFTDrop",
			[]string{"POST", "OPTIONS"},
			RoutePathAdminGetNFTDrop,
			fes.AdminGetNFTDrop,
			AdminAccess,
		},
		{
			"AdminUpdateNFTDrop",
			[]string{"POST", "OPTIONS"},
			RoutePathAdminUpdateNFTDrop,
			fes.AdminUpdateNFTDrop,
			AdminAccess,
		},
		{
			"AdminResetTutorialStatus",
			[]string{"POST", "OPTIONS"},
			RoutePathAdminResetTutorialStatus,
			fes.AdminResetTutorialStatus,
			AdminAccess,
		},
		{
			"AdminGetTutorialCreators",
			[]string{"POST", "OPTIONS"},
			RoutePathAdminGetTutorialCreators,
			fes.AdminGetTutorialCreators,
			AdminAccess,
		},
		{
			"AdminGetUnfilteredHotFeed",
			[]string{"POST", "OPTIONS"},
			RoutePathAdminGetUnfilteredHotFeed,
			fes.AdminGetUnfilteredHotFeed,
			AdminAccess,
		},
		// Super Admin routes
		{
			"AdminGetHotFeedAlgorithm",
			[]string{"POST", "OPTIONS"},
			RoutePathAdminGetHotFeedAlgorithm,
			fes.AdminGetHotFeedAlgorithm,
			SuperAdminAccess,
		},
		{
			"AdminUpdateHotFeedAlgorithm",
			[]string{"POST", "OPTIONS"},
			RoutePathAdminUpdateHotFeedAlgorithm,
			fes.AdminUpdateHotFeedAlgorithm,
			SuperAdminAccess,
		},
		{
			"AdminUpdateHotFeedPostMultiplier",
			[]string{"POST", "OPTIONS"},
			RoutePathAdminUpdateHotFeedPostMultiplier,
			fes.AdminUpdateHotFeedPostMultiplier,
			SuperAdminAccess,
		},
		{
			"AdminUpdateHotFeedUserMultiplier",
			[]string{"POST", "OPTIONS"},
			RoutePathAdminUpdateHotFeedUserMultiplier,
			fes.AdminUpdateHotFeedUserMultiplier,
			SuperAdminAccess,
		},
		{
			"AdminGetHotFeedUserMultiplier",
			[]string{"POST", "OPTIONS"},
			RoutePathAdminGetHotFeedUserMultiplier,
			fes.AdminGetHotFeedUserMultiplier,
			SuperAdminAccess,
		},
		{
			"AdminGetUserAdminData",
			[]string{"POST", "OPTIONS"},
			RoutePathAdminGetUserAdminData,
			fes.AdminGetUserAdminData,
			SuperAdminAccess,
		},
		{
			"AdminGetUsernameVerificationAuditLogs",
			[]string{"POST", "OPTIONS"},
			RoutePathAdminGetUsernameVerificationAuditLogs,
			fes.AdminGetUsernameVerificationAuditLogs,
			SuperAdminAccess,
		},
		{
			"AdminGrantVerificationBadge",
			[]string{"POST", "OPTIONS"},
			RoutePathAdminGrantVerificationBadge,
			fes.AdminGrantVerificationBadge,
			SuperAdminAccess,
		},
		{
			"AdminRemoveVerificationBadge",
			[]string{"POST", "OPTIONS"},
			RoutePathAdminRemoveVerificationBadge,
			fes.AdminRemoveVerificationBadge,
			SuperAdminAccess,
		},
		{
			"SwapIdentity",
			[]string{"POST", "OPTIONS"},
			RoutePathSwapIdentity,
			fes.SwapIdentity,
			SuperAdminAccess,
		},
		{
			"UpdateGlobalParams",
			[]string{"POST", "OPTIONS"},
			RoutePathUpdateGlobalParams,
			fes.UpdateGlobalParams,
			SuperAdminAccess,
		},
		{
			"AdminRemoveNilPosts",
			[]string{"POST", "OPTIONS"},
			RoutePathAdminRemoveNilPosts,
			fes.AdminRemoveNilPosts,
			SuperAdminAccess,
		},
		{
			"SetUSDCentsToDeSoReserveExchangeRate",
			[]string{"POST", "OPTIONS"},
			RoutePathSetUSDCentsToDeSoReserveExchangeRate,
			fes.SetUSDCentsToDeSoReserveExchangeRate,
			SuperAdminAccess,
		},
		{
			"SetBuyDeSoFeeBasisPoints",
			[]string{"POST", "OPTIONS"},
			RoutePathSetBuyDeSoFeeBasisPoints,
			fes.SetBuyDeSoFeeBasisPoints,
			SuperAdminAccess,
		},
		{
			"AdminResetJumioForPublicKey",
			[]string{"POST", "OPTIONS"},
			RoutePathAdminResetJumioForPublicKey,
			fes.AdminResetJumioForPublicKey,
			SuperAdminAccess,
		},
		{
			"AdminUpdateJumioDeSo",
			[]string{"POST", "OPTIONS"},
			RoutePathAdminUpdateJumioDeSo,
			fes.AdminUpdateJumioDeSo,
			SuperAdminAccess,
		},
		{
			"AdminUpdateJumioUSDCents",
			[]string{"POST", "OPTIONS"},
			RoutePathAdminUpdateJumioUSDCents,
			fes.AdminUpdateJumioUSDCents,
			SuperAdminAccess,
		},
		{
			"AdminUpdateJumioKickbackUSDCents",
			[]string{"POST", "OPTIONS"},
			RoutePathAdminUpdateJumioKickbackUSDCents,
			fes.AdminUpdateJumioKickbackUSDCents,
			SuperAdminAccess,
		},
		{
			"AdminTestSignTransactionWithDerivedKey",
			[]string{"POST", "OPTIONS"},
			RoutePathTestSignTransactionWithDerivedKey,
			fes.TestSignTransactionWithDerivedKey,
			SuperAdminAccess,
		},
		{
			"AdminJumioCallback",
			[]string{"POST", "OPTIONS"},
			RoutePathAdminJumioCallback,
			fes.AdminJumioCallback,
			SuperAdminAccess,
		},
		{
			"AdminUpdateJumioCountrySignUpBonus",
			[]string{"POST", "OPTIONS"},
			RoutePathAdminUpdateJumioCountrySignUpBonus,
			fes.AdminUpdateJumioCountrySignUpBonus,
			SuperAdminAccess,
		},
		{
			"AdminGetAllCountryLevelSignUpBonuses",
			[]string{"POST", "OPTIONS"},
			RoutePathAdminGetAllCountryLevelSignUpBonuses,
			fes.AdminGetAllCountryLevelSignUpBonuses,
			AdminAccess,
		},
		{
			"AdminCreateReferralHash",
			[]string{"POST", "OPTIONS"},
			RoutePathAdminCreateReferralHash,
			fes.AdminCreateReferralHash,
			SuperAdminAccess,
		},
		{
			"AdminGetAllReferralInfoForUser",
			[]string{"POST", "OPTIONS"},
			RoutePathAdminGetAllReferralInfoForUser,
			fes.AdminGetAllReferralInfoForUser,
			SuperAdminAccess,
		},
		{
			"AdminUpdateReferralHash",
			[]string{"POST", "OPTIONS"},
			RoutePathAdminUpdateReferralHash,
			fes.AdminUpdateReferralHash,
			SuperAdminAccess,
		},
		{
			"AdminUploadReferralCSV",
			[]string{"POST", "OPTIONS"},
			RoutePathAdminUploadReferralCSV,
			fes.AdminUploadReferralCSV,
			// Although this says public access here, we validate that the user is indeed a super admin in the handler.
			// This is to avoid making changes to the existing CheckAdminPublicKey function to support multipart form
			// content types.
			PublicAccess,
		},
		{
			"AdminDownloadReferralCSV",
			[]string{"POST", "OPTIONS"},
			RoutePathAdminDownloadReferralCSV,
			fes.AdminDownloadReferralCSV,
			SuperAdminAccess,
		},
		{
			"AdminDownloadReferralCSV",
			[]string{"POST", "OPTIONS"},
			RoutePathAdminDownloadRefereeCSV,
			fes.AdminDownloadRefereeCSV,
			SuperAdminAccess,
		},
		{
			"AdminUpdateTutorialCreators",
			[]string{"POST", "OPTIONS"},
			RoutePathAdminUpdateTutorialCreators,
			fes.AdminUpdateTutorialCreator,
			SuperAdminAccess,
		},
		{
			"AdminSetTransactionFeeForTransactionType",
			[]string{"POST", "OPTIONS"},
			RoutePathAdminSetTransactionFeeForTransactionType,
			fes.AdminSetTransactionFeeForTransactionType,
			SuperAdminAccess,
		},
		{
			"AdminSetAllTransactionFees",
			[]string{"POST", "OPTIONS"},
			RoutePathAdminSetAllTransactionFees,
			fes.AdminSetAllTransactionFees,
			SuperAdminAccess,
		},
		{
			"AdminGetTransactionFeeMap",
			[]string{"POST", "OPTIONS"},
			RoutePathAdminGetTransactionFeeMap,
			fes.AdminGetTransactionFeeMap,
			SuperAdminAccess,
		},
		{
			"AdminAddExemptPublicKey",
			[]string{"POST", "OPTIONS"},
			RoutePathAdminAddExemptPublicKey,
			fes.AdminAddExemptPublicKey,
			SuperAdminAccess,
		},
		{
			"AdminGetExemptPublicKeys",
			[]string{"POST", "OPTIONS"},
			RoutePathAdminGetExemptPublicKeys,
			fes.AdminGetExemptPublicKeys,
			SuperAdminAccess,
		},
		{
			"AdminResetPhoneNumber",
			[]string{"POST", "OPTIONS"},
			RoutePathAdminResetPhoneNumber,
			fes.AdminResetPhoneNumber,
			SuperAdminAccess,
		},
		// End all /admin routes
		// GET endpoints for managing parameters related to Buying DeSo
		{
			"GetUSDCentsToDeSoReserveExchangeRate",
			[]string{"GET"},
			RoutePathGetUSDCentsToDeSoReserveExchangeRate,
			fes.GetUSDCentsToDeSoReserveExchangeRate,
			PublicAccess,
		},
		{
			"GetBuyDeSoFeeBasisPoints",
			[]string{"GET"},
			RoutePathGetBuyDeSoFeeBasisPoints,
			fes.GetBuyDeSoFeeBasisPoints,
			PublicAccess,
		},
		{
			"GetLikesForPost",
			[]string{"POST", "OPTIONS"},
			RoutePathGetLikesForPost,
			fes.GetLikesForPost,
			PublicAccess,
		},
		{
			"GetDiamondsForPost",
			[]string{"POST", "OPTIONS"},
			RoutePathGetDiamondsForPost,
			fes.GetDiamondsForPost,
			PublicAccess,
		},
		{
			"GetRepostsForPost",
			[]string{"POST", "OPTIONS"},
			RoutePathGetRepostsForPost,
			fes.GetRepostsForPost,
			PublicAccess,
		},
		{
			"GetQuoteRepostsForPost",
			[]string{"POST", "OPTIONS"},
			RoutePathGetQuoteRepostsForPost,
			fes.GetQuoteRepostsForPost,
			PublicAccess,
		},
		{
			"BlockPublicKey",
			[]string{"POST", "OPTIONS"},
			RoutePathBlockPublicKey,
			fes.BlockPublicKey,
			PublicAccess,
		},
		// message.go
		{
			"SendMessageStateless",
			[]string{"POST", "OPTIONS"},
			RoutePathSendMessageStateless,
			fes.SendMessageStateless,
			PublicAccess,
		},
		{
			"GetMessagesStateless",
			[]string{"POST", "OPTIONS"},
			RoutePathGetMessagesStateless,
			fes.GetMessagesStateless,
			PublicAccess,
		},
		{
			"MarkContactMessagesRead",
			[]string{"POST", "OPTIONS"},
			RoutePathMarkContactMessagesRead,
			fes.MarkContactMessagesRead,
			PublicAccess,
		},
		{
			"MarkAllMessagesRead",
			[]string{"POST", "OPTIONS"},
			RoutePathMarkAllMessagesRead,
			fes.MarkAllMessagesRead,
			PublicAccess,
		},
		{
			"RegisterMessagingGroupKey",
			[]string{"POST", "OPTIONS"},
			RoutePathRegisterMessagingGroupKey,
			fes.RegisterMessagingGroupKey,
			PublicAccess,
		},
		{
			"GetAllMessagingGroupKeys",
			[]string{"POST", "OPTIONS"},
			RoutePathGetAllMessagingGroupKeys,
			fes.GetAllMessagingGroupKeys,
			PublicAccess,
		},
		{
			"CheckPartyMessagingKeys",
			[]string{"POST", "OPTIONS"},
			RoutePathCheckPartyMessagingKeys,
			fes.CheckPartyMessagingKeys,
			PublicAccess,
		},
		{
			"GetBulkMessagingPublicKeys",
			[]string{"POST", "OPTIONS"},
			RoutePathGetBulkMessagingPublicKeys,
			fes.GetBulkMessagingPublicKeys,
			PublicAccess,
		},
		// Snapshot endpoints
		{
			"SnapshotEpochMetadata",
			[]string{"GET"},
			RoutePathSnapshotEpochMetadata,
			fes.GetSnapshotEpochMetadata,
			PublicAccess,
		},
		{
			"StateChecksum",
			[]string{"GET"},
			RoutePathStateChecksum,
			fes.GetStateChecksum,
			PublicAccess,
		},

		// Paths for the mining pool
		{
			"GetBlockTemplate",
			[]string{"POST", "OPTIONS"},
			RoutePathGetBlockTemplate,
			fes.GetBlockTemplate,
			PublicAccess,
		},
		{
			"SubmitBlock",
			[]string{"POST", "OPTIONS"},
			RoutePathSubmitBlock,
			fes.SubmitBlock,
			PublicAccess,
		},

		{
			"GetFullTikTokURL",
			[]string{"POST", "OPTIONS"},
			RoutePathGetFullTikTokURL,
			fes.GetFullTikTokURL,
			PublicAccess,
		},
		{
			"UploadVideo",
			[]string{"POST", "OPTIONS"},
			RoutePathUploadVideo,
			fes.UploadVideo,
			PublicAccess,
		},
		{
			"GetVideoStatus",
			[]string{"GET"},
			RoutePathGetVideoStatus + "/{videoId:[0-9a-z]{25,35}}",
			fes.GetVideoStatus,
			PublicAccess,
		},
		{
<<<<<<< HEAD
			"EnableVideoDownload",
			[]string{"POST", "OPTIONS"},
			RoutePathEnableVideoDownload,
			fes.EnableVideoDownload,
=======
			"GetVideoDimensions",
			[]string{"GET"},
			RoutePathGetVideoDimensions + "/{videoId:[0-9a-z]{25,35}}",
			fes.GetVideoDimensions,
>>>>>>> 10f7d450
			PublicAccess,
		},
		// Paths for wyre
		{
			"GetWyreWalletOrderQuotation",
			[]string{"POST", "OPTIONS"},
			RoutePathGetWyreWalletOrderQuotation,
			fes.GetWyreWalletOrderQuotation,
			PublicAccess,
		},
		{
			"GetWyreWalletOrderReservation",
			[]string{"POST", "OPTIONS"},
			RoutePathGetWyreWalletOrderReservation,
			fes.GetWyreWalletOrderReservation,
			PublicAccess,
		},
		{
			// Make sure you only allow access to Wyre IPs for this endpoint, otherwise anybody can take all the funds from
			// the public key that sends DeSo. WHITELIST WYRE IPs.
			"WyreWalletOrderSubscription",
			[]string{"POST", "OPTIONS"},
			RoutePathWyreWalletOrderSubscription,
			fes.WyreWalletOrderSubscription,
			PublicAccess,
		},
		{
			"GetVerifiedUsernameMap",
			[]string{"GET"},
			RoutePathGetVerifiedUsernames,
			fes.GetVerifiedUsernames,
			PublicAccess,
		},
		{
			"GetBlacklistedPublicKeys",
			[]string{"GET"},
			RoutePathGetBlacklistedPublicKeys,
			fes.GetBlacklistedPublicKeys,
			PublicAccess,
		},
		{
			"GetGraylistedPublicKeys",
			[]string{"GET"},
			RoutePathGetGraylistedPublicKeys,
			fes.GetGraylistedPublicKeys,
			PublicAccess,
		},
		{
			"GetGlobalFeed",
			[]string{"GET"},
			RoutePathGetGlobalFeed,
			fes.GetGlobalFeed,
			PublicAccess,
		},
		{
			"GetTotalSupply",
			[]string{"GET"},
			RoutePathGetTotalSupply,
			fes.GetTotalSupply,
			PublicAccess,
		},
		{
			"GetRichList",
			[]string{"GET"},
			RoutePathGetRichList,
			fes.GetRichList,
			PublicAccess,
		},
		{
			"GetCountKeysWithDESO",
			[]string{"GET"},
			RoutePathGetCountKeysWithDESO,
			fes.GetCountKeysWithDESO,
			PublicAccess,
		},
		// registering the routes related to access groups
		{
			"CreateAccessGroup",
			[]string{"POST", "OPTIONS"},
			RoutePathCreateAccessGroup,
			fes.CreateAccessGroup,
			PublicAccess,
		},
		{
			"AddAccessGroupMembers",
			[]string{"POST", "OPTIONS"},
			RoutePathAddAccessGroupMembers,
			fes.AddAccessGroupMembers,
			PublicAccess,
		},
		{
			"GetAllUserAccessGroups",
			[]string{"POST", "OPTIONS"},
			RoutePathGetAllUserAccessGroups,
			fes.GetAllUserAccessGroups,
			PublicAccess,
		},
		{
			"GetAllUserAccessGroupsOwned",
			[]string{"POST", "OPTIONS"},
			RoutePathGetAllUserAccessGroupsOwned,
			fes.GetAllUserAccessGroupsOwned,
			PublicAccess,
		},
		{
			"GetAllUserAccessGroupsMemberOnly",
			[]string{"POST", "OPTIONS"},
			RoutePathGetAllUserAccessGroupsMemberOnly,
			fes.GetAllUserAccessGroupsMemberOnly,
			PublicAccess,
		},
		{
			"CheckPartyAccessGroups",
			[]string{"POST", "OPTIONS"},
			RoutePathCheckPartyAccessGroups,
			fes.CheckPartyAccessGroups,
			PublicAccess,
		},
		{
			"GetAccessGroupInfo",
			[]string{"POST", "OPTIONS"},
			RoutePathGetAccessGroupInfo,
			fes.GetAccessGroupInfo,
			PublicAccess,
		},
		{
			"GetAccessGroupMemberInfo",
			[]string{"POST", "OPTIONS"},
			RoutePathGetAccessGroupMemberInfo,
			fes.GetAccessGroupMemberInfo,
			PublicAccess,
		},
		{
			"GetPaginatedAccessGroupMembers",
			[]string{"POST", "OPTIONS"},
			RoutePathGetPaginatedAccessGroupMembers,
			fes.GetPaginatedAccessGroupMembers,
			PublicAccess,
		},
		{
			"GetBulkAccessGroupEntries",
			[]string{"POST", "OPTIONS"},
			RoutePathGetBulkAccessGroupEntries,
			fes.GetBulkAccessGroupEntries,
			PublicAccess,
		},
		// access group message APIs.
		{
			"SendDmMessage",
			[]string{"POST", "OPTIONS"},
			RoutePathSendDmMessage,
			fes.SendDmMessage,
			PublicAccess,
		},
		{
			"SendGroupChatMessage",
			[]string{"POST", "OPTIONS"},
			RoutePathSendGroupChatMessage,
			fes.SendGroupChatMessage,
			PublicAccess,
		},
		{
			"GetUserDmThreadsOrderedByTimestamp",
			[]string{"POST", "OPTIONS"},
			RoutePathGetUserDmThreadsOrderedByTimestamp,
			fes.GetUserDmThreadsOrderedByTimestamp,
			PublicAccess,
		},
		{
			"GetPaginatedMessagesForDmThread",
			[]string{"POST", "OPTIONS"},
			RoutePathGetPaginatedMessagesForDmThread,
			fes.GetPaginatedMessagesForDmThread,
			PublicAccess,
		},
		{
			"GetUserGroupChatThreadsOrderedByTimestamp",
			[]string{"POST", "OPTIONS"},
			RoutePathGetUserGroupChatThreadsOrderedByTimestamp,
			fes.GetUserGroupChatThreadsOrderedByTimestamp,
			PublicAccess,
		},
		{
			"GetPaginatedMessagesForGroupChatThread",
			[]string{"POST", "OPTIONS"},
			RoutePathGetPaginatedMessagesForGroupChatThread,
			fes.GetPaginatedMessagesForGroupChatThread,
			PublicAccess,
		},
		{
			"GetAllUserMessageThreads",
			[]string{"POST", "OPTIONS"},
			RoutePathGetAllUserMessageThreads,
			fes.GetAllUserMessageThreads,
			PublicAccess,
		},
	}

	router := muxtrace.NewRouter().StrictSlash(true)

	// Set secure headers
	secureMiddleware := lib.InitializeSecureMiddleware(
		fes.Config.SecureHeaderAllowHosts,
		fes.Config.SecureHeaderDevelopment,
		lib.SECURE_MIDDLEWARE_RESTRICTIVE_CONTENT_SECURITY_POLICY,
	)
	router.Use(secureMiddleware.Handler)

	// We serve multiple groups of routes from this endpoint.
	fullRouteList := append([]Route{}, FrontendRoutes...)
	fullRouteList = append(fullRouteList, fes.APIRoutes()...)
	fullRouteList = append(fullRouteList, fes.GlobalState.GlobalStateRoutes()...)

	for _, route := range fullRouteList {
		var handler http.Handler

		handler = route.HandlerFunc
		// Note that the wrapper that is applied last is actually called first. For
		// example if you have:
		// - handler = C(handler)
		// - handler = B(handler)
		// - handler = A(handler)
		// then A will be called first B will be called second, and C will be called
		// last.

		// If the route is not "PublicAccess" we wrap it in a function to check that the caller
		// has the correct permissions before calling its handler.
		if route.AccessLevel != PublicAccess {
			handler = fes.CheckAdminPublicKey(handler, route.AccessLevel)
		}
		handler = Logger(handler, route.Name)
		handler = AddHeaders(handler, fes.Config.AccessControlAllowOrigins)

		router.
			Methods(route.Method...).
			Path(route.Pattern).
			Name(route.Name).
			Handler(handler)

		// Support legacy frontend server routes that weren't prefixed
		if strings.HasPrefix(route.Pattern, "/api/v0") {
			router.
				Methods(route.Method...).
				Path(strings.ReplaceAll(route.Pattern, "/api/v0", "")).
				Name(route.Name).
				Handler(handler)
		}
	}

	return router
}

// Logger ...
func Logger(inner http.Handler, name string) http.Handler {
	return http.HandlerFunc(func(w http.ResponseWriter, r *http.Request) {
		start := time.Now()

		inner.ServeHTTP(w, r)

		glog.V(2).Infof(
			"%s\t%s\t%s\t%s",
			r.Method,
			r.RequestURI,
			name,
			time.Since(start),
		)
	})
}

var publicRoutes = map[string]interface{}{
	RoutePathGetJumioStatusForPublicKey:     nil,
	RoutePathUploadVideo:                    nil,
	RoutePathEnableVideoDownload:            nil,
	RoutePathGetReferralInfoForReferralHash: nil,
	RoutePathGetReferralInfoForUser:         nil,
	RoutePathGetVerifiedUsernames:           nil,
	RoutePathGetBlacklistedPublicKeys:       nil,
	RoutePathGetGraylistedPublicKeys:        nil,
	RoutePathGetGlobalFeed:                  nil,
	RoutePathDeletePII:                      nil,
	RoutePathGetUserMetadata:                nil,
	RoutePathSubmitTransaction:              nil,
	RoutePathGetTxn:                         nil,
	RoutePathUpdateProfile:                  nil,
}

// AddHeaders ...
func AddHeaders(inner http.Handler, allowedOrigins []string) http.Handler {
	return http.HandlerFunc(func(w http.ResponseWriter, r *http.Request) {
		// We have to add Access-Control-Allow-Origin headers so that bitclout.com can make
		// cross-origin requests to the node (which is running on a different port than bitclout.com).
		//
		// We have to allow multiple origins, since both bitclout.com and explorer.bitclout.com
		// hit the node.

		// Test whether the actual origin matches any of the allowedOrigins. If so, set
		// the Access-Control-Allow-Origin header to the origin in the request.
		actualOrigin := r.Header.Get("Origin")
		match := false
		for _, allowedOrigin := range allowedOrigins {
			// Match wildcard
			if allowedOrigin == "*" {
				match = true
				break
			}

			// Exact match including protocol and subdomain e.g. https://my.domain.com
			if allowedOrigin == actualOrigin {
				match = true
				break
			}

			// Match any domain excluding protocol and subdomain e.g. domain.com
			actualDomain := strings.Split(actualOrigin, "://")
			if len(actualDomain) >= 2 {
				actualDomain = strings.Split(actualDomain[1], ".")
				actualDomainLen := len(actualDomain)
				if actualDomainLen >= 2 {
					actualDomainStr := fmt.Sprintf("%s.%s", actualDomain[actualDomainLen-2], actualDomain[actualDomainLen-1])
					if actualDomainStr == allowedOrigin {
						match = true
						break
					}
				}
			}
		}

		// Note Content-Type header contains the media type, as well as some additional directives based on media type
		// (such as boundary for multipart media types and charset to indicate string encoding).
		contentType := r.Header.Get("Content-Type")
		mediaType := strings.SplitN(contentType, ";", 2)[0]

		invalidPostRequest := false
		// upload-image endpoint is the only one allowed to use multipart/form-data
		if (r.RequestURI == RoutePathUploadImage || r.RequestURI == RoutePathAdminUploadReferralCSV) &&
			mediaType == "multipart/form-data" {
			match = true
		} else if _, exists := publicRoutes[r.RequestURI]; exists {
			// We set the headers for all requests to public routes.
			// This allows third-party frontends to access this endpoint
			match = true
		} else if strings.HasPrefix(r.RequestURI, RoutePathGetVideoStatus) || strings.HasPrefix(r.RequestURI, RoutePathGetUserMetadata) {
			// We don't match the RoutePathGetVideoStatus and RoutePathGetUserMetadata paths exactly since there is a
			// variable param. Check for the prefix instead.
			match = true
		} else if r.Method == "POST" && mediaType != "application/json" && r.RequestURI != RoutePathJumioCallback {
			invalidPostRequest = true
		}

		if match {
			// Needed in order for the user's browser to set a cookie
			w.Header().Add("Access-Control-Allow-Credentials", "true")

			if r.RequestURI != RoutePathUploadVideo {
				w.Header().Set("Access-Control-Allow-Origin", actualOrigin)
				w.Header().Set("Access-Control-Allow-Headers", "Origin, X-Requested-With, Content-Type, Accept")
			} else {
				w.Header().Set("Access-Control-Allow-Origin", "*")
				w.Header().Set("Access-Control-Allow-Headers", "*")
			}
			w.Header().Set("Access-Control-Allow-Methods", "GET, PUT, POST, DELETE, OPTIONS")
		}

		// Otherwise, don't add any headers. This should make a CORS request fail.

		// If it's an options request stop at the CORS headers.
		if r.Method == "OPTIONS" {
			w.WriteHeader(http.StatusOK)
			return
		}

		// If this is a POST request, only accept the application/json content type. This should help
		// mitigate CSRF vulnerabilities (since our CORS policy will reject application/json
		// POST requests from a non-deso domain)
		if invalidPostRequest {
			w.WriteHeader(http.StatusBadRequest)
			return
		}

		// For all normal requests, add the JSON header and run the business
		// logic handlers.
		w.Header().Set("Content-Type", "application/json")
		inner.ServeHTTP(w, r)
	})
}

type AdminRequest struct {
	JWT            string
	AdminPublicKey string
}

// CheckSecret ...
func (fes *APIServer) CheckAdminPublicKey(inner http.Handler, AccessLevel AccessLevel) http.Handler {
	return http.HandlerFunc(func(ww http.ResponseWriter, req *http.Request) {
		// If the only entry is a "*" we exit immediately
		if (len(fes.Config.AdminPublicKeys) == 1 && fes.Config.AdminPublicKeys[0] == "*") ||
			(len(fes.Config.SuperAdminPublicKeys) == 1 && fes.Config.SuperAdminPublicKeys[0] == "*") {
			inner.ServeHTTP(ww, req)
			return
		}

		requestData := AdminRequest{}

		if req.Body == nil {
			_AddBadRequestError(ww, fmt.Sprintf(
				"CheckAdminPublicKey: Request has no Body attribute"))
			return
		}

		// We read the entire body and then create a new ReadCloser Body object
		// from the bytes we read because you can only read the body once
		bodyBytes, err := ioutil.ReadAll(io.LimitReader(req.Body, MaxRequestBodySizeBytes))
		if err != nil {
			_AddBadRequestError(ww, fmt.Sprintf("CheckAdminPublicKey: %v", err))
			return
		}

		req.Body = ioutil.NopCloser(bytes.NewReader(bodyBytes))
		decoder := json.NewDecoder(bytes.NewReader(bodyBytes))
		err = decoder.Decode(&requestData)
		if err != nil {
			_AddBadRequestError(ww, fmt.Sprintf(
				"CheckAdminPublicKey: Problem parsing request body: %v", err))
			return
		}

		if requestData.AdminPublicKey == "" {
			_AddBadRequestError(ww, "CheckAdminPublicKey: Missing AdminPublicKey param")
			return
		}

		isValid, err := fes.ValidateJWT(requestData.AdminPublicKey, requestData.JWT)
		if !isValid {
			_AddBadRequestError(ww, fmt.Sprintf(
				"CheckAdminPublicKey: Invalid token: %v", err))
			return
		}

		// If this a regular admin endpoint, we iterate through all the admin public keys.
		if AccessLevel == AdminAccess {
			for _, adminPubKey := range fes.Config.AdminPublicKeys {
				if adminPubKey == requestData.AdminPublicKey {
					// We found a match, serve the request
					inner.ServeHTTP(ww, req)
					return
				}
			}
		}

		// We also check super admins, as they have a superset of capabilities.
		for _, superAdminPubKey := range fes.Config.SuperAdminPublicKeys {
			if superAdminPubKey == requestData.AdminPublicKey {
				// We found a match, serve the request
				inner.ServeHTTP(ww, req)
				return
			}
		}

		adminType := "an admin"
		if AccessLevel == SuperAdminAccess {
			adminType = "a superadmin"
		}
		_AddBadRequestError(ww, fmt.Sprintf("CheckAdminPublicKey: Not %v", adminType))
		return
	})
}

const JwtDerivedPublicKeyClaim = "derivedPublicKeyBase58Check"

func (fes *APIServer) ValidateJWT(publicKey string, jwtToken string) (bool, error) {
	pubKeyBytes, _, err := lib.Base58CheckDecode(publicKey)
	if err != nil {
		return false, errors.Wrapf(err, "Problem decoding public key")
	}

	pubKey, err := btcec.ParsePubKey(pubKeyBytes, btcec.S256())
	if err != nil {
		return false, errors.Wrapf(err, "Problem parsing public key")
	}

	token, err := jwt.Parse(jwtToken, func(token *jwt.Token) (interface{}, error) {
		// Do not check token issued at time. We still check expiration time.
		mapClaims := token.Claims.(jwt.MapClaims)
		delete(mapClaims, "iat")

		// We accept JWT signed by derived keys. To accommodate this, the JWT claims payload should contain the key
		// "derivedPublicKeyBase58Check" with the derived public key in base58 as value.
		if derivedPublicKeyBase58Check, isDerived := mapClaims[JwtDerivedPublicKeyClaim]; isDerived {
			// Parse the derived public key.
			derivedPublicKeyBytes, _, err := lib.Base58CheckDecode(derivedPublicKeyBase58Check.(string))
			if err != nil {
				return nil, errors.Wrapf(err, "Problem decoding derived public key")
			}
			derivedPublicKey, err := btcec.ParsePubKey(derivedPublicKeyBytes, btcec.S256())
			if err != nil {
				return nil, errors.Wrapf(err, "Problem parsing derived public key bytes")
			}
			// Validate the derived public key.
			utxoView, err := fes.mempool.GetAugmentedUniversalView()
			if err != nil {
				return nil, errors.Wrapf(err, "Problem getting utxoView")
			}
			blockHeight := uint64(fes.blockchain.BlockTip().Height)
			if err := utxoView.ValidateDerivedKey(pubKeyBytes, derivedPublicKeyBytes, blockHeight); err != nil {
				return nil, errors.Wrapf(err, "Derived key is not authorize")
			}

			return derivedPublicKey.ToECDSA(), nil
		}

		return pubKey.ToECDSA(), nil
	})

	if err != nil {
		return false, errors.Wrapf(err, "Problem verifying JWT token")
	}

	return token.Valid, nil
}

// Start ...
func (fes *APIServer) Start() {
	fes.initState()

	glog.Infof("Listening to NON-SSL JSON API connections on port :%d", fes.Config.APIPort)
	glog.Error(http.ListenAndServe(fmt.Sprintf(":%d", fes.Config.APIPort), fes.router))
}

// A helper function to initialize the APIServer. Useful for testing.
func (fes *APIServer) initState() {
	glog.Info("APIServer.Start: Starting APIServer")
	fes.router = fes.NewRouter()
}

// Stop...
func (fes *APIServer) Stop() {
	glog.Info("APIServer.Stop: Gracefully shutting down APIServer")
	close(fes.quit)
}

// Amplitude Logging
type AmplitudeUploadRequestBody struct {
	ApiKey string           `json:"api_key"`
	Events []AmplitudeEvent `json:"events"`
}

type AmplitudeEvent struct {
	UserId          string                 `json:"user_id"`
	EventType       string                 `json:"event_type"`
	EventProperties map[string]interface{} `json:"event_properties"`
}

func (fes *APIServer) logAmplitudeEvent(publicKey string, event string, eventData map[string]interface{}) error {
	if fes.Config.AmplitudeKey == "" {
		return nil
	}
	headers := map[string][]string{
		"Content-Type": {"application/json"},
		"Accept":       {"*/*"},
	}
	events := []AmplitudeEvent{{UserId: publicKey, EventType: event, EventProperties: eventData}}
	ampBody := AmplitudeUploadRequestBody{ApiKey: fes.Config.AmplitudeKey, Events: events}
	payload, err := json.Marshal(ampBody)
	if err != nil {
		return err
	}
	data := bytes.NewBuffer(payload)
	req, err := http.NewRequest("POST", "https://api2.amplitude.com/2/httpapi", data)
	if err != nil {
		return err
	}
	req.Header = headers

	client := &http.Client{}
	_, err = client.Do(req)
	if err != nil {
		return err
	}
	return nil
}

// StartExchangePriceMonitoring gives every exchange rate update
// its own go routine so a blocked routine doesn't impede others
func (fes *APIServer) StartExchangePriceMonitoring() {
	go func() {
	out:
		for {
			select {
			case <-time.After(10 * time.Second):
				fes.UpdateUSDCentsToDeSoExchangeRate()
			case <-fes.quit:
				break out
			}
		}
	}()

	go func() {
	out:
		for {
			select {
			case <-time.After(10 * time.Second):
				fes.UpdateUSDToBTCPrice()
			case <-fes.quit:
				break out
			}
		}
	}()

	go func() {
	out:
		for {
			select {
			case <-time.After(10 * time.Second):
				fes.UpdateUSDToETHPrice()
			case <-fes.quit:
				break out
			}
		}
	}()
}

// Monitor balances for starter deso seed and buy deso seed
func (fes *APIServer) StartSeedBalancesMonitoring() {
	go func() {
	out:
		for {
			select {
			case <-time.After(1 * time.Minute):
				if fes.backendServer == nil || fes.backendServer.GetStatsdClient() == nil {
					return
				}
				tags := []string{}
				fes.logBalanceForSeed(fes.Config.StarterDESOSeed, "STARTER_DESO", tags)
				fes.logBalanceForSeed(fes.Config.BuyDESOSeed, "BUY_DESO", tags)
				for label, publicKey := range fes.Config.PublicKeyBalancesToMonitor {
					fes.logBalanceForPublicKey(publicKey, label, tags)
				}
			case <-fes.quit:
				break out
			}
		}
	}()
}

func (fes *APIServer) logBalanceForSeed(seed string, seedName string, tags []string) {
	if seed == "" {
		return
	}
	balance, err := fes.getBalanceForSeed(seed)
	if err != nil {
		glog.Errorf("LogBalanceForSeed: Error getting balance for %v seed", seedName)
		return
	}
	if err = fes.backendServer.GetStatsdClient().Gauge(fmt.Sprintf("%v_BALANCE", seedName), float64(balance), tags, 1); err != nil {
		glog.Errorf("LogBalanceForSeed: Error logging balance to datadog for %v seed", seedName)
	}
}

func (fes *APIServer) logBalanceForPublicKey(publicKey []byte, label string, tags []string) {
	if len(publicKey) != btcec.PubKeyBytesLenCompressed {
		glog.Errorf("logBalanceForPublicKey: Invalid pub key length for pub key with label %v", label)
		return
	}
	balance, err := fes.getBalanceForPubKey(publicKey)
	if err != nil {
		glog.Errorf("logBalanceForPublicKey: Error getting balance for label %v, public key %v: %v", label, lib.PkToString(publicKey, fes.Params), err)
		return
	}
	if err = fes.backendServer.GetStatsdClient().Gauge(fmt.Sprintf("%v_BALANCE", label), float64(balance), tags, 1); err != nil {
		glog.Errorf("logBalanceForPublicKey: Error logging balance to datadog for label %v, public key %v: %v", label, lib.PkToString(publicKey, fes.Params), err)
	}
}

func (fes *APIServer) getBalanceForSeed(seedPhrase string) (uint64, error) {
	seedBytes, err := bip39.NewSeedWithErrorChecking(seedPhrase, "")
	if err != nil {
		return 0, fmt.Errorf("GetBalanceForSeed: Error converting mnemonic: %+v", err)
	}

	pubKey, _, _, err := lib.ComputeKeysFromSeed(seedBytes, 0, fes.Params)
	if err != nil {
		return 0, fmt.Errorf("GetBalanceForSeed: Error computing keys from seed: %+v", err)
	}
	return fes.getBalanceForPubKey(pubKey.SerializeCompressed())
}

func (fes *APIServer) getBalanceForPubKey(pubKey []byte) (uint64, error) {
	utxoView, err := fes.backendServer.GetMempool().GetAugmentedUniversalView()
	if err != nil {
		return 0, fmt.Errorf("getBalanceForPubKey: Error getting UtxoView: %v", err)
	}
	currentBalanceNanos, err := GetBalanceForPublicKeyUsingUtxoView(pubKey, utxoView)
	if err != nil {
		return 0, fmt.Errorf("getBalanceForPubKey: Error getting balance: %v", err)
	}
	return currentBalanceNanos, nil
}

// StartGlobalStateMonitoring begins monitoring Verified, Blacklisted, and Graylisted users and Global Feed Posts
func (fes *APIServer) StartGlobalStateMonitoring() {
	go func() {
	out:
		for {
			select {
			case <-time.After(1 * time.Minute):
				fes.SetGlobalStateCache()
			case <-fes.quit:
				break out
			}
		}
	}()
}

func (fes *APIServer) SetGlobalStateCache() {
	utxoView, err := fes.backendServer.GetMempool().GetAugmentedUniversalView()
	if err != nil {
		glog.Errorf("SetGlobalStateCache: problem with GetAugmentedUniversalView: %v", err)
		return
	}
	fes.SetVerifiedUsernameMap()
	fes.SetBlacklistedPKIDMap(utxoView)
	fes.SetGraylistedPKIDMap(utxoView)
	fes.SetGlobalFeedPostHashes(utxoView)
	fes.SetAllCountrySignUpBonusMetadata()
	fes.SetUSDCentsToDeSoReserveExchangeRateFromGlobalState()
	fes.SetBuyDeSoFeeBasisPointsResponseFromGlobalState()
	fes.SetJumioUSDCents()
	fes.SetJumioKickbackUSDCents()
}

func (fes *APIServer) SetVerifiedUsernameMap() {
	verifiedPKIDMap, err := fes.GetVerifiedUsernameMap()
	if err != nil {
		glog.Errorf("SetVerifiedUsernameMap: Error getting verified username map: %v", err)
	} else {
		fes.VerifiedUsernameToPKIDMap = verifiedPKIDMap
	}
}

func (fes *APIServer) SetBlacklistedPKIDMap(utxoView *lib.UtxoView) {
	blacklistMap, err := fes.GetBlacklist(utxoView)
	if err != nil {
		glog.Errorf("SetBlacklistedPKIDMap: Error getting blacklist: %v", err)
	} else {
		fes.BlacklistedPKIDMap = blacklistMap
		// We keep a JSON-encodable version of the blacklist map ready to send to nodes that wish to connect to this
		// node's global state. Sending a JSON-encoded version is preferable over a gob-encoded one so that any
		// language can easily decode the response.
		fes.BlacklistedResponseMap = fes.makePKIDMapJSONEncodable(blacklistMap)
	}
}

func (fes *APIServer) SetGraylistedPKIDMap(utxoView *lib.UtxoView) {
	graylistMap, err := fes.GetGraylist(utxoView)
	if err != nil {
		glog.Errorf("SetGraylistedPKIDMap: Error getting graylist: %v", err)
	} else {
		fes.GraylistedPKIDMap = graylistMap
		// We keep a JSON-encodable version of the graylist map ready to send to nodes that wish to connect to this
		// node's global state. Sending a JSON-encoded version is preferable over a gob-encoded one so that any
		// language can easily decode the response.
		fes.GraylistedResponseMap = fes.makePKIDMapJSONEncodable(graylistMap)
	}
}

func (fes *APIServer) SetGlobalFeedPostHashes(utxoView *lib.UtxoView) {
	postHashes, postEntries, err := fes.GetGlobalFeedCache(utxoView)

	if err != nil {
		glog.Errorf("SetGlobalFeedPostHashes: Error getting global feed post hashes: %v", err)
	} else {
		fes.GlobalFeedPostHashes = postHashes
		fes.GlobalFeedPostEntries = postEntries
	}
}

// makePKIDMapJSONEncodable converts a map that has PKID keys into Base58-encoded strings.
// Using gob-encoding when sending responses would make using this API difficult to interact with when using any
// language other than go.
func (fes *APIServer) makePKIDMapJSONEncodable(restrictedKeysMap map[lib.PKID][]byte) map[string][]byte {
	outputMap := make(map[string][]byte)
	for k, v := range restrictedKeysMap {
		outputMap[lib.PkToString(k.ToBytes(), fes.Params)] = v
	}
	return outputMap
}<|MERGE_RESOLUTION|>--- conflicted
+++ resolved
@@ -132,19 +132,12 @@
 	RoutePathGetAcceptedBidHistory     = "/api/v0/accepted-bid-history"
 
 	// media.go
-<<<<<<< HEAD
 	RoutePathUploadImage         = "/api/v0/upload-image"
 	RoutePathGetFullTikTokURL    = "/api/v0/get-full-tiktok-url"
 	RoutePathUploadVideo         = "/api/v0/upload-video"
 	RoutePathGetVideoStatus      = "/api/v0/get-video-status"
+  RoutePathGetVideoDimensions  = "/api/v0/get-video-dimensions"
 	RoutePathEnableVideoDownload = "/api/v0/enable-video-download"
-=======
-	RoutePathUploadImage        = "/api/v0/upload-image"
-	RoutePathGetFullTikTokURL   = "/api/v0/get-full-tiktok-url"
-	RoutePathUploadVideo        = "/api/v0/upload-video"
-	RoutePathGetVideoStatus     = "/api/v0/get-video-status"
-	RoutePathGetVideoDimensions = "/api/v0/get-video-dimensions"
->>>>>>> 10f7d450
 
 	// message.go
 	RoutePathSendMessageStateless       = "/api/v0/send-message-stateless"
@@ -1861,17 +1854,16 @@
 			PublicAccess,
 		},
 		{
-<<<<<<< HEAD
 			"EnableVideoDownload",
 			[]string{"POST", "OPTIONS"},
 			RoutePathEnableVideoDownload,
 			fes.EnableVideoDownload,
-=======
+    },
+    {
 			"GetVideoDimensions",
 			[]string{"GET"},
 			RoutePathGetVideoDimensions + "/{videoId:[0-9a-z]{25,35}}",
 			fes.GetVideoDimensions,
->>>>>>> 10f7d450
 			PublicAccess,
 		},
 		// Paths for wyre
