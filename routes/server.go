package routes

import (
	"bytes"
	"encoding/json"
	fmt "fmt"
	"io"
	"io/ioutil"
	"net/http"
	"strings"
	"sync"
	"time"

	"github.com/btcsuite/btcd/btcec"
	"github.com/deso-protocol/backend/config"
	"github.com/golang-jwt/jwt/v4"
	"github.com/tyler-smith/go-bip39"

	"github.com/deso-protocol/core/lib"
	"github.com/dgraph-io/badger/v3"
	"github.com/golang/glog"
	"github.com/kevinburke/twilio-go"
	muxtrace "gopkg.in/DataDog/dd-trace-go.v1/contrib/gorilla/mux"
)

const (
	// MaxRequestBodySizeBytes is the maximum size of a request body we will
	// generally be willing to process.
	MaxRequestBodySizeBytes        = 10 * 1e6 // 10M
	SeedInfoCookieKey              = "seed_info_cookie_key"
	TwilioVoipCarrierType          = "voip"
	TwilioCheckPhoneNumberApproved = "approved"
	SafeForLoggingKey              = `safeForLogging`
	SafeForLoggingValue            = "true"
)

const (
	RoutePathSendBitClout            = "/api/v0/send-bitclout"               // Deprecated
	RoutePathGetRecloutsForPost      = "/api/v0/get-reclouts-for-post"       // Deprecated
	RoutePathGetQuoteRecloutsForPost = "/api/v0/get-quote-reclouts-for-post" // Deprecated

	// base.go
	RoutePathHealthCheck     = "/api/v0/health-check"
	RoutePathGetExchangeRate = "/api/v0/get-exchange-rate"
	RoutePathGetAppState     = "/api/v0/get-app-state"

	// transaction.go
	RoutePathGetTxn                   = "/api/v0/get-txn"
	RoutePathSubmitTransaction        = "/api/v0/submit-transaction"
	RoutePathUpdateProfile            = "/api/v0/update-profile"
	RoutePathExchangeBitcoin          = "/api/v0/exchange-bitcoin"
	RoutePathSendDeSo                 = "/api/v0/send-deso"
	RoutePathSubmitPost               = "/api/v0/submit-post"
	RoutePathCreateFollowTxnStateless = "/api/v0/create-follow-txn-stateless"
	RoutePathCreateLikeStateless      = "/api/v0/create-like-stateless"
	RoutePathBuyOrSellCreatorCoin     = "/api/v0/buy-or-sell-creator-coin"
	RoutePathTransferCreatorCoin      = "/api/v0/transfer-creator-coin"
	RoutePathSendDiamonds             = "/api/v0/send-diamonds"
	RoutePathAuthorizeDerivedKey      = "/api/v0/authorize-derived-key"
	RoutePathAppendExtraData          = "/api/v0/append-extra-data"
	RoutePathGetTransactionSpending   = "/api/v0/get-transaction-spending"

	// user.go
	RoutePathGetUsersStateless        = "/api/v0/get-users-stateless"
	RoutePathDeleteIdentities         = "/api/v0/delete-identities"
	RoutePathGetProfiles              = "/api/v0/get-profiles"
	RoutePathGetSingleProfile         = "/api/v0/get-single-profile"
	RoutePathGetSingleProfilePicture  = "/api/v0/get-single-profile-picture"
	RoutePathGetHodlersForPublicKey   = "/api/v0/get-hodlers-for-public-key"
	RoutePathGetDiamondsForPublicKey  = "/api/v0/get-diamonds-for-public-key"
	RoutePathGetFollowsStateless      = "/api/v0/get-follows-stateless"
	RoutePathGetUserGlobalMetadata    = "/api/v0/get-user-global-metadata"
	RoutePathUpdateUserGlobalMetadata = "/api/v0/update-user-global-metadata"
	RoutePathGetNotifications         = "/api/v0/get-notifications"
	RoutePathBlockPublicKey           = "/api/v0/block-public-key"
	RoutePathIsFollowingPublicKey     = "/api/v0/is-following-public-key"
	RoutePathIsHodlingPublicKey       = "/api/v0/is-hodling-public-key"
	RoutePathGetUserDerivedKeys       = "/api/v0/get-user-derived-keys"
	RoutePathDeletePII                = "/api/v0/delete-pii"

	// post.go
	RoutePathGetPostsStateless      = "/api/v0/get-posts-stateless"
	RoutePathGetSinglePost          = "/api/v0/get-single-post"
	RoutePathGetLikesForPost        = "/api/v0/get-likes-for-post"
	RoutePathGetDiamondsForPost     = "/api/v0/get-diamonds-for-post"
	RoutePathGetRepostsForPost      = "/api/v0/get-reposts-for-post"
	RoutePathGetQuoteRepostsForPost = "/api/v0/get-quote-reposts-for-post"
	RoutePathGetPostsForPublicKey   = "/api/v0/get-posts-for-public-key"
	RoutePathGetDiamondedPosts      = "/api/v0/get-diamonded-posts"

	// hot_feed.go
	RoutePathGetHotFeed = "/api/v0/get-hot-feed"

	// nft.go
	RoutePathCreateNFT                = "/api/v0/create-nft"
	RoutePathUpdateNFT                = "/api/v0/update-nft"
	RoutePathGetNFTsForUser           = "/api/v0/get-nfts-for-user"
	RoutePathGetNFTBidsForUser        = "/api/v0/get-nft-bids-for-user"
	RoutePathCreateNFTBid             = "/api/v0/create-nft-bid"
	RoutePathAcceptNFTBid             = "/api/v0/accept-nft-bid"
	RoutePathGetNFTBidsForNFTPost     = "/api/v0/get-nft-bids-for-nft-post"
	RoutePathGetNFTShowcase           = "/api/v0/get-nft-showcase"
	RoutePathGetNextNFTShowcase       = "/api/v0/get-next-nft-showcase"
	RoutePathGetNFTCollectionSummary  = "/api/v0/get-nft-collection-summary"
	RoutePathGetNFTEntriesForPostHash = "/api/v0/get-nft-entries-for-nft-post"
	RoutePathTransferNFT              = "/api/v0/transfer-nft"
	RoutePathAcceptNFTTransfer        = "/api/v0/accept-nft-transfer"
	RoutePathBurnNFT                  = "/api/v0/burn-nft"

	// media.go
	RoutePathUploadImage      = "/api/v0/upload-image"
	RoutePathGetFullTikTokURL = "/api/v0/get-full-tiktok-url"
	RoutePathUploadVideo      = "/api/v0/upload-video"
	RoutePathGetVideoStatus   = "/api/v0/get-video-status"

	// message.go
	RoutePathSendMessageStateless    = "/api/v0/send-message-stateless"
	RoutePathGetMessagesStateless    = "/api/v0/get-messages-stateless"
	RoutePathMarkContactMessagesRead = "/api/v0/mark-contact-messages-read"
	RoutePathMarkAllMessagesRead     = "/api/v0/mark-all-messages-read"

	// verify.go
	RoutePathSendPhoneNumberVerificationText   = "/api/v0/send-phone-number-verification-text"
	RoutePathSubmitPhoneNumberVerificationCode = "/api/v0/submit-phone-number-verification-code"
	RoutePathResendVerifyEmail                 = "/api/v0/resend-verify-email"
	RoutePathVerifyEmail                       = "/api/v0/verify-email"
	RoutePathJumioBegin                        = "/api/v0/jumio-begin"
	RoutePathJumioCallback                     = "/api/v0/jumio-callback"
	RoutePathJumioFlowFinished                 = "/api/v0/jumio-flow-finished"
	RoutePathGetJumioStatusForPublicKey        = "/api/v0/get-jumio-status-for-public-key"

	// tutorial.go
	RoutePathGetTutorialCreators = "/api/v0/get-tutorial-creators"
	RoutePathStartOrSkipTutorial = "/api/v0/start-or-skip-tutorial"
	RoutePathUpdateTutorialStatus = "/api/v0/update-tutorial-status"

	// eth.go
	RoutePathSubmitETHTx       = "/api/v0/submit-eth-tx"
	RoutePathQueryETHRPC       = "/api/v0/query-eth-rpc"
	RoutePathAdminProcessETHTx = "/api/v0/admin/process-eth-tx"

	// wyre.go
	RoutePathGetWyreWalletOrderQuotation     = "/api/v0/get-wyre-wallet-order-quotation"
	RoutePathGetWyreWalletOrderReservation   = "/api/v0/get-wyre-wallet-order-reservation"
	RoutePathWyreWalletOrderSubscription     = "/api/v0/wyre-wallet-order-subscription"
	RoutePathGetWyreWalletOrdersForPublicKey = "/api/v0/admin/get-wyre-wallet-orders-for-public-key"

	// miner.go
	RoutePathGetBlockTemplate = "/api/v0/get-block-template"
	RoutePathSubmitBlock      = "/api/v0/submit-block"

	// Admin route paths can only be accessed if a user's public key is whitelisted as an admin.

	// admin_node.go
	RoutePathNodeControl          = "/api/v0/admin/node-control"
	RoutePathAdminGetMempoolStats = "/api/v0/admin/get-mempool-stats"

	// admin_buy_deso.go
	RoutePathSetUSDCentsToDeSoReserveExchangeRate = "/api/v0/admin/set-usd-cents-to-deso-reserve-exchange-rate"
	RoutePathGetUSDCentsToDeSoReserveExchangeRate = "/api/v0/admin/get-usd-cents-to-deso-reserve-exchange-rate"
	RoutePathSetBuyDeSoFeeBasisPoints             = "/api/v0/admin/set-buy-deso-fee-basis-points"
	RoutePathGetBuyDeSoFeeBasisPoints             = "/api/v0/admin/get-buy-deso-fee-basis-points"

	// admin_transaction.go
	RoutePathGetGlobalParams                   = "/api/v0/get-global-params"
	RoutePathTestSignTransactionWithDerivedKey = "/api/v0/admin/test-sign-transaction-with-derived-key"

	// Eventually we will deprecate the admin endpoint since it does not need to be protected.
	RoutePathAdminGetGlobalParams = "/api/v0/admin/get-global-params"
	RoutePathUpdateGlobalParams   = "/api/v0/admin/update-global-params"
	RoutePathSwapIdentity         = "/api/v0/admin/swap-identity"

	// admin_user.go
	RoutePathAdminUpdateUserGlobalMetadata         = "/api/v0/admin/update-user-global-metadata"
	RoutePathAdminGetAllUserGlobalMetadata         = "/api/v0/admin/get-all-user-global-metadata"
	RoutePathAdminGetUserGlobalMetadata            = "/api/v0/admin/get-user-global-metadata"
	RoutePathAdminGrantVerificationBadge           = "/api/v0/admin/grant-verification-badge"
	RoutePathAdminRemoveVerificationBadge          = "/api/v0/admin/remove-verification-badge"
	RoutePathAdminGetVerifiedUsers                 = "/api/v0/admin/get-verified-users"
	RoutePathAdminGetUsernameVerificationAuditLogs = "/api/v0/admin/get-username-verification-audit-logs"
	RoutePathAdminGetUserAdminData                 = "/api/v0/admin/get-user-admin-data"

	// admin_feed.go
	RoutePathAdminUpdateGlobalFeed = "/api/v0/admin/update-global-feed"
	RoutePathAdminPinPost          = "/api/v0/admin/pin-post"
	RoutePathAdminRemoveNilPosts   = "/api/v0/admin/remove-nil-posts"

	// hot_feed.go
	RoutePathAdminGetUnfilteredHotFeed        = "/api/v0/admin/get-unfiltered-hot-feed"
	RoutePathAdminGetHotFeedAlgorithm         = "/api/v0/admin/get-hot-feed-algorithm"
	RoutePathAdminUpdateHotFeedAlgorithm      = "/api/v0/admin/update-hot-feed-algorithm"
	RoutePathAdminUpdateHotFeedPostMultiplier = "/api/v0/admin/update-hot-feed-post-multiplier"
	RoutePathAdminUpdateHotFeedUserMultiplier = "/api/v0/admin/update-hot-feed-user-multiplier"
	RoutePathAdminGetHotFeedUserMultiplier    = "/api/v0/admin/get-hot-feed-user-multiplier"

	// admin_fees.go
	RoutePathAdminSetTransactionFeeForTransactionType = "/api/v0/admin/set-txn-fee-for-txn-type"
	RoutePathAdminSetAllTransactionFees               = "/api/v0/admin/set-all-txn-fees"
	RoutePathAdminGetTransactionFeeMap                = "/api/v0/admin/get-transaction-fee-map"
	RoutePathAdminAddExemptPublicKey                  = "/api/v0/admin/add-exempt-public-key"
	RoutePathAdminGetExemptPublicKeys                 = "/api/v0/admin/get-exempt-public-keys"

	// admin_nft.go
	RoutePathAdminGetNFTDrop    = "/api/v0/admin/get-nft-drop"
	RoutePathAdminUpdateNFTDrop = "/api/v0/admin/update-nft-drop"

	// admin_jumio.go
	RoutePathAdminResetJumioForPublicKey = "/api/v0/admin/reset-jumio-for-public-key"
	RoutePathAdminUpdateJumioDeSo        = "/api/v0/admin/update-jumio-deso"
	RoutePathAdminJumioCallback          = "/api/v0/admin/jumio-callback"

	// admin_referrals.go
	RoutePathAdminCreateReferralHash        = "/api/v0/admin/create-referral-hash"
	RoutePathAdminGetAllReferralInfoForUser = "/api/v0/admin/get-all-referral-info-for-user"
	RoutePathAdminUpdateReferralHash        = "/api/v0/admin/update-referral-hash"
	RoutePathAdminUploadReferralCSV         = "/api/v0/admin/upload-referral-csv"
	RoutePathAdminDownloadReferralCSV       = "/api/v0/admin/download-referral-csv"
	RoutePathAdminDownloadRefereeCSV        = "/api/v0/admin/download-referee-csv"

	// referrals.go
	RoutePathGetReferralInfoForUser         = "/api/v0/get-referral-info-for-user"
	RoutePathGetReferralInfoForReferralHash = "/api/v0/get-referral-info-for-referral-hash"

	// admin_tutorial.go
	RoutePathAdminUpdateTutorialCreators = "/api/v0/admin/update-tutorial-creators"
	RoutePathAdminResetTutorialStatus    = "/api/v0/admin/reset-tutorial-status"
	RoutePathAdminGetTutorialCreators    = "/api/v0/admin/get-tutorial-creators"

	// expose_global_state.go
	RoutePathGetVerifiedUsernames     = "/api/v0/get-verified-usernames"
	RoutePathGetBlacklistedPublicKeys = "/api/v0/get-blacklisted-public-keys"
	RoutePathGetGraylistedPublicKeys  = "/api/v0/get-graylisted-public-keys"
	RoutePathGetGlobalFeed            = "/api/v0/get-global-feed"
)

// APIServer provides the interface between the blockchain and things like the
// web UI. In particular, it exposes a JSON API that can be used to do everything the
// frontend cares about, from posts to profiles to purchasing DeSo with Bitcoin.
type APIServer struct {
	backendServer *lib.Server
	mempool       *lib.DeSoMempool
	blockchain    *lib.Blockchain
	blockProducer *lib.DeSoBlockProducer
	Params        *lib.DeSoParams
	Config        *config.Config

	MinFeeRateNanosPerKB uint64

	// A pointer to the router that handles all requests.
	router *muxtrace.Router

	TXIndex *lib.TXIndex

	// Used for getting/setting the global state. Usually either a db is set OR
	// a remote node is set-- not both. When a remote node is set, global state
	// is set and fetched from that node. Otherwise, it is set/fetched from the
	// db. This makes it easy to run a local node in development.
	GlobalStateDB *badger.DB

	// Optional, may be empty. Used for Twilio integration
	Twilio *twilio.Client

	// When set, BlockCypher is used to add extra security to BitcoinExchange
	// transactions.
	BlockCypherAPIKey string

	// This lock is used when sending seed DeSo to avoid a race condition
	// in which two calls to sending the seed DeSo use the same UTXO,
	// causing one to error.
	mtxSeedDeSo sync.RWMutex

	UsdCentsPerDeSoExchangeRate    uint64
	UsdCentsPerBitCoinExchangeRate float64
	UsdCentsPerETHExchangeRate     uint64

	// List of prices retrieved.  This is culled everytime we update the current price.
	LastTradeDeSoPriceHistory []LastTradePriceHistoryItem
	// How far back do we consider trade prices when we set the current price of $DESO in nanoseconds
	LastTradePriceLookback uint64

	// Base-58 prefix to check for to determine if a string could be a public key.
	PublicKeyBase58Prefix string

	// A list of posts from the last 24hrs ordered by hotness score.
	HotFeedOrderedList []*HotFeedEntry
	// The height of the last block evaluated by the hotness routine.
	HotFeedBlockHeight uint32
	// Map of whitelisted post hashes used for serving the hot feed.
	// The float64 value is a multiplier than can be modified and used in scoring.
	HotFeedApprovedPostsToMultipliers             map[lib.BlockHash]float64
	LastHotFeedApprovedPostOpProcessedTstampNanos uint64
	// Multipliers applied to individual PKIDs to help node operators better fit their
	// hot feed to the type of content they would like to display.
	HotFeedPKIDMultipliers                          map[lib.PKID]*HotFeedPKIDMultiplier
	LastHotFeedPKIDMultiplierOpProcessedTstampNanos uint64
	// Constants for the hotness score algorithm.
	HotFeedInteractionCap        uint64
	HotFeedTimeDecayBlocks       uint64
	HotFeedPostMultiplierUpdated bool
	HotFeedPKIDMultiplierUpdated bool

	//Map of transaction type to []*lib.DeSoOutput that represent fees assessed on each transaction of that type.
	TransactionFeeMap map[lib.TxnType][]*lib.DeSoOutput

	// Map of public keys that are exempt from node fees
	ExemptPublicKeyMap map[string]interface{}

	// Global State cache

	// VerifiedUsernameToPKIDMap is a map of lowercase usernames to PKIDs representing the current state of
	// verifications this node is recognizing.
	VerifiedUsernameToPKIDMap map[string]*lib.PKID
	// BlacklistedPKIDMap is a map of PKID to a byte slice representing the PKID of a user as the key and the current
	// blacklist state of that user as the key. If a PKID is not present in this map, then the user is NOT blacklisted.
	BlacklistedPKIDMap        map[lib.PKID][]byte
	// BlacklistedResponseMap is a map of PKIDs converted to base58-encoded string to a byte slice. This is computed
	// from the BlacklistedPKIDMap above and is a JSON-encodable version of that map. This map is only used when
	// responding to requests for this node's blacklist. A JSON-encoded response is easier for any language to digest
	// than a gob-encoded one.
	BlacklistedResponseMap    map[string][]byte
	// GraylistedPKIDMap is a map of PKID to a byte slice representing the PKID of a user as the key and the current
	// graylist state of that user as the key. If a PKID is not present in this map, then the user is NOT graylisted.
	GraylistedPKIDMap         map[lib.PKID][]byte
	// GraylistedResponseMap is a map of PKIDs converted to base58-encoded string to a byte slice. This is computed
	// from the GraylistedPKIDMap above and is a JSON-encodable version of that map. This map is only used when
	// responding to requests for this node's graylist. A JSON-encoded response is easier for any language to digest
	// than a gob-encoded one.
	GraylistedResponseMap     map[string][]byte
<<<<<<< HEAD
	// GlobalFeedPostHashes is a slice of BlockHashes representing an ordered state of post hashes on the global feed on
	// this node.
	GlobalFeedPostHashes      []*lib.BlockHash
	// GlobalFeedPostEntries is a slice of PostEntries representing an ordered state of PostEntries on the global feed
	// on this node. It is computed from the GlobalFeedPostHashes above.
	GlobalFeedPostEntries     []*lib.PostEntry
=======
	// GlobalFeedPostHashes is a slice of BlockHashes representing the state of posts on the global feed on this node.
	GlobalFeedPostHashes      []*lib.BlockHash
>>>>>>> f83920e9

	// Signals that the frontend server is in a stopped state
	quit chan struct{}
}

type LastTradePriceHistoryItem struct {
	LastTradePrice uint64
	Timestamp      uint64
}

// NewAPIServer ...
func NewAPIServer(
	_backendServer *lib.Server,
	_mempool *lib.DeSoMempool,
	_blockchain *lib.Blockchain,
	_blockProducer *lib.DeSoBlockProducer,
	txIndex *lib.TXIndex,
	params *lib.DeSoParams,
	config *config.Config,
	minFeeRateNanosPerKB uint64,
	globalStateDB *badger.DB,
	twilio *twilio.Client,
	blockCypherAPIKey string,
) (*APIServer, error) {

	if globalStateDB == nil && config.GlobalStateRemoteNode == "" {
		return nil, fmt.Errorf(
			"NewAPIServer: Error: A globalStateDB or a globalStateRemoteNode is required")
	}

	publicKeyBase58Prefix := lib.Base58CheckEncode(make([]byte, btcec.PubKeyBytesLenCompressed), false, params)[0:3]

	fes := &APIServer{
		// TODO: It would be great if we could eliminate the dependency on
		// the backendServer. Right now it's here because it was the easiest
		// way to give the APIServer the ability to add transactions
		// to the mempool and relay them to peers.
		backendServer:             _backendServer,
		mempool:                   _mempool,
		blockchain:                _blockchain,
		blockProducer:             _blockProducer,
		TXIndex:                   txIndex,
		Params:                    params,
		Config:                    config,
		GlobalStateDB:             globalStateDB,
		Twilio:                    twilio,
		BlockCypherAPIKey:         blockCypherAPIKey,
		LastTradeDeSoPriceHistory: []LastTradePriceHistoryItem{},
		PublicKeyBase58Prefix:     publicKeyBase58Prefix,
		// We consider last trade prices from the last hour when determining the current price of DeSo.
		// This helps prevents attacks that attempt to purchase $DESO at below market value.
		LastTradePriceLookback: uint64(time.Hour.Nanoseconds()),
		quit:                   make(chan struct{}),
	}

	fes.StartSeedBalancesMonitoring()

	// Call this once upon starting server to ensure we have a good initial value
	fes.UpdateUSDCentsToDeSoExchangeRate()
	fes.UpdateUSDToBTCPrice()
	fes.UpdateUSDToETHPrice()

	// Get the transaction fee map from global state if it exists
	fes.TransactionFeeMap = fes.GetTransactionFeeMapFromGlobalState()

	fes.ExemptPublicKeyMap = fes.GetExemptPublicKeyMapFromGlobalState()

	// Then monitor them
	fes.StartExchangePriceMonitoring()

	if fes.Config.RunHotFeedRoutine {
		fes.StartHotFeedRoutine()
	}

	fes.SetGlobalStateCache()
	// Kick off Global State Monitoring to set up cache of Verified Username, Blacklist, and Graylist.
	fes.StartGlobalStateMonitoring()

	return fes, nil
}

type AccessLevel int

const (
	PublicAccess AccessLevel = iota
	AdminAccess
	SuperAdminAccess
)

// Route ...
type Route struct {
	Name        string
	Method      []string
	Pattern     string
	HandlerFunc http.HandlerFunc
	AccessLevel AccessLevel
}

// InitRoutes ...
// Note: Be very careful when editing existing routes in this list.
// This *must* be kept in-sync with the backend-api.service.ts file in the
// frontend code. If not, then requests will fail.
func (fes *APIServer) NewRouter() *muxtrace.Router {
	var FrontendRoutes = []Route{
		// Deprecated
		{
			"SendBitClout",
			[]string{"POST", "OPTIONS"},
			RoutePathSendBitClout,
			fes.SendDeSo,
			PublicAccess,
		},
		{
			"GetRecloutsForPost",
			[]string{"POST", "OPTIONS"},
			RoutePathGetRecloutsForPost,
			fes.GetRepostsForPost,
			PublicAccess,
		},
		{
			"GetQuoteRecloutsForPost",
			[]string{"POST", "OPTIONS"},
			RoutePathGetQuoteRecloutsForPost,
			fes.GetQuoteRepostsForPost,
			PublicAccess,
		},

		{
			"Index",
			[]string{"GET"},
			"/",
			fes.Index,
			PublicAccess,
		},

		{
			"HealthCheck",
			[]string{"GET"},
			RoutePathHealthCheck,
			fes.HealthCheck,
			PublicAccess,
		},

		// Routes for populating various UI elements.
		{
			"GetExchangeRate",
			[]string{"GET"},
			RoutePathGetExchangeRate,
			fes.GetExchangeRate,
			PublicAccess,
		},
		{
			"GetGlobalParams",
			[]string{"POST", "OPTIONS"},
			RoutePathGetGlobalParams,
			fes.GetGlobalParams,
			PublicAccess,
		},
		// Route for sending DeSo
		{
			"SendDeSo",
			[]string{"POST", "OPTIONS"},
			RoutePathSendDeSo,
			fes.SendDeSo,
			PublicAccess,
		},
		// Route for exchanging Bitcoin for DeSo
		{
			"ExchangeBitcoin",
			[]string{"POST", "OPTIONS"},
			RoutePathExchangeBitcoin,
			fes.ExchangeBitcoinStateless,
			PublicAccess,
		},

		// Route for submitting signed transactions for network broadcast
		{
			"SubmitTransaction",
			[]string{"POST", "OPTIONS"},
			RoutePathSubmitTransaction,
			fes.SubmitTransaction,
			PublicAccess,
		},

		// Temporary route to wipe seedinfo cookies
		{
			"DeleteIdentities",
			[]string{"POST", "OPTIONS"},
			RoutePathDeleteIdentities,
			fes.DeleteIdentities,
			PublicAccess,
		},
		// Endpoint to trigger granting a user a verified badge

		// The new DeSo endpoints start here.
		{
			"GetUsersStateless",
			[]string{"POST", "OPTIONS"},
			RoutePathGetUsersStateless,
			fes.GetUsersStateless,
			PublicAccess,
		},
		{
			"SendPhoneNumberVerificationText",
			[]string{"POST", "OPTIONS"},
			RoutePathSendPhoneNumberVerificationText,
			fes.SendPhoneNumberVerificationText,
			PublicAccess,
		},
		{
			"SubmitPhoneNumberVerificationCode",
			[]string{"POST", "OPTIONS"},
			RoutePathSubmitPhoneNumberVerificationCode,
			fes.SubmitPhoneNumberVerificationCode,
			PublicAccess,
		},
		{
			"UploadImage",
			[]string{"POST", "OPTIONS"},
			RoutePathUploadImage,
			fes.UploadImage,
			PublicAccess,
		},
		{
			"SubmitPost",
			[]string{"POST", "OPTIONS"},
			RoutePathSubmitPost,
			fes.SubmitPost,
			PublicAccess,
		},
		{
			"GetPostsStateless",
			[]string{"POST", "OPTIONS"},
			RoutePathGetPostsStateless,
			fes.GetPostsStateless,
			// CheckSecret: No need to check the secret since this is a read-only endpoint.
			PublicAccess,
		},
		{
			"UpdateProfile",
			[]string{"POST", "OPTIONS"},
			RoutePathUpdateProfile,
			fes.UpdateProfile,
			PublicAccess,
		},
		{
			"GetProfiles",
			[]string{"POST", "OPTIONS"},
			RoutePathGetProfiles,
			fes.GetProfiles,
			// CheckSecret: No need to check the secret since this is a read-only endpoint.
			PublicAccess,
		},
		{
			"GetSingleProfile",
			[]string{"POST", "OPTIONS"},
			RoutePathGetSingleProfile,
			fes.GetSingleProfile,
			PublicAccess,
		},
		{
			"GetSingleProfilePicture",
			[]string{"GET"},
			RoutePathGetSingleProfilePicture + "/{publicKeyBase58Check:[0-9a-zA-Z]{54,55}}",
			fes.GetSingleProfilePicture,
			PublicAccess,
		},
		{
			"GetPostsForPublicKey",
			[]string{"POST", "OPTIONS"},
			RoutePathGetPostsForPublicKey,
			fes.GetPostsForPublicKey,
			PublicAccess,
		},
		{
			"GetDiamondsForPublicKey",
			[]string{"POST", "OPTIONS"},
			RoutePathGetDiamondsForPublicKey,
			fes.GetDiamondsForPublicKey,
			PublicAccess,
		},
		{
			"GetDiamondedPosts",
			[]string{"POST", "OPTIONS"},
			RoutePathGetDiamondedPosts,
			fes.GetDiamondedPosts,
			PublicAccess,
		},
		{
			"GetHotFeed",
			[]string{"POST", "OPTIONS"},
			RoutePathGetHotFeed,
			fes.GetHotFeed,
			PublicAccess,
		},
		{
			"CreateNFT",
			[]string{"POST", "OPTIONS"},
			RoutePathCreateNFT,
			fes.CreateNFT,
			PublicAccess,
		},
		{
			"TransferNFT",
			[]string{"POST", "OPTIONS"},
			RoutePathTransferNFT,
			fes.TransferNFT,
			PublicAccess,
		},
		{
			"AcceptNFTTransfer",
			[]string{"POST", "OPTIONS"},
			RoutePathAcceptNFTTransfer,
			fes.AcceptNFTTransfer,
			PublicAccess,
		},
		{
			"BurnNFT",
			[]string{"POST", "OPTIONS"},
			RoutePathBurnNFT,
			fes.BurnNFT,
			PublicAccess,
		},
		{
			"UpdateNFT",
			[]string{"POST", "OPTIONS"},
			RoutePathUpdateNFT,
			fes.UpdateNFT,
			PublicAccess,
		},
		{
			"CreateNFTBid",
			[]string{"POST", "OPTIONS"},
			RoutePathCreateNFTBid,
			fes.CreateNFTBid,
			PublicAccess,
		},
		{
			"AcceptNFTBid",
			[]string{"POST", "OPTIONS"},
			RoutePathAcceptNFTBid,
			fes.AcceptNFTBid,
			PublicAccess,
		},
		{
			"GetNFTBidsForNFTPost",
			[]string{"POST", "OPTIONS"},
			RoutePathGetNFTBidsForNFTPost,
			fes.GetNFTBidsForNFTPost,
			PublicAccess,
		},
		{
			"GetNFTShowcase",
			[]string{"POST", "OPTIONS"},
			RoutePathGetNFTShowcase,
			fes.GetNFTShowcase,
			PublicAccess,
		},
		{
			"GetNextNFTShowcase",
			[]string{"POST", "OPTIONS"},
			RoutePathGetNextNFTShowcase,
			fes.GetNextNFTShowcase,
			PublicAccess,
		},
		{
			"GetNFTsForUser",
			[]string{"POST", "OPTIONS"},
			RoutePathGetNFTsForUser,
			fes.GetNFTsForUser,
			PublicAccess,
		},
		{
			"GetNFTBidsForUser",
			[]string{"POST", "OPTIONS"},
			RoutePathGetNFTBidsForUser,
			fes.GetNFTBidsForUser,
			PublicAccess,
		},
		{
			"GetNFTCollectionSummary",
			[]string{"POST", "OPTIONS"},
			RoutePathGetNFTCollectionSummary,
			fes.GetNFTCollectionSummary,
			PublicAccess,
		},
		{
			"GetNFTEntriesForPostHash",
			[]string{"POST", "OPTIONS"},
			RoutePathGetNFTEntriesForPostHash,
			fes.GetNFTEntriesForPostHash,
			PublicAccess,
		},
		{
			"GetHodlersForPublicKey",
			[]string{"POST", "OPTIONS"},
			RoutePathGetHodlersForPublicKey,
			fes.GetHodlersForPublicKey,
			PublicAccess,
		},
		{
			"GetFollowsStateless",
			[]string{"POST", "OPTIONS"},
			RoutePathGetFollowsStateless,
			fes.GetFollowsStateless,
			PublicAccess,
		},
		{
			"CreateFollowTxnStateless",
			[]string{"POST", "OPTIONS"},
			RoutePathCreateFollowTxnStateless,
			fes.CreateFollowTxnStateless,
			PublicAccess,
		},
		{
			"CreateLikeStateless",
			[]string{"POST", "OPTIONS"},
			RoutePathCreateLikeStateless,
			fes.CreateLikeStateless,
			PublicAccess,
		},
		{
			"BuyOrSellCreatorCoin",
			[]string{"POST", "OPTIONS"},
			RoutePathBuyOrSellCreatorCoin,
			fes.BuyOrSellCreatorCoin,
			PublicAccess,
		},
		{
			"TransferCreatorCoin",
			[]string{"POST", "OPTIONS"},
			RoutePathTransferCreatorCoin,
			fes.TransferCreatorCoin,
			PublicAccess,
		},
		{
			"SendDiamonds",
			[]string{"POST", "OPTIONS"},
			RoutePathSendDiamonds,
			fes.SendDiamonds,
			PublicAccess,
		},
		{
			"AuthorizeDerivedKey",
			[]string{"POST", "OPTIONS"},
			RoutePathAuthorizeDerivedKey,
			fes.AuthorizeDerivedKey,
			PublicAccess,
		},
		{
			"AppendExtraData",
			[]string{"POST", "OPTIONS"},
			RoutePathAppendExtraData,
			fes.AppendExtraData,
			PublicAccess,
		},
		{
			"GetTransactionSpending",
			[]string{"POST", "OPTIONS"},
			RoutePathGetTransactionSpending,
			fes.GetTransactionSpending,
			PublicAccess,
		},
		{
			"GetNotifications",
			[]string{"POST", "OPTIONS"},
			RoutePathGetNotifications,
			fes.GetNotifications,
			PublicAccess,
		},
		{
			"GetAppState",
			[]string{"POST", "OPTIONS"},
			RoutePathGetAppState,
			fes.GetAppState,
			PublicAccess,
		},
		{
			"UpdateUserGlobalMetadata",
			[]string{"POST", "OPTIONS"},
			RoutePathUpdateUserGlobalMetadata,
			fes.UpdateUserGlobalMetadata,
			PublicAccess,
		},
		{
			"GetUserGlobalMetadata",
			[]string{"POST", "OPTIONS"},
			RoutePathGetUserGlobalMetadata,
			fes.GetUserGlobalMetadata,
			PublicAccess,
		},
		{
			"GetSinglePost",
			[]string{"POST", "OPTIONS"},
			RoutePathGetSinglePost,
			fes.GetSinglePost,
			PublicAccess,
		},
		{
			"BlockPublicKey",
			[]string{"POST", "OPTIONS"},
			RoutePathBlockPublicKey,
			fes.BlockPublicKey,
			PublicAccess,
		},
		{
			"BlockGetTxn",
			[]string{"POST", "OPTIONS"},
			RoutePathGetTxn,
			fes.GetTxn,
			PublicAccess,
		},
		{
			"IsFollowingPublicKey",
			[]string{"POST", "OPTIONS"},
			RoutePathIsFollowingPublicKey,
			fes.IsFollowingPublicKey,
			PublicAccess,
		},
		{
			"IsHodlingPublicKey",
			[]string{"POST", "OPTIONS"},
			RoutePathIsHodlingPublicKey,
			fes.IsHodlingPublicKey,
			PublicAccess,
		},
		{
			"StartOrSkipTutorial",
			[]string{"POST", "OPTIONS"},
			RoutePathStartOrSkipTutorial,
			fes.StartOrSkipTutorial,
			PublicAccess,
		},
		{
			"ResendVerifyEmail",
			[]string{"POST", "OPTIONS"},
			RoutePathResendVerifyEmail,
			fes.ResendVerifyEmail,
			PublicAccess,
		},
		{
			"VerifyEmail",
			[]string{"POST", "OPTIONS"},
			RoutePathVerifyEmail,
			fes.VerifyEmail,
			PublicAccess,
		},
		{
			"GetUserDerivedKeys",
			[]string{"POST", "OPTIONS"},
			RoutePathGetUserDerivedKeys,
			fes.GetUserDerivedKeys,
			PublicAccess,
		},
		{
			"DeletePII",
			[]string{"POST", "OPTIONS"},
			RoutePathDeletePII,
			fes.DeletePII,
			PublicAccess,
		},
		// Jumio Routes
		{
			"JumioBegin",
			[]string{"POST", "OPTIONS"},
			RoutePathJumioBegin,
			fes.JumioBegin,
			PublicAccess,
		},
		{
			"JumioCallback",
			[]string{"POST", "OPTIONS"},
			RoutePathJumioCallback,
			fes.JumioCallback,
			PublicAccess,
		},
		{
			"JumioFlowFinished",
			[]string{"POST", "OPTIONS"},
			RoutePathJumioFlowFinished,
			fes.JumioFlowFinished,
			PublicAccess,
		},
		{
			"GetJumioStatusForPublicKey",
			[]string{"POST", "OPTIONS"},
			RoutePathGetJumioStatusForPublicKey,
			fes.GetJumioStatusForPublicKey,
			PublicAccess,
		},
		{
			"GetReferralInfoForUser",
			[]string{"POST", "OPTIONS"},
			RoutePathGetReferralInfoForUser,
			fes.GetReferralInfoForUser,
			PublicAccess,
		},
		{
			"GetReferralInfoForReferralHash",
			[]string{"POST", "OPTIONS"},
			RoutePathGetReferralInfoForReferralHash,
			fes.GetReferralInfoForReferralHash,
			PublicAccess,
		},
		// Tutorial Routes
		{
			"GetTutorialCreators",
			[]string{"POST", "OPTIONS"},
			RoutePathGetTutorialCreators,
			fes.GetTutorialCreators,
			PublicAccess,
		},
		{
			"UpdateTutorialStatus",
			[]string{"POST", "OPTIONS"},
			RoutePathUpdateTutorialStatus,
			fes.UpdateTutorialStatus,
			PublicAccess,
		},

		// ETH Routes
		{
			"SubmitETHTx",
			[]string{"POST", "OPTIONS"},
			RoutePathSubmitETHTx,
			fes.SubmitETHTx,
			PublicAccess,
		},
		{
			"AdminProcessETHTx",
			[]string{"POST", "OPTIONS"},
			RoutePathAdminProcessETHTx,
			fes.AdminProcessETHTx,
			SuperAdminAccess,
		},
		{
			"QueryETHRPC",
			[]string{"POST", "OPTIONS"},
			RoutePathQueryETHRPC,
			fes.QueryETHRPC,
			PublicAccess,
		},

		// Begin all /admin routes
		{
			// Route for all low-level node operations.
			"NodeControl",
			[]string{"POST", "OPTIONS"},
			RoutePathNodeControl,
			fes.NodeControl,
			AdminAccess,
		},
		{
			"AdminUpdateUserGlobalMetadata",
			[]string{"POST", "OPTIONS"},
			RoutePathAdminUpdateUserGlobalMetadata,
			fes.AdminUpdateUserGlobalMetadata,
			AdminAccess,
		},
		{
			"AdminGetVerifiedUsers",
			[]string{"POST", "OPTIONS"},
			RoutePathAdminGetVerifiedUsers,
			fes.AdminGetVerifiedUsers,
			AdminAccess, // Check Secret
		},
		{
			"AdminGetAllUserGlobalMetadata",
			[]string{"POST", "OPTIONS"},
			RoutePathAdminGetAllUserGlobalMetadata,
			fes.AdminGetAllUserGlobalMetadata,
			AdminAccess,
		},
		{
			"AdminGetUserGlobalMetadata",
			[]string{"POST", "OPTIONS"},
			RoutePathAdminGetUserGlobalMetadata,
			fes.AdminGetUserGlobalMetadata,
			AdminAccess,
		},
		{
			"AdminUpdateGlobalFeed",
			[]string{"POST", "OPTIONS"},
			RoutePathAdminUpdateGlobalFeed,
			fes.AdminUpdateGlobalFeed,
			AdminAccess,
		},
		{
			"AdminPinPost",
			[]string{"POST", "OPTIONS"},
			RoutePathAdminPinPost,
			fes.AdminPinPost,
			AdminAccess, // CheckSecret
		},
		{
			"AdminGetMempoolStats",
			[]string{"POST", "OPTIONS"},
			RoutePathAdminGetMempoolStats,
			fes.AdminGetMempoolStats,
			AdminAccess,
		},
		{
			"AdminGetGlobalParams",
			[]string{"POST", "OPTIONS"},
			RoutePathAdminGetGlobalParams,
			fes.GetGlobalParams,
			AdminAccess,
		},
		{
			"GetWyreWalletOrdersForPublicKey",
			[]string{"POST", "OPTIONS"},
			RoutePathGetWyreWalletOrdersForPublicKey,
			fes.GetWyreWalletOrdersForPublicKey,
			AdminAccess,
		},
		{
			"AdminGetNFTDrop",
			[]string{"POST", "OPTIONS"},
			RoutePathAdminGetNFTDrop,
			fes.AdminGetNFTDrop,
			AdminAccess,
		},
		{
			"AdminUpdateNFTDrop",
			[]string{"POST", "OPTIONS"},
			RoutePathAdminUpdateNFTDrop,
			fes.AdminUpdateNFTDrop,
			AdminAccess,
		},
		{
			"AdminResetTutorialStatus",
			[]string{"POST", "OPTIONS"},
			RoutePathAdminResetTutorialStatus,
			fes.AdminResetTutorialStatus,
			AdminAccess,
		},
		{
			"AdminGetTutorialCreators",
			[]string{"POST", "OPTIONS"},
			RoutePathAdminGetTutorialCreators,
			fes.AdminGetTutorialCreators,
			AdminAccess,
		},
		{
			"AdminGetUnfilteredHotFeed",
			[]string{"POST", "OPTIONS"},
			RoutePathAdminGetUnfilteredHotFeed,
			fes.AdminGetUnfilteredHotFeed,
			AdminAccess,
		},
		// Super Admin routes
		{
			"AdminGetHotFeedAlgorithm",
			[]string{"POST", "OPTIONS"},
			RoutePathAdminGetHotFeedAlgorithm,
			fes.AdminGetHotFeedAlgorithm,
			SuperAdminAccess,
		},
		{
			"AdminUpdateHotFeedAlgorithm",
			[]string{"POST", "OPTIONS"},
			RoutePathAdminUpdateHotFeedAlgorithm,
			fes.AdminUpdateHotFeedAlgorithm,
			SuperAdminAccess,
		},
		{
			"AdminUpdateHotFeedPostMultiplier",
			[]string{"POST", "OPTIONS"},
			RoutePathAdminUpdateHotFeedPostMultiplier,
			fes.AdminUpdateHotFeedPostMultiplier,
			SuperAdminAccess,
		},
		{
			"AdminUpdateHotFeedUserMultiplier",
			[]string{"POST", "OPTIONS"},
			RoutePathAdminUpdateHotFeedUserMultiplier,
			fes.AdminUpdateHotFeedUserMultiplier,
			SuperAdminAccess,
		},
		{
			"AdminGetHotFeedUserMultiplier",
			[]string{"POST", "OPTIONS"},
			RoutePathAdminGetHotFeedUserMultiplier,
			fes.AdminGetHotFeedUserMultiplier,
			SuperAdminAccess,
		},
		{
			"AdminGetUserAdminData",
			[]string{"POST", "OPTIONS"},
			RoutePathAdminGetUserAdminData,
			fes.AdminGetUserAdminData,
			SuperAdminAccess,
		},
		{
			"AdminGetUsernameVerificationAuditLogs",
			[]string{"POST", "OPTIONS"},
			RoutePathAdminGetUsernameVerificationAuditLogs,
			fes.AdminGetUsernameVerificationAuditLogs,
			SuperAdminAccess,
		},
		{
			"AdminGrantVerificationBadge",
			[]string{"POST", "OPTIONS"},
			RoutePathAdminGrantVerificationBadge,
			fes.AdminGrantVerificationBadge,
			SuperAdminAccess,
		},
		{
			"AdminRemoveVerificationBadge",
			[]string{"POST", "OPTIONS"},
			RoutePathAdminRemoveVerificationBadge,
			fes.AdminRemoveVerificationBadge,
			SuperAdminAccess,
		},
		{
			"SwapIdentity",
			[]string{"POST", "OPTIONS"},
			RoutePathSwapIdentity,
			fes.SwapIdentity,
			SuperAdminAccess,
		},
		{
			"UpdateGlobalParams",
			[]string{"POST", "OPTIONS"},
			RoutePathUpdateGlobalParams,
			fes.UpdateGlobalParams,
			SuperAdminAccess,
		},
		{
			"AdminRemoveNilPosts",
			[]string{"POST", "OPTIONS"},
			RoutePathAdminRemoveNilPosts,
			fes.AdminRemoveNilPosts,
			SuperAdminAccess,
		},
		{
			"SetUSDCentsToDeSoReserveExchangeRate",
			[]string{"POST", "OPTIONS"},
			RoutePathSetUSDCentsToDeSoReserveExchangeRate,
			fes.SetUSDCentsToDeSoReserveExchangeRate,
			SuperAdminAccess,
		},
		{
			"SetBuyDeSoFeeBasisPoints",
			[]string{"POST", "OPTIONS"},
			RoutePathSetBuyDeSoFeeBasisPoints,
			fes.SetBuyDeSoFeeBasisPoints,
			SuperAdminAccess,
		},
		{
			"AdminResetJumioForPublicKey",
			[]string{"POST", "OPTIONS"},
			RoutePathAdminResetJumioForPublicKey,
			fes.AdminResetJumioForPublicKey,
			SuperAdminAccess,
		},
		{
			"AdminUpdateJumioDeSo",
			[]string{"POST", "OPTIONS"},
			RoutePathAdminUpdateJumioDeSo,
			fes.AdminUpdateJumioDeSo,
			SuperAdminAccess,
		},
		{
			"AdminTestSignTransactionWithDerivedKey",
			[]string{"POST", "OPTIONS"},
			RoutePathTestSignTransactionWithDerivedKey,
			fes.TestSignTransactionWithDerivedKey,
			SuperAdminAccess,
		},
		{
			"AdminJumioCallback",
			[]string{"POST", "OPTIONS"},
			RoutePathAdminJumioCallback,
			fes.AdminJumioCallback,
			SuperAdminAccess,
		},
		{
			"AdminCreateReferralHash",
			[]string{"POST", "OPTIONS"},
			RoutePathAdminCreateReferralHash,
			fes.AdminCreateReferralHash,
			SuperAdminAccess,
		},
		{
			"AdminGetAllReferralInfoForUser",
			[]string{"POST", "OPTIONS"},
			RoutePathAdminGetAllReferralInfoForUser,
			fes.AdminGetAllReferralInfoForUser,
			SuperAdminAccess,
		},
		{
			"AdminUpdateReferralHash",
			[]string{"POST", "OPTIONS"},
			RoutePathAdminUpdateReferralHash,
			fes.AdminUpdateReferralHash,
			SuperAdminAccess,
		},
		{
			"AdminUploadReferralCSV",
			[]string{"POST", "OPTIONS"},
			RoutePathAdminUploadReferralCSV,
			fes.AdminUploadReferralCSV,
			SuperAdminAccess,
		},
		{
			"AdminDownloadReferralCSV",
			[]string{"POST", "OPTIONS"},
			RoutePathAdminDownloadReferralCSV,
			fes.AdminDownloadReferralCSV,
			SuperAdminAccess,
		},
		{
			"AdminDownloadReferralCSV",
			[]string{"POST", "OPTIONS"},
			RoutePathAdminDownloadRefereeCSV,
			fes.AdminDownloadRefereeCSV,
			SuperAdminAccess,
		},
		{
			"AdminUpdateTutorialCreators",
			[]string{"POST", "OPTIONS"},
			RoutePathAdminUpdateTutorialCreators,
			fes.AdminUpdateTutorialCreator,
			SuperAdminAccess,
		},
		{
			"AdminSetTransactionFeeForTransactionType",
			[]string{"POST", "OPTIONS"},
			RoutePathAdminSetTransactionFeeForTransactionType,
			fes.AdminSetTransactionFeeForTransactionType,
			SuperAdminAccess,
		},
		{
			"AdminSetAllTransactionFees",
			[]string{"POST", "OPTIONS"},
			RoutePathAdminSetAllTransactionFees,
			fes.AdminSetAllTransactionFees,
			SuperAdminAccess,
		},
		{
			"AdminGetTransactionFeeMap",
			[]string{"POST", "OPTIONS"},
			RoutePathAdminGetTransactionFeeMap,
			fes.AdminGetTransactionFeeMap,
			SuperAdminAccess,
		},
		{
			"AdminAddExemptPublicKey",
			[]string{"POST", "OPTIONS"},
			RoutePathAdminAddExemptPublicKey,
			fes.AdminAddExemptPublicKey,
			SuperAdminAccess,
		},
		{
			"AdminGetExemptPublicKeys",
			[]string{"POST", "OPTIONS"},
			RoutePathAdminGetExemptPublicKeys,
			fes.AdminGetExemptPublicKeys,
			SuperAdminAccess,
		},
		// End all /admin routes
		// GET endpoints for managing parameters related to Buying DeSo
		{
			"GetUSDCentsToDeSoReserveExchangeRate",
			[]string{"GET"},
			RoutePathGetUSDCentsToDeSoReserveExchangeRate,
			fes.GetUSDCentsToDeSoReserveExchangeRate,
			PublicAccess,
		},
		{
			"GetBuyDeSoFeeBasisPoints",
			[]string{"GET"},
			RoutePathGetBuyDeSoFeeBasisPoints,
			fes.GetBuyDeSoFeeBasisPoints,
			PublicAccess,
		},
		{
			"GetLikesForPost",
			[]string{"POST", "OPTIONS"},
			RoutePathGetLikesForPost,
			fes.GetLikesForPost,
			PublicAccess,
		},
		{
			"GetDiamondsForPost",
			[]string{"POST", "OPTIONS"},
			RoutePathGetDiamondsForPost,
			fes.GetDiamondsForPost,
			PublicAccess,
		},
		{
			"GetRepostsForPost",
			[]string{"POST", "OPTIONS"},
			RoutePathGetRepostsForPost,
			fes.GetRepostsForPost,
			PublicAccess,
		},
		{
			"GetQuoteRepostsForPost",
			[]string{"POST", "OPTIONS"},
			RoutePathGetQuoteRepostsForPost,
			fes.GetQuoteRepostsForPost,
			PublicAccess,
		},
		{
			"BlockPublicKey",
			[]string{"POST", "OPTIONS"},
			RoutePathBlockPublicKey,
			fes.BlockPublicKey,
			PublicAccess,
		},
		// message.go
		{
			"SendMessageStateless",
			[]string{"POST", "OPTIONS"},
			RoutePathSendMessageStateless,
			fes.SendMessageStateless,
			PublicAccess,
		},
		{
			"GetMessagesStateless",
			[]string{"POST", "OPTIONS"},
			RoutePathGetMessagesStateless,
			fes.GetMessagesStateless,
			PublicAccess,
		},
		{
			"MarkContactMessagesRead",
			[]string{"POST", "OPTIONS"},
			RoutePathMarkContactMessagesRead,
			fes.MarkContactMessagesRead,
			PublicAccess,
		},
		{
			"MarkAllMessagesRead",
			[]string{"POST", "OPTIONS"},
			RoutePathMarkAllMessagesRead,
			fes.MarkAllMessagesRead,
			PublicAccess,
		},

		// Paths for the mining pool
		{
			"GetBlockTemplate",
			[]string{"POST", "OPTIONS"},
			RoutePathGetBlockTemplate,
			fes.GetBlockTemplate,
			PublicAccess,
		},
		{
			"SubmitBlock",
			[]string{"POST", "OPTIONS"},
			RoutePathSubmitBlock,
			fes.SubmitBlock,
			PublicAccess,
		},

		{
			"GetFullTikTokURL",
			[]string{"POST", "OPTIONS"},
			RoutePathGetFullTikTokURL,
			fes.GetFullTikTokURL,
			PublicAccess,
		},
		{
			"UploadVideo",
			[]string{"POST", "OPTIONS"},
			RoutePathUploadVideo,
			fes.UploadVideo,
			PublicAccess,
		},
		{
			"GetVideoStatus",
			[]string{"GET"},
			RoutePathGetVideoStatus + "/{videoId:[0-9a-z]{25,35}}",
			fes.GetVideoStatus,
			PublicAccess,
		},
		// Paths for wyre
		{
			"GetWyreWalletOrderQuotation",
			[]string{"POST", "OPTIONS"},
			RoutePathGetWyreWalletOrderQuotation,
			fes.GetWyreWalletOrderQuotation,
			PublicAccess,
		},
		{
			"GetWyreWalletOrderReservation",
			[]string{"POST", "OPTIONS"},
			RoutePathGetWyreWalletOrderReservation,
			fes.GetWyreWalletOrderReservation,
			PublicAccess,
		},
		{
			// Make sure you only allow access to Wyre IPs for this endpoint, otherwise anybody can take all the funds from
			// the public key that sends DeSo. WHITELIST WYRE IPs.
			"WyreWalletOrderSubscription",
			[]string{"POST", "OPTIONS"},
			RoutePathWyreWalletOrderSubscription,
			fes.WyreWalletOrderSubscription,
			PublicAccess,
		},
		{
			"GetVerifiedUsernameMap",
			[]string{"GET"},
			RoutePathGetVerifiedUsernames,
			fes.GetVerifiedUsernames,
			PublicAccess,
		},
		{
			"GetBlacklistedPublicKeys",
			[]string{"GET"},
			RoutePathGetBlacklistedPublicKeys,
			fes.GetBlacklistedPublicKeys,
			PublicAccess,
		},
		{
			"GetGraylistedPublicKeys",
			[]string{"GET"},
			RoutePathGetGraylistedPublicKeys,
			fes.GetGraylistedPublicKeys,
			PublicAccess,
		},
		{
			"GetGlobalFeed",
			[]string{"GET"},
			RoutePathGetGlobalFeed,
			fes.GetGlobalFeed,
			PublicAccess,
		},
	}

	router := muxtrace.NewRouter().StrictSlash(true)

	// Set secure headers
	secureMiddleware := lib.InitializeSecureMiddleware(
		fes.Config.SecureHeaderAllowHosts,
		fes.Config.SecureHeaderDevelopment,
		lib.SECURE_MIDDLEWARE_RESTRICTIVE_CONTENT_SECURITY_POLICY,
	)
	router.Use(secureMiddleware.Handler)

	// We serve multiple groups of routes from this endpoint.
	fullRouteList := append([]Route{}, FrontendRoutes...)
	fullRouteList = append(fullRouteList, fes.APIRoutes()...)
	fullRouteList = append(fullRouteList, fes.GlobalStateRoutes()...)

	for _, route := range fullRouteList {
		var handler http.Handler

		handler = route.HandlerFunc
		// Note that the wrapper that is applied last is actually called first. For
		// example if you have:
		// - handler = C(handler)
		// - handler = B(handler)
		// - handler = A(handler)
		// then A will be called first B will be called second, and C will be called
		// last.

		// If the route is not "PublicAccess" we wrap it in a function to check that the caller
		// has the correct permissions before calling its handler.
		if route.AccessLevel != PublicAccess {
			handler = fes.CheckAdminPublicKey(handler, route.AccessLevel)
		}
		handler = Logger(handler, route.Name)
		handler = AddHeaders(handler, fes.Config.AccessControlAllowOrigins)

		router.
			Methods(route.Method...).
			Path(route.Pattern).
			Name(route.Name).
			Handler(handler)

		// Support legacy frontend server routes that weren't prefixed
		if strings.HasPrefix(route.Pattern, "/api/v0") {
			router.
				Methods(route.Method...).
				Path(strings.ReplaceAll(route.Pattern, "/api/v0", "")).
				Name(route.Name).
				Handler(handler)
		}
	}

	return router
}

// Logger ...
func Logger(inner http.Handler, name string) http.Handler {
	return http.HandlerFunc(func(w http.ResponseWriter, r *http.Request) {
		start := time.Now()

		inner.ServeHTTP(w, r)

		glog.Tracef(
			"%s\t%s\t%s\t%s",
			r.Method,
			r.RequestURI,
			name,
			time.Since(start),
		)
	})
}

var publicRoutes = map[string]interface{}{
	RoutePathGetJumioStatusForPublicKey: nil,
	RoutePathUploadVideo: nil,
	RoutePathGetVideoStatus: nil,
	RoutePathGetReferralInfoForReferralHash: nil,
	RoutePathGetReferralInfoForUser: nil,
	RoutePathGetVerifiedUsernames: nil,
	RoutePathGetBlacklistedPublicKeys: nil,
	RoutePathGetGraylistedPublicKeys: nil,
	RoutePathGetGlobalFeed: nil,
	RoutePathDeletePII: nil,
}

// AddHeaders ...
func AddHeaders(inner http.Handler, allowedOrigins []string) http.Handler {
	return http.HandlerFunc(func(w http.ResponseWriter, r *http.Request) {
		// We have to add Access-Control-Allow-Origin headers so that bitclout.com can make
		// cross-origin requests to the node (which is running on a different port than bitclout.com).
		//
		// We have to allow multiple origins, since both bitclout.com and explorer.bitclout.com
		// hit the node.

		// Test whether the actual origin matches any of the allowedOrigins. If so, set
		// the Access-Control-Allow-Origin header to the origin in the request.
		actualOrigin := r.Header.Get("Origin")
		match := false
		for _, allowedOrigin := range allowedOrigins {
			// Match wildcard
			if allowedOrigin == "*" {
				match = true
				break
			}

			// Exact match including protocol and subdomain e.g. https://my.domain.com
			if allowedOrigin == actualOrigin {
				match = true
				break
			}

			// Match any domain excluding protocol and subdomain e.g. domain.com
			actualDomain := strings.Split(actualOrigin, "://")
			if len(actualDomain) >= 2 {
				actualDomain = strings.Split(actualDomain[1], ".")
				actualDomainLen := len(actualDomain)
				if actualDomainLen >= 2 {
					actualDomainStr := fmt.Sprintf("%s.%s", actualDomain[actualDomainLen-2], actualDomain[actualDomainLen-1])
					if actualDomainStr == allowedOrigin {
						match = true
						break
					}
				}
			}
		}

		contentType := r.Header.Get("Content-Type")

		invalidPostRequest := false
		// upload-image endpoint is the only one allowed to use multipart/form-data
		if r.RequestURI == RoutePathUploadImage && strings.HasPrefix(contentType, "multipart/form-data") {
			match = true
			actualOrigin = "*"
		} else if _, exists := publicRoutes[r.RequestURI]; exists {
			// We set the headers for all requests to public routes.
			// This allows third-party frontends to access this endpoint
			match = true
			actualOrigin = "*"
		} else if r.Method == "POST" && contentType != "application/json" && r.RequestURI != RoutePathJumioCallback {
			invalidPostRequest = true
		}

		if match {
			// Needed in order for the user's browser to set a cookie
			w.Header().Add("Access-Control-Allow-Credentials", "true")

			if r.RequestURI != RoutePathUploadVideo {
				w.Header().Set("Access-Control-Allow-Origin", actualOrigin)
				w.Header().Set("Access-Control-Allow-Headers", "Origin, X-Requested-With, Content-Type, Accept")
			} else {
				w.Header().Set("Access-Control-Allow-Origin", "*")
				w.Header().Set("Access-Control-Allow-Headers", "*")
			}
			w.Header().Set("Access-Control-Allow-Methods", "GET, PUT, POST, DELETE, OPTIONS")
		}

		// Otherwise, don't add any headers. This should make a CORS request fail.

		// If it's an options request stop at the CORS headers.
		if r.Method == "OPTIONS" {
			w.WriteHeader(http.StatusOK)
			return
		}

		// If this is a POST request, only accept the application/json content type. This should help
		// mitigate CSRF vulnerabilities (since our CORS policy will reject application/json
		// POST requests from a non-deso domain)
		if invalidPostRequest {
			w.WriteHeader(http.StatusBadRequest)
			return
		}

		// For all normal requests, add the JSON header and run the business
		// logic handlers.
		w.Header().Set("Content-Type", "application/json")
		inner.ServeHTTP(w, r)
	})
}

type AdminRequest struct {
	JWT            string
	AdminPublicKey string
}

// CheckSecret ...
func (fes *APIServer) CheckAdminPublicKey(inner http.Handler, AccessLevel AccessLevel) http.Handler {
	return http.HandlerFunc(func(ww http.ResponseWriter, req *http.Request) {
		requestData := AdminRequest{}

		if req.Body == nil {
			_AddBadRequestError(ww, fmt.Sprintf(
				"CheckAdminPublicKey: Request has no Body attribute"))
			return
		}

		// We read the entire body and then create a new ReadCloser Body object
		// from the bytes we read because you can only read the body once
		bodyBytes, err := ioutil.ReadAll(io.LimitReader(req.Body, MaxRequestBodySizeBytes))
		if err != nil {
			_AddBadRequestError(ww, fmt.Sprintf("CheckAdminPublicKey: %v", err))
			return
		}

		req.Body = ioutil.NopCloser(bytes.NewReader(bodyBytes))
		decoder := json.NewDecoder(bytes.NewReader(bodyBytes))
		err = decoder.Decode(&requestData)
		if err != nil {
			_AddBadRequestError(ww, fmt.Sprintf(
				"CheckAdminPublicKey: Problem parsing request body: %v", err))
			return
		}

		if requestData.AdminPublicKey == "" {
			_AddBadRequestError(ww, "CheckAdminPublicKey: Missing AdminPublicKey param")
			return
		}

		isValid, err := fes.ValidateJWT(requestData.AdminPublicKey, requestData.JWT)
		if !isValid {
			_AddBadRequestError(ww, fmt.Sprintf(
				"CheckAdminPublicKey: Invalid token: %v", err))
			return
		}

		// If this a regular admin endpoint, we iterate through all the admin public keys.
		if AccessLevel == AdminAccess {
			for _, adminPubKey := range fes.Config.AdminPublicKeys {
				if adminPubKey == requestData.AdminPublicKey || adminPubKey == "*" {
					// We found a match, serve the request
					inner.ServeHTTP(ww, req)
					return
				}
			}
		}

		// We also check super admins, as they have a superset of capabilities.
		for _, superAdminPubKey := range fes.Config.SuperAdminPublicKeys {
			if superAdminPubKey == requestData.AdminPublicKey || superAdminPubKey == "*" {
				// We found a match, serve the request
				inner.ServeHTTP(ww, req)
				return
			}
		}

		adminType := "an admin"
		if AccessLevel == SuperAdminAccess {
			adminType = "a superadmin"
		}
		_AddBadRequestError(ww, fmt.Sprintf("CheckAdminPublicKey: Not %v", adminType))
		return
	})
}

func (fes *APIServer) ValidateJWT(publicKey string, jwtToken string) (bool, error) {
	pubKeyBytes, _, err := lib.Base58CheckDecode(publicKey)
	if err != nil {
		return false, err
	}

	pubKey, err := btcec.ParsePubKey(pubKeyBytes, btcec.S256())
	if err != nil {
		return false, err
	}

	token, err := jwt.Parse(jwtToken, func(token *jwt.Token) (interface{}, error) {
		// Do not check token issued at time. We still check expiration time.
		mapClaims := token.Claims.(jwt.MapClaims)
		delete(mapClaims, "iat")

		return pubKey.ToECDSA(), nil
	})

	if err != nil {
		return false, err
	}

	return token.Valid, nil
}

// Start ...
func (fes *APIServer) Start() {
	fes.initState()

	glog.Infof("Listening to NON-SSL JSON API connections on port :%d", fes.Config.APIPort)
	glog.Error(http.ListenAndServe(fmt.Sprintf(":%d", fes.Config.APIPort), fes.router))
}

// A helper function to initialize the APIServer. Useful for testing.
func (fes *APIServer) initState() {
	glog.Info("APIServer.Start: Starting APIServer")
	fes.router = fes.NewRouter()
}

// Stop...
func (fes *APIServer) Stop() {
	glog.Info("APIServer.Stop: Gracefully shutting down APIServer")
	close(fes.quit)
}

// Amplitude Logging
type AmplitudeUploadRequestBody struct {
	ApiKey string           `json:"api_key"`
	Events []AmplitudeEvent `json:"events"`
}

type AmplitudeEvent struct {
	UserId          string                 `json:"user_id"`
	EventType       string                 `json:"event_type"`
	EventProperties map[string]interface{} `json:"event_properties"`
}

func (fes *APIServer) logAmplitudeEvent(publicKey string, event string, eventData map[string]interface{}) error {
	if fes.Config.AmplitudeKey == "" {
		return nil
	}
	headers := map[string][]string{
		"Content-Type": {"application/json"},
		"Accept":       {"*/*"},
	}
	events := []AmplitudeEvent{{UserId: publicKey, EventType: event, EventProperties: eventData}}
	ampBody := AmplitudeUploadRequestBody{ApiKey: fes.Config.AmplitudeKey, Events: events}
	payload, err := json.Marshal(ampBody)
	if err != nil {
		return err
	}
	data := bytes.NewBuffer(payload)
	req, err := http.NewRequest("POST", "https://api2.amplitude.com/2/httpapi", data)
	if err != nil {
		return err
	}
	req.Header = headers

	client := &http.Client{}
	_, err = client.Do(req)
	if err != nil {
		return err
	}
	return nil
}

// StartExchangePriceMonitoring gives every exchange rate update
// its own go routine so a blocked routine doesn't impede others
func (fes *APIServer) StartExchangePriceMonitoring() {
	go func() {
	out:
		for {
			select {
			case <-time.After(10 * time.Second):
				fes.UpdateUSDCentsToDeSoExchangeRate()
			case <-fes.quit:
				break out
			}
		}
	}()

	go func() {
	out:
		for {
			select {
			case <-time.After(10 * time.Second):
				fes.UpdateUSDToBTCPrice()
			case <-fes.quit:
				break out
			}
		}
	}()

	go func() {
	out:
		for {
			select {
			case <-time.After(10 * time.Second):
				fes.UpdateUSDToETHPrice()
			case <-fes.quit:
				break out
			}
		}
	}()
}

// Monitor balances for starter deso seed and buy deso seed
func (fes *APIServer) StartSeedBalancesMonitoring() {
	go func() {
	out:
		for {
			select {
			case <-time.After(1 * time.Minute):
				if fes.backendServer == nil || fes.backendServer.GetStatsdClient() == nil {
					return
				}
				tags := []string{}
				fes.logBalanceForSeed(fes.Config.StarterDESOSeed, "STARTER_DESO", tags)
				fes.logBalanceForSeed(fes.Config.BuyDESOSeed, "BUY_DESO", tags)
			case <-fes.quit:
				break out
			}
		}
	}()
}

func (fes *APIServer) logBalanceForSeed(seed string, seedName string, tags []string) {
	if seed == "" {
		return
	}
	balance, err := fes.getBalanceForSeed(seed)
	if err != nil {
		glog.Errorf("LogBalanceForSeed: Error getting balance for %v seed", seedName)
		return
	}
	if err = fes.backendServer.GetStatsdClient().Gauge(fmt.Sprintf("%v_BALANCE", seedName), float64(balance), tags, 1); err != nil {
		glog.Errorf("LogBalanceForSeed: Error logging balance to datadog for %v seed", seedName)
	}
}

func (fes *APIServer) getBalanceForSeed(seedPhrase string) (uint64, error) {
	seedBytes, err := bip39.NewSeedWithErrorChecking(seedPhrase, "")
	if err != nil {
		return 0, fmt.Errorf("GetBalanceForSeed: Error converting mnemonic: %+v", err)
	}

	pubKey, _, _, err := lib.ComputeKeysFromSeed(seedBytes, 0, fes.Params)
	if err != nil {
		return 0, fmt.Errorf("GetBalanceForSeed: Error computing keys from seed: %+v", err)
	}
	utxoView, err := fes.backendServer.GetMempool().GetAugmentedUniversalView()
	if err != nil {
		return 0, fmt.Errorf("GetBalanceForSeed: Error getting UtxoView: %v", err)
	}
	currentBalanceNanos, err := GetBalanceForPublicKeyUsingUtxoView(pubKey.SerializeCompressed(), utxoView)
	if err != nil {
		return 0, fmt.Errorf("GetBalanceForSeed: Error getting balance: %v", err)
	}
	return currentBalanceNanos, nil
}

// StartGlobalStateMonitoring begins monitoring Verified, Blacklisted, and Graylisted users and Global Feed Posts
func (fes *APIServer) StartGlobalStateMonitoring() {
	go func() {
	out:
		for {
			select {
			case <-time.After(1 * time.Minute):
				fes.SetGlobalStateCache()
			case <-fes.quit:
				break out
			}
		}
	}()
}

func (fes *APIServer) SetGlobalStateCache() {
	utxoView, err := fes.backendServer.GetMempool().GetAugmentedUniversalView()
	if err != nil {
		glog.Errorf("SetGlobalStateCache: problem with GetAugmentedUniversalView: %v", err)
		return
	}
<<<<<<< HEAD

	fes.SetVerifiedUsernameMap()
	fes.SetBlacklistedPKIDMap(utxoView)
	fes.SetGraylistedPKIDMap(utxoView)
	fes.SetGlobalFeedPostHashes(utxoView)
}


=======
	fes.SetVerifiedUsernameMap()
	fes.SetBlacklistedPKIDMap(utxoView)
	fes.SetGraylistedPKIDMap(utxoView)
	fes.SetGlobalFeedPostHashes()
}

>>>>>>> f83920e9
func (fes *APIServer) SetVerifiedUsernameMap() {
	verifiedPKIDMap, err := fes.GetVerifiedUsernameMap()
	if err != nil {
		glog.Errorf("SetVerifiedUsernameMap: Error getting verified username map: %v", err)
	} else {
		fes.VerifiedUsernameToPKIDMap = verifiedPKIDMap
	}
}

func (fes *APIServer) SetBlacklistedPKIDMap(utxoView *lib.UtxoView) {
	blacklistMap, err := fes.GetBlacklist(utxoView)
	if err != nil {
		glog.Errorf("SetBlacklistedPKIDMap: Error getting blacklist: %v", err)
	} else {
		fes.BlacklistedPKIDMap = blacklistMap
		// We keep a JSON-encodable version of the blacklist map ready to send to nodes that wish to connect to this
		// node's global state. Sending a JSON-encoded version is preferable over a gob-encoded one so that any
		// language can easily decode the response.
		fes.BlacklistedResponseMap = fes.makePKIDMapJSONEncodable(blacklistMap)
	}
}

func (fes *APIServer) SetGraylistedPKIDMap(utxoView *lib.UtxoView) {
	graylistMap, err := fes.GetGraylist(utxoView)
	if err != nil {
		glog.Errorf("SetGraylistedPKIDMap: Error getting graylist: %v", err)
	} else {
		fes.GraylistedPKIDMap = graylistMap
		// We keep a JSON-encodable version of the graylist map ready to send to nodes that wish to connect to this
		// node's global state. Sending a JSON-encoded version is preferable over a gob-encoded one so that any
		// language can easily decode the response.
		fes.GraylistedResponseMap = fes.makePKIDMapJSONEncodable(graylistMap)
	}
}

<<<<<<< HEAD
func (fes *APIServer) SetGlobalFeedPostHashes(utxoView *lib.UtxoView) {
	postHashes, postEntries, err := fes.GetGlobalFeedCache(utxoView)
=======
func (fes *APIServer) SetGlobalFeedPostHashes() {
	postHashes, err := fes.GetGlobalFeedCache()
>>>>>>> f83920e9
	if err != nil {
		glog.Errorf("SetGlobalFeedPostHashes: Error getting global feed post hashes: %v", err)
	} else {
		fes.GlobalFeedPostHashes = postHashes
<<<<<<< HEAD
		fes.GlobalFeedPostEntries = postEntries
=======
>>>>>>> f83920e9
	}
}

// makePKIDMapJSONEncodable converts a map that has PKID keys into Base58-encoded strings.
// Using gob-encoding when sending responses would make using this API difficult to interact with when using any
// language other than go.
func (fes *APIServer) makePKIDMapJSONEncodable(restrictedKeysMap map[lib.PKID][]byte) map[string][]byte {
	outputMap := make(map[string][]byte)
	for k, v := range restrictedKeysMap {
		outputMap[lib.PkToString(k.ToBytes(), fes.Params)] = v
	}
	return outputMap
}<|MERGE_RESOLUTION|>--- conflicted
+++ resolved
@@ -326,17 +326,12 @@
 	// responding to requests for this node's graylist. A JSON-encoded response is easier for any language to digest
 	// than a gob-encoded one.
 	GraylistedResponseMap     map[string][]byte
-<<<<<<< HEAD
 	// GlobalFeedPostHashes is a slice of BlockHashes representing an ordered state of post hashes on the global feed on
 	// this node.
 	GlobalFeedPostHashes      []*lib.BlockHash
 	// GlobalFeedPostEntries is a slice of PostEntries representing an ordered state of PostEntries on the global feed
 	// on this node. It is computed from the GlobalFeedPostHashes above.
 	GlobalFeedPostEntries     []*lib.PostEntry
-=======
-	// GlobalFeedPostHashes is a slice of BlockHashes representing the state of posts on the global feed on this node.
-	GlobalFeedPostHashes      []*lib.BlockHash
->>>>>>> f83920e9
 
 	// Signals that the frontend server is in a stopped state
 	quit chan struct{}
@@ -1925,7 +1920,6 @@
 		glog.Errorf("SetGlobalStateCache: problem with GetAugmentedUniversalView: %v", err)
 		return
 	}
-<<<<<<< HEAD
 
 	fes.SetVerifiedUsernameMap()
 	fes.SetBlacklistedPKIDMap(utxoView)
@@ -1933,15 +1927,6 @@
 	fes.SetGlobalFeedPostHashes(utxoView)
 }
 
-
-=======
-	fes.SetVerifiedUsernameMap()
-	fes.SetBlacklistedPKIDMap(utxoView)
-	fes.SetGraylistedPKIDMap(utxoView)
-	fes.SetGlobalFeedPostHashes()
-}
-
->>>>>>> f83920e9
 func (fes *APIServer) SetVerifiedUsernameMap() {
 	verifiedPKIDMap, err := fes.GetVerifiedUsernameMap()
 	if err != nil {
@@ -1977,21 +1962,14 @@
 	}
 }
 
-<<<<<<< HEAD
 func (fes *APIServer) SetGlobalFeedPostHashes(utxoView *lib.UtxoView) {
 	postHashes, postEntries, err := fes.GetGlobalFeedCache(utxoView)
-=======
-func (fes *APIServer) SetGlobalFeedPostHashes() {
-	postHashes, err := fes.GetGlobalFeedCache()
->>>>>>> f83920e9
+
 	if err != nil {
 		glog.Errorf("SetGlobalFeedPostHashes: Error getting global feed post hashes: %v", err)
 	} else {
 		fes.GlobalFeedPostHashes = postHashes
-<<<<<<< HEAD
 		fes.GlobalFeedPostEntries = postEntries
-=======
->>>>>>> f83920e9
 	}
 }
 
