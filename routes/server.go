package routes

import (
	"bytes"
	"encoding/json"
	fmt "fmt"
	"github.com/btcsuite/btcd/btcec"
	"github.com/dgrijalva/jwt-go/v4"
	"github.com/tyler-smith/go-bip39"
	"io"
	"io/ioutil"
	"net/http"
	"strings"
	"time"

	"github.com/bitclout/core/lib"
	"github.com/dgraph-io/badger/v3"
	"github.com/golang/glog"
	"github.com/kevinburke/twilio-go"
	muxtrace "gopkg.in/DataDog/dd-trace-go.v1/contrib/gorilla/mux"
)

const (
	// MaxRequestBodySizeBytes is the maximum size of a request body we will
	// generally be willing to process.
	MaxRequestBodySizeBytes        = 10 * 1e6 // 10M
	SeedInfoCookieKey              = "seed_info_cookie_key"
	TwilioVoipCarrierType          = "voip"
	TwilioCheckPhoneNumberApproved = "approved"
	SafeForLoggingKey              = `safeForLogging`
	SafeForLoggingValue            = "true"
)

const (
	// base.go
	RoutePathHealthCheck              = "/api/v0/health-check"
	RoutePathGetExchangeRate          = "/api/v0/get-exchange-rate"
	RoutePathGetAppState              = "/api/v0/get-app-state"

	// transaction.go
	RoutePathGetTxn                   = "/api/v0/get-txn"
	RoutePathSubmitTransaction        = "/api/v0/submit-transaction"
	RoutePathUpdateProfile            = "/api/v0/update-profile"
	RoutePathExchangeBitcoin          = "/api/v0/exchange-bitcoin"
	RoutePathSendBitClout             = "/api/v0/send-bitclout"
	RoutePathSubmitPost               = "/api/v0/submit-post"
	RoutePathCreateFollowTxnStateless = "/api/v0/create-follow-txn-stateless"
	RoutePathCreateLikeStateless      = "/api/v0/create-like-stateless"
	RoutePathBuyOrSellCreatorCoin     = "/api/v0/buy-or-sell-creator-coin"
	RoutePathTransferCreatorCoin      = "/api/v0/transfer-creator-coin"
	RoutePathSendDiamonds             = "/api/v0/send-diamonds"

	// user.go
	RoutePathGetUsersStateless        = "/api/v0/get-users-stateless"
	RoutePathDeleteIdentities         = "/api/v0/delete-identities"
	RoutePathGetProfiles              = "/api/v0/get-profiles"
	RoutePathGetSingleProfile         = "/api/v0/get-single-profile"
	RoutePathGetHodlersForPublicKey   = "/api/v0/get-hodlers-for-public-key"
	RoutePathGetDiamondsForPublicKey  = "/api/v0/get-diamonds-for-public-key"
	RoutePathGetFollowsStateless      = "/api/v0/get-follows-stateless"
	RoutePathGetUserGlobalMetadata    = "/api/v0/get-user-global-metadata"
	RoutePathUpdateUserGlobalMetadata = "/api/v0/update-user-global-metadata"
	RoutePathGetNotifications         = "/api/v0/get-notifications"
	RoutePathBlockPublicKey           = "/api/v0/block-public-key"

	// post.go
	RoutePathGetPostsStateless        = "/api/v0/get-posts-stateless"
	RoutePathGetSinglePost            = "/api/v0/get-single-post"
	RoutePathGetPostsForPublicKey     = "/api/v0/get-posts-for-public-key"
	RoutePathGetDiamondedPosts        = "/api/v0/get-diamonded-posts"

	// media.go
	RoutePathUploadImage              = "/api/v0/upload-image"
	RoutePathGetFullTikTokURL         = "/api/v0/get-full-tiktok-url"

	// message.go
	RoutePathSendMessageStateless     = "/api/v0/send-message-stateless"
	RoutePathGetMessagesStateless     = "/api/v0/get-messages-stateless"
	RoutePathMarkContactMessagesRead  = "/api/v0/mark-contact-messages-read"
	RoutePathMarkAllMessagesRead 	  = "/api/v0/mark-all-messages-read"

	// verify.go
	RoutePathSendPhoneNumberVerificationText   = "/api/v0/send-phone-number-verification-text"
	RoutePathSubmitPhoneNumberVerificationCode = "/api/v0/submit-phone-number-verification-code"

	// wyre.go
	RoutePathGetWyreWalletOrderQuotation     = "/api/v0/get-wyre-wallet-order-quotation"
	RoutePathGetWyreWalletOrderReservation   = "/api/v0/get-wyre-wallet-order-reservation"
	RoutePathWyreWalletOrderSubscription     = "/api/v0/wyre-wallet-order-subscription"
	RoutePathGetWyreWalletOrdersForPublicKey = "/api/v0/admin/get-wyre-wallet-orders-for-public-key"

	// miner.go
	RoutePathGetBlockTemplate = "/api/v0/get-block-template"
	RoutePathSubmitBlock      = "/api/v0/submit-block"

	// Admin route paths can only be accessed if a user's public key is whitelisted as an admin.

	// admin_node.go
	RoutePathNodeControl                              = "/api/v0/admin/node-control"
	RoutePathReprocessBitcoinBlock                    = "/api/v0/admin/reprocess-bitcoin-block"
	RoutePathAdminGetMempoolStats                     = "/api/v0/admin/get-mempool-stats"
	RoutePathEvictUnminedBitcoinTxns                  = "/api/v0/admin/evict-unmined-bitcoin-txns"
	RoutePathSetUSDCentsToBitCloutReserveExchangeRate = "/api/v0/admin/set-usd-cents-to-bitclout-reserve-exchange-rate"
	RoutePathGetUSDCentsToBitCloutReserveExchangeRate = "/api/v0/admin/get-usd-cents-to-bitclout-reserve-exchange-rate"
	RoutePathSetBuyBitCloutFeeBasisPoints             = "/api/v0/admin/set-buy-bitclout-fee-basis-points"
	RoutePathGetBuyBitCloutFeeBasisPoints             = "/api/v0/admin/get-buy-bitclout-fee-basis-points"

	// admin_transaction.go
	RoutePathGetGlobalParams                       = "/api/v0/admin/get-global-params"
	RoutePathUpdateGlobalParams                    = "/api/v0/admin/update-global-params"
	RoutePathSwapIdentity                          = "/api/v0/admin/swap-identity"

	// admin_user.go
	RoutePathAdminUpdateUserGlobalMetadata         = "/api/v0/admin/update-user-global-metadata"
	RoutePathAdminGetAllUserGlobalMetadata         = "/api/v0/admin/get-all-user-global-metadata"
	RoutePathAdminGetUserGlobalMetadata            = "/api/v0/admin/get-user-global-metadata"
	RoutePathAdminGrantVerificationBadge           = "/api/v0/admin/grant-verification-badge"
	RoutePathAdminRemoveVerificationBadge          = "/api/v0/admin/remove-verification-badge"
	RoutePathAdminGetVerifiedUsers                 = "/api/v0/admin/get-verified-users"
	RoutePathAdminGetUsernameVerificationAuditLogs = "/api/v0/admin/get-username-verification-audit-logs"

	// admin_feed.go
	RoutePathAdminUpdateGlobalFeed                 = "/api/v0/admin/update-global-feed"
	RoutePathAdminPinPost                          = "/api/v0/admin/pin-post"
	RoutePathAdminRemoveNilPosts                   = "/api/v0/admin/remove-nil-posts"
)

// APIServer provides the interface between the blockchain and things like the
// web UI. In particular, it exposes a JSON API that can be used to do everything the
// frontend cares about, from posts to profiles to purchasing BitClout with Bitcoin.
type APIServer struct {
	backendServer *lib.Server
	mempool       *lib.BitCloutMempool
	blockchain    *lib.Blockchain
	blockProducer *lib.BitCloutBlockProducer

	Params               *lib.BitCloutParams
	SharedSecret         string
	JSONPort             uint16
	MinFeeRateNanosPerKB uint64

	// This info is used to send "starter" BitClout to newly-created accounts.
	// This allows them to create profiles, among other things, without having
	// to buy BitClout first.
	StarterBitCloutSeed        string
	StarterBitCloutAmountNanos uint64

	// Map of country code strings to the amount of start BitClout to issue.
	StarterBitCloutPrefixExceptionMap map[string]uint64

	// A pointer to the router that handles all requests.
	router *muxtrace.Router

	TXIndex *lib.TXIndex

	// Used for getting/setting the global state. Usually either a db is set OR
	// a remote node is set-- not both. When a remote node is set, global state
	// is set and fetched from that node. Otherwise, it is set/fetched from the
	// db. This makes it easy to run a local node in development.
	GlobalStateDB                     *badger.DB
	GlobalStateRemoteNode             string
	GlobalStateRemoteNodeSharedSecret string

	AccessControlAllowOrigins           []string
	SecureHeaderMiddlewareIsDevelopment bool
	SecureHeaderMiddlewareAllowedHost   []string

	// Optional, may be empty. Used for client-side user instrumentation
	AmplitudeKey    string
	AmplitudeDomain string

	// Whether or not to show processing spinners for unmined transactions in the UI.
	ShowProcessingSpinners bool

	// Optional, may be empty. Used for Twilio integration
	Twilio                *twilio.Client
	TwilioVerifyServiceId string

	// Optional. Used for gating profile creation.
	MinSatoshisBurnedForProfileCreation uint64

	// Optional. Show a support email to end users
	SupportEmail string

	// When set, BlockCypher is used to add extra security to BitcoinExchange
	// transactions.
	BlockCypherAPIKey string

	// Google image storage environment variables
	GoogleApplicationCredentials string
	GoogleBucketName             string

	// Optional. If true and twilio and starter bitclout seed configured, node will comp profile creation.
	IsCompProfileCreation bool

	// Optional, restricts access to the admin panel to these public keys
	AdminPublicKeys []string
	// Admins with higher levels of access
	SuperAdminPublicKeys []string

	// Wyre
	WyreUrl string
	WyreAccountId string
	WyreApiKey string
	WyreSecretKey string
	WyreBTCAddress string
	BuyBitCloutSeed string

	// Signals that the frontend server is in a stopped state
	quit chan struct{}
}

// NewAPIServer ...
func NewAPIServer(_backendServer *lib.Server,
	_mempool *lib.BitCloutMempool,
	_blockchain *lib.Blockchain,
	_blockProducer *lib.BitCloutBlockProducer,
	txIndex *lib.TXIndex,
	params *lib.BitCloutParams,
	jsonPort uint16,
	_minFeeRateNanosPerKB uint64,
	_starterBitCloutSeed string,
	_starterBitCloutAmountNanos uint64,
	_starterBitCloutPrefixExceptionMap map[string]uint64,
	globalStateDB *badger.DB,
	globalStateRemoteNode string,
	globalStateRemoteNodeSharedSecret string,
	accessControlAllowOrigins []string,
	secureHeaderMiddlewareIsDevelopment bool,
	secureHeaderMiddlewareAllowedHost []string,
	amplitudeKey string,
	amplitudeDomain string,
	showProcessingSpinners bool,
	twilio *twilio.Client,
	twilioVerifyServiceId string,
	minSatoshisBurnedForProfileCreation uint64,
	supportEmail string,
	blockCypherAPIKey string,
	googleApplicationCredentials string,
	googleBucketName string,
	compProfileCreation bool,
	adminPublicKeys []string,
	superAdminPublicKeys []string,
	wyreUrl string,
	wyreAccountId string,
	wyreApiKey string,
	wyreSecretKey string,
	wyreBTCAddress string,
	buyBitCloutSeed string,
) (*APIServer, error) {

	if globalStateDB == nil && globalStateRemoteNode == "" {
		return nil, fmt.Errorf(
			"NewAPIServer: Error: A globalStateDB or a globalStateRemoteNode is required")
	}

	fes := &APIServer{
		// TODO: It would be great if we could eliminate the dependency on
		// the backendServer. Right now it's here because it was the easiest
		// way to give the APIServer the ability to add transactions
		// to the mempool and relay them to peers.
		backendServer:                       _backendServer,
		mempool:                             _mempool,
		blockchain:                          _blockchain,
		blockProducer:                       _blockProducer,
		TXIndex:                             txIndex,
		Params:                              params,
		JSONPort:                            jsonPort,
		MinFeeRateNanosPerKB:                _minFeeRateNanosPerKB,
		StarterBitCloutSeed:                 _starterBitCloutSeed,
		StarterBitCloutAmountNanos:          _starterBitCloutAmountNanos,
		StarterBitCloutPrefixExceptionMap:   _starterBitCloutPrefixExceptionMap,
		GlobalStateDB:                       globalStateDB,
		GlobalStateRemoteNode:               globalStateRemoteNode,
		GlobalStateRemoteNodeSharedSecret:   globalStateRemoteNodeSharedSecret,
		AccessControlAllowOrigins:           accessControlAllowOrigins,
		SecureHeaderMiddlewareIsDevelopment: secureHeaderMiddlewareIsDevelopment,
		SecureHeaderMiddlewareAllowedHost:   secureHeaderMiddlewareAllowedHost,
		AmplitudeKey:                        amplitudeKey,
		AmplitudeDomain:                     amplitudeDomain,
		ShowProcessingSpinners:              showProcessingSpinners,
		Twilio:                              twilio,
		TwilioVerifyServiceId:               twilioVerifyServiceId,
		MinSatoshisBurnedForProfileCreation: minSatoshisBurnedForProfileCreation,
		SupportEmail:                        supportEmail,
		BlockCypherAPIKey:                   blockCypherAPIKey,
		GoogleApplicationCredentials:        googleApplicationCredentials,
		GoogleBucketName:                    googleBucketName,
		IsCompProfileCreation:               compProfileCreation,
		AdminPublicKeys:                     adminPublicKeys,
		SuperAdminPublicKeys:                superAdminPublicKeys,
		WyreUrl:                             wyreUrl,
		WyreAccountId:                       wyreAccountId,
		WyreApiKey:                          wyreApiKey,
		WyreSecretKey:                       wyreSecretKey,
		WyreBTCAddress:                      wyreBTCAddress,
		BuyBitCloutSeed:                     buyBitCloutSeed,
	}

	fes.StartSeedBalancesMonitoring()

	return fes, nil
}

type AccessLevel int

const (
	PublicAccess AccessLevel = iota
	AdminAccess
	SuperAdminAccess
)

// Route ...
type Route struct {
	Name           string
	Method         []string
	Pattern        string
	HandlerFunc    http.HandlerFunc
	AccessLevel    AccessLevel
}

// InitRoutes ...
// Note: Be very careful when editing existing routes in this list.
// This *must* be kept in-sync with the backend-api.service.ts file in the
// frontend code. If not, then requests will fail.
func (fes *APIServer) NewRouter() *muxtrace.Router {
	var FrontendRoutes = []Route{
		{
			"Index",
			[]string{"GET"},
			"/",
			fes.Index,
			PublicAccess,
		},

		{
			"HealthCheck",
			[]string{"GET"},
			RoutePathHealthCheck,
			fes.HealthCheck,
			PublicAccess,
		},

		// Routes for populating various UI elements.
		{
			"GetExchangeRate",
			[]string{"GET"},
			RoutePathGetExchangeRate,
			fes.GetExchangeRate,
			PublicAccess,
		},
		// Route for exchanging Bitcoin for BitClout
		{
			"ExchangeBitcoin",
			[]string{"POST", "OPTIONS"},
<<<<<<< HEAD
			RoutePathExchangeBitcoin,
			fes.ExchangeBitcoinStateless,
			false,
=======
			RoutePathSendBitClout,
			fes.SendBitClout,
			PublicAccess,
>>>>>>> 7410b9bf
		},
		// Route for sending BitClout
		{
			"SendBitClout",
			[]string{"POST", "OPTIONS"},
<<<<<<< HEAD
			RoutePathSendBitClout,
			fes.SendBitClout,
			false,
=======
			RoutePathBurnBitcoin,
			fes.BurnBitcoinStateless,
			PublicAccess,
>>>>>>> 7410b9bf
		},

		// Route for submitting signed transactions for network broadcast
		{
			"SubmitTransaction",
			[]string{"POST", "OPTIONS"},
			RoutePathSubmitTransaction,
			fes.SubmitTransaction,
			PublicAccess,
		},

		// Temporary route to wipe seedinfo cookies
		{
			"DeleteIdentities",
			[]string{"POST", "OPTIONS"},
			RoutePathDeleteIdentities,
			fes.DeleteIdentities,
			PublicAccess,
		},

		// Endpoint to trigger the reprocessing of a particular Bitcoin block.
		{
			"ReprocessBitcoinBlock",
			[]string{"GET", "POST", "OPTIONS"},
			RoutePathReprocessBitcoinBlock + "/{blockHashHexOrblockHeight:[0-9abcdefABCDEF]+}",
			fes.ReprocessBitcoinBlock,
			PublicAccess,
		},
		// Endpoint to trigger granting a user a verified badge

		// The new BitClout endpoints start here.
		{
			"GetUsersStateless",
			[]string{"POST", "OPTIONS"},
			RoutePathGetUsersStateless,
			fes.GetUsersStateless,
			PublicAccess,
		},
		{
			"SendPhoneNumberVerificationText",
			[]string{"POST", "OPTIONS"},
			RoutePathSendPhoneNumberVerificationText,
			fes.SendPhoneNumberVerificationText,
			PublicAccess,
		},
		{
			"SubmitPhoneNumberVerificationCode",
			[]string{"POST", "OPTIONS"},
			RoutePathSubmitPhoneNumberVerificationCode,
			fes.SubmitPhoneNumberVerificationCode,
			PublicAccess,
		},
		{
			"UploadImage",
			[]string{"POST", "OPTIONS"},
			RoutePathUploadImage,
			fes.UploadImage,
			PublicAccess,
		},
		{
			"SubmitPost",
			[]string{"POST", "OPTIONS"},
			RoutePathSubmitPost,
			fes.SubmitPost,
			PublicAccess,
		},
		{
			"GetPostsStateless",
			[]string{"POST", "OPTIONS"},
			RoutePathGetPostsStateless,
			fes.GetPostsStateless,
			// CheckSecret: No need to check the secret since this is a read-only endpoint.
			PublicAccess,
		},
		{
			"UpdateProfile",
			[]string{"POST", "OPTIONS"},
			RoutePathUpdateProfile,
			fes.UpdateProfile,
			PublicAccess,
		},
		{
			"GetProfiles",
			[]string{"POST", "OPTIONS"},
			RoutePathGetProfiles,
			fes.GetProfiles,
			// CheckSecret: No need to check the secret since this is a read-only endpoint.
			PublicAccess,
		},
		{
			"GetSingleProfile",
			[]string{"POST", "OPTIONS"},
			RoutePathGetSingleProfile,
			fes.GetSingleProfile,
			PublicAccess,
		},
		{
			"GetPostsForPublicKey",
			[]string{"POST", "OPTIONS"},
			RoutePathGetPostsForPublicKey,
			fes.GetPostsForPublicKey,
			PublicAccess,
		},
		{
			"GetDiamondsForPublicKey",
			[]string{"POST", "OPTIONS"},
			RoutePathGetDiamondsForPublicKey,
			fes.GetDiamondsForPublicKey,
			PublicAccess,
		},
		{
			"GetDiamondedPosts",
			[]string{"POST", "OPTIONS"},
			RoutePathGetDiamondedPosts,
			fes.GetDiamondedPosts,
			PublicAccess,
		},
		{
			"GetHodlersForPublicKey",
			[]string{"POST", "OPTIONS"},
			RoutePathGetHodlersForPublicKey,
			fes.GetHodlersForPublicKey,
			PublicAccess,
		},
		{
			"GetFollowsStateless",
			[]string{"POST", "OPTIONS"},
			RoutePathGetFollowsStateless,
			fes.GetFollowsStateless,
			PublicAccess,
		},
		{
			"CreateFollowTxnStateless",
			[]string{"POST", "OPTIONS"},
			RoutePathCreateFollowTxnStateless,
			fes.CreateFollowTxnStateless,
			PublicAccess,
		},
		{
			"CreateLikeStateless",
			[]string{"POST", "OPTIONS"},
			RoutePathCreateLikeStateless,
			fes.CreateLikeStateless,
			PublicAccess,
		},
		{
			"BuyOrSellCreatorCoin",
			[]string{"POST", "OPTIONS"},
			RoutePathBuyOrSellCreatorCoin,
			fes.BuyOrSellCreatorCoin,
			PublicAccess,
		},
		{
			"TransferCreatorCoin",
			[]string{"POST", "OPTIONS"},
			RoutePathTransferCreatorCoin,
			fes.TransferCreatorCoin,
			PublicAccess,
		},
		{
			"SendDiamonds",
			[]string{"POST", "OPTIONS"},
			RoutePathSendDiamonds,
			fes.SendDiamonds,
			PublicAccess,
		},
		{
			"GetNotifications",
			[]string{"POST", "OPTIONS"},
			RoutePathGetNotifications,
			fes.GetNotifications,
			PublicAccess,
		},
		{
			"GetAppState",
			[]string{"POST", "OPTIONS"},
			RoutePathGetAppState,
			fes.GetAppState,
			PublicAccess,
		},
		{
			"UpdateUserGlobalMetadata",
			[]string{"POST", "OPTIONS"},
			RoutePathUpdateUserGlobalMetadata,
			fes.UpdateUserGlobalMetadata,
			PublicAccess,
		},
		{
			"GetUserGlobalMetadata",
			[]string{"POST", "OPTIONS"},
			RoutePathGetUserGlobalMetadata,
			fes.GetUserGlobalMetadata,
			PublicAccess,
		},
		{
			"GetSinglePost",
			[]string{"POST", "OPTIONS"},
			RoutePathGetSinglePost,
			fes.GetSinglePost,
			false,
		},
		{
			"BlockPublicKey",
			[]string{"POST", "OPTIONS"},
			RoutePathBlockPublicKey,
			fes.BlockPublicKey,
			false,
		},
		{
			"BlockGetTxn",
			[]string{"POST", "OPTIONS"},
			RoutePathGetTxn,
			fes.GetTxn,
			false,
		},

		// Begin all /admin routes

		{
			// Route for all low-level node operations.
			"NodeControl",
			[]string{"POST", "OPTIONS"},
			RoutePathNodeControl,
			fes.NodeControl,
			AdminAccess,
		},
		{
			"AdminUpdateUserGlobalMetadata",
			[]string{"POST", "OPTIONS"},
			RoutePathAdminUpdateUserGlobalMetadata,
			fes.AdminUpdateUserGlobalMetadata,
			AdminAccess,
		},
		{
			"AdminGetVerifiedUsers",
			[]string{"POST", "OPTIONS"},
			RoutePathAdminGetVerifiedUsers,
			fes.AdminGetVerifiedUsers,
<<<<<<< HEAD
			true, // Check Secret
=======
			AdminAccess, // Check Secret
>>>>>>> 7410b9bf
		},
		{
			"AdminGetAllUserGlobalMetadata",
			[]string{"POST", "OPTIONS"},
			RoutePathAdminGetAllUserGlobalMetadata,
			fes.AdminGetAllUserGlobalMetadata,
			AdminAccess,
		},
		{
			"AdminGetUserGlobalMetadata",
			[]string{"POST", "OPTIONS"},
			RoutePathAdminGetUserGlobalMetadata,
			fes.AdminGetUserGlobalMetadata,
			AdminAccess,
		},
		{
			"AdminUpdateGlobalFeed",
			[]string{"POST", "OPTIONS"},
			RoutePathAdminUpdateGlobalFeed,
			fes.AdminUpdateGlobalFeed,
			AdminAccess,
		},
		{
			"AdminPinPost",
			[]string{"POST", "OPTIONS"},
			RoutePathAdminPinPost,
			fes.AdminPinPost,
<<<<<<< HEAD
			true, // CheckSecret
=======
			AdminAccess, // CheckSecret
>>>>>>> 7410b9bf
		},
		{
			"AdminGetMempoolStats",
			[]string{"POST", "OPTIONS"},
			RoutePathAdminGetMempoolStats,
			fes.AdminGetMempoolStats,
			AdminAccess,
		},
		{
			"GetGlobalParams",
			[]string{"POST", "OPTIONS"},
			RoutePathGetGlobalParams,
			fes.GetGlobalParams,
			AdminAccess,
		},
		{
			"GetWyreWalletOrdersForPublicKey",
			[]string{"POST", "OPTIONS"},
			RoutePathGetWyreWalletOrdersForPublicKey,
			fes.GetWyreWalletOrdersForPublicKey,
			AdminAccess,
		},
		// Super Admin routes
		{
			"AdminGetUsernameVerificationAuditLogs",
			[]string{"POST", "OPTIONS"},
			RoutePathAdminGetUsernameVerificationAuditLogs,
			fes.AdminGetUsernameVerificationAuditLogs,
			SuperAdminAccess,
		},
		{
			"AdminGrantVerificationBadge",
			[]string{"POST", "OPTIONS"},
			RoutePathAdminGrantVerificationBadge,
			fes.AdminGrantVerificationBadge,
			SuperAdminAccess,
		},
		{
			"AdminRemoveVerificationBadge",
			[]string{"POST", "OPTIONS"},
			RoutePathAdminRemoveVerificationBadge,
			fes.AdminRemoveVerificationBadge,
			SuperAdminAccess,
		},
		{
<<<<<<< HEAD
			"GetGlobalParams",
			[]string{"POST", "OPTIONS"},
			RoutePathGetGlobalParams,
			fes.GetGlobalParams,
			true,
		},
		{
			"GetWyreWalletOrdersForPublicKey",
=======
			"SwapIdentity",
			[]string{"POST", "OPTIONS"},
			RoutePathSwapIdentity,
			fes.SwapIdentity,
			SuperAdminAccess,
		},
		{
			"UpdateGlobalParams",
			[]string{"POST", "OPTIONS"},
			RoutePathUpdateGlobalParams,
			fes.UpdateGlobalParams,
			SuperAdminAccess,
		},
		{
			"EvictUnminedBitcoinTxns",
			[]string{"POST", "OPTIONS"},
			RoutePathEvictUnminedBitcoinTxns,
			fes.EvictUnminedBitcoinTxns,
			SuperAdminAccess,
		},
		{
			"AdminRemoveNilPosts",
>>>>>>> 7410b9bf
			[]string{"POST", "OPTIONS"},
			RoutePathAdminRemoveNilPosts,
			fes.AdminRemoveNilPosts,
			SuperAdminAccess,
		},
		// End all /admin routes
<<<<<<< HEAD

		// GET endpoints for managing parameters related to Buying BitClout
		{
			"GetUSDCentsToBitCloutReserveExchangeRate",
			[]string{"GET"},
			RoutePathGetUSDCentsToBitCloutReserveExchangeRate,
			fes.GetUSDCentsToBitCloutReserveExchangeRate,
			false,
		},
		{
			"GetBuyBitCloutFeeBasisPoints",
			[]string{"GET"},
			RoutePathGetBuyBitCloutFeeBasisPoints,
			fes.GetBuyBitCloutFeeBasisPoints,
			false,
=======
		{
			"GetSinglePost",
			[]string{"POST", "OPTIONS"},
			RoutePathGetSinglePost,
			fes.GetSinglePost,
			PublicAccess,
		},
		{
			"BlockPublicKey",
			[]string{"POST", "OPTIONS"},
			RoutePathBlockPublicKey,
			fes.BlockPublicKey,
			PublicAccess,
		},
		{
			"BlockGetTxn",
			[]string{"POST", "OPTIONS"},
			RoutePathGetTxn,
			fes.GetTxn,
			PublicAccess,
>>>>>>> 7410b9bf
		},

		// message.go
		{
			"SendMessageStateless",
			[]string{"POST", "OPTIONS"},
			RoutePathSendMessageStateless,
			fes.SendMessageStateless,
			PublicAccess,
		},
		{
			"GetMessagesStateless",
			[]string{"POST", "OPTIONS"},
			RoutePathGetMessagesStateless,
			fes.GetMessagesStateless,
			PublicAccess,
		},
		{
			"MarkContactMessagesRead",
			[]string{"POST", "OPTIONS"},
			RoutePathMarkContactMessagesRead,
			fes.MarkContactMessagesRead,
			PublicAccess,
		},
		{
			"MarkAllMessagesRead",
			[]string{"POST", "OPTIONS"},
			RoutePathMarkAllMessagesRead,
			fes.MarkAllMessagesRead,
			PublicAccess,
		},

		// Paths for the mining pool
		{
			"GetBlockTemplate",
			[]string{"POST", "OPTIONS"},
			RoutePathGetBlockTemplate,
			fes.GetBlockTemplate,
			PublicAccess,
		},
		{
			"SubmitBlock",
			[]string{"POST", "OPTIONS"},
			RoutePathSubmitBlock,
			fes.SubmitBlock,
			PublicAccess,
		},

		{
			"GetFullTikTokURL",
			[]string{"POST", "OPTIONS"},
			RoutePathGetFullTikTokURL,
			fes.GetFullTikTokURL,
			PublicAccess,
		},

		// Paths for wyre
		{
			"GetWyreWalletOrderQuotation",
			[]string{"POST", "OPTIONS"},
			RoutePathGetWyreWalletOrderQuotation,
			fes.GetWyreWalletOrderQuotation,
			PublicAccess,
		},
		{
			"GetWyreWalletOrderReservation",
			[]string{"POST", "OPTIONS"},
			RoutePathGetWyreWalletOrderReservation,
			fes.GetWyreWalletOrderReservation,
			PublicAccess,
		},
		{
			// Make sure you only allow access to Wyre IPs for this endpoint, otherwise anybody can take all the funds from
			// the public key that sends BitClout. WHITELIST WYRE IPs.
			"WyreWalletOrderSubscription",
			[]string{"POST", "OPTIONS"},
			RoutePathWyreWalletOrderSubscription,
			fes.WyreWalletOrderSubscription,
			PublicAccess,
		},
	}

	router := muxtrace.NewRouter().StrictSlash(true)

	// Set secure headers
	secureMiddleware := lib.InitializeSecureMiddleware(
		fes.SecureHeaderMiddlewareAllowedHost,
		fes.SecureHeaderMiddlewareIsDevelopment,
		lib.SECURE_MIDDLEWARE_RESTRICTIVE_CONTENT_SECURITY_POLICY,
	)
	router.Use(secureMiddleware.Handler)

	// We serve multiple groups of routes from this endpoint.
	fullRouteList := append([]Route{}, FrontendRoutes...)
	fullRouteList = append(fullRouteList, fes.APIRoutes()...)
	fullRouteList = append(fullRouteList, fes.GlobalStateRoutes()...)

<<<<<<< HEAD
	var SuperAdminRoutes = []Route{
		{
			"AdminGetUsernameVerificationAuditLogs",
			[]string{"POST", "OPTIONS"},
			RoutePathAdminGetUsernameVerificationAuditLogs,
			fes.AdminGetUsernameVerificationAuditLogs,
			true, // Check Secret
		},
		{
			"AdminGrantVerificationBadge",
			[]string{"POST", "OPTIONS"},
			RoutePathAdminGrantVerificationBadge,
			fes.AdminGrantVerificationBadge,
			true, // Check Secret
		},
		{
			"AdminRemoveVerificationBadge",
			[]string{"POST", "OPTIONS"},
			RoutePathAdminRemoveVerificationBadge,
			fes.AdminRemoveVerificationBadge,
			true, // Check Secret
		},
		{
			"SwapIdentity",
			[]string{"POST", "OPTIONS"},
			RoutePathSwapIdentity,
			fes.SwapIdentity,
			true,
		},
		{
			"UpdateGlobalParams",
			[]string{"POST", "OPTIONS"},
			RoutePathUpdateGlobalParams,
			fes.UpdateGlobalParams,
			true,
		},
		{
			"EvictUnminedBitcoinTxns",
			[]string{"POST", "OPTIONS"},
			RoutePathEvictUnminedBitcoinTxns,
			fes.EvictUnminedBitcoinTxns,
			true,
		},
		{
			"AdminRemoveNilPosts",
			[]string{"POST", "OPTIONS"},
			RoutePathAdminRemoveNilPosts,
			fes.AdminRemoveNilPosts,
			true,
		},
		{
			"SetUSDCentsToBitCloutReserveExchangeRate",
			[]string{"POST", "OPTIONS"},
			RoutePathSetUSDCentsToBitCloutReserveExchangeRate,
			fes.SetUSDCentsToBitCloutReserveExchangeRate,
			true,
		},
		{
			"SetBuyBitCloutFeeBasisPoints",
			[]string{"POST", "OPTIONS"},
			RoutePathSetBuyBitCloutFeeBasisPoints,
			fes.SetBuyBitCloutFeeBasisPoints,
			true,
		},
	}
=======
	for _, route := range fullRouteList {
		var handler http.Handler

		handler = route.HandlerFunc
		// Note that the wrapper that is applied last is actually called first. For
		// example if you have:
		// - handler = C(handler)
		// - handler = B(handler)
		// - handler = A(handler)
		// then A will be called first B will be called second, and C will be called
		// last.

		// Anyone can access the admin panel if no public keys exist
		if route.AccessLevel != PublicAccess && (len(fes.AdminPublicKeys) > 0 || len(fes.SuperAdminPublicKeys) > 0) {
			handler = fes.CheckAdminPublicKey(handler, route.AccessLevel)
		}
		handler = Logger(handler, route.Name)
		handler = AddHeaders(handler, fes.AccessControlAllowOrigins)
>>>>>>> 7410b9bf

	addRoutes := func(routeList []Route, checkSuperAdminOnly bool) {
		for _, route := range routeList {
			var handler http.Handler

			handler = route.HandlerFunc
			// Note that the wrapper that is applied last is actually called first. For
			// example if you have:
			// - handler = C(handler)
			// - handler = B(handler)
			// - handler = A(handler)
			// then A will be called first B will be called second, and C will be called
			// last.

			// Anyone can access the admin panel if no public keys exist
			if route.CheckPublicKey && (len(fes.AdminPublicKeys) > 0 || len(fes.SuperAdminPublicKeys) > 0) {
				handler = fes.CheckAdminPublicKey(handler, checkSuperAdminOnly)
			}
			handler = Logger(handler, route.Name)
			handler = AddHeaders(handler, fes.AccessControlAllowOrigins)

			router.
				Methods(route.Method...).
				Path(route.Pattern).
				Name(route.Name).
				Handler(handler)

			// Support legacy frontend server routes that weren't prefixed
			if strings.HasPrefix(route.Pattern, "/api/v0") {
				router.
					Methods(route.Method...).
					Path(strings.ReplaceAll(route.Pattern, "/api/v0", "")).
					Name(route.Name).
					Handler(handler)
			}
		}
	}
	addRoutes(fullRouteList, false)
	addRoutes(SuperAdminRoutes, true)

	return router
}

// Logger ...
func Logger(inner http.Handler, name string) http.Handler {
	return http.HandlerFunc(func(w http.ResponseWriter, r *http.Request) {
		start := time.Now()

		inner.ServeHTTP(w, r)

		glog.Tracef(
			"%s\t%s\t%s\t%s",
			r.Method,
			r.RequestURI,
			name,
			time.Since(start),
		)
	})
}

// AddHeaders ...
func AddHeaders(inner http.Handler, allowedOrigins []string) http.Handler {
	return http.HandlerFunc(func(w http.ResponseWriter, r *http.Request) {
		// We have to add Access-Control-Allow-Origin headers so that bitclout.com can make
		// cross-origin requests to the node (which is running on a different port than bitclout.com).
		//
		// We have to allow multiple origins, since both bitclout.com and explorer.bitclout.com
		// hit the node.

		// Test whether the actual origin matches any of the allowedOrigins. If so, set
		// the Access-Control-Allow-Origin header to the origin in the request.
		actualOrigin := r.Header.Get("Origin")
		match := false
		for _, allowedOrigin := range allowedOrigins {
			// Note: Prior versions of this code used a regex, but I changed it to a literal match,
			// since I didn't want to risk a security vulnerability with a broken regex
			if allowedOrigin == actualOrigin || allowedOrigin == "*" {
				match = true
				break
			}
		}

		contentType := r.Header.Get("Content-Type")

		invalidPostRequest := false
		// upload-image endpoint is the only one allowed to use multipart/form-data
		if r.RequestURI == RoutePathUploadImage && strings.HasPrefix(contentType, "multipart/form-data") {
			match = true
			actualOrigin = "*"
		} else if r.Method == "POST" && contentType != "application/json" {
			invalidPostRequest = true
		}

		if match {
			// Needed in order for the user's browser to set a cookie
			w.Header().Add("Access-Control-Allow-Credentials", "true")

			w.Header().Set("Access-Control-Allow-Origin", actualOrigin)
			w.Header().Set("Access-Control-Allow-Headers", "Origin, X-Requested-With, Content-Type, Accept")
			w.Header().Set("Access-Control-Allow-Methods", "GET, PUT, POST, DELETE, OPTIONS")
		}
		// Otherwise, don't add any headers. This should make a CORS request fail.

		// If it's an options request stop at the CORS headers.
		if r.Method == "OPTIONS" {
			w.WriteHeader(http.StatusOK)
			return
		}

		// If this is a POST request, only accept the application/json content type. This should help
		// mitigate CSRF vulnerabilities (since our CORS policy will reject application/json
		// POST requests from a non-bitclout domain)
		if invalidPostRequest {
			w.WriteHeader(http.StatusBadRequest)
			return
		}

		// For all normal requests, add the JSON header and run the business
		// logic handlers.
		w.Header().Set("Content-Type", "application/json")
		inner.ServeHTTP(w, r)
	})
}

type AdminRequest struct {
	JWT            string
	AdminPublicKey string
}

// CheckSecret ...
<<<<<<< HEAD
func (fes *APIServer) CheckAdminPublicKey(inner http.Handler, checkSuperAdminOnly bool) http.Handler {
=======
func (fes *APIServer) CheckAdminPublicKey(inner http.Handler, AccessLevel AccessLevel) http.Handler {
>>>>>>> 7410b9bf
	return http.HandlerFunc(func(ww http.ResponseWriter, req *http.Request) {
		requestData := AdminRequest{}

		if req.Body == nil {
			_AddBadRequestError(ww, fmt.Sprintf(
				"CheckAdminPublicKey: Request has no Body attribute"))
			return
		}

		// We read the entire body and then create a new ReadCloser Body object
		// from the bytes we read because you can only read the body once
		bodyBytes, err := ioutil.ReadAll(io.LimitReader(req.Body, MaxRequestBodySizeBytes))
		if err != nil {
			_AddBadRequestError(ww, fmt.Sprintf("CheckAdminPublicKey: %v", err))
			return
		}

		req.Body = ioutil.NopCloser(bytes.NewReader(bodyBytes))
		decoder := json.NewDecoder(bytes.NewReader(bodyBytes))
		err = decoder.Decode(&requestData)
		if err != nil {
			_AddBadRequestError(ww, fmt.Sprintf(
				"CheckAdminPublicKey: Problem parsing request body: %v", err))
			return
		}

		if requestData.AdminPublicKey == "" {
			_AddBadRequestError(ww, "CheckAdminPublicKey: Missing AdminPublicKey param")
			return
		}

		isValid, err := fes.ValidateJWT(requestData.AdminPublicKey, requestData.JWT)
		if !isValid {
			_AddBadRequestError(ww, fmt.Sprintf(
				"CheckAdminPublicKey: Invalid token: %v", err))
			return
		}

		// If this a regular admin endpoint, we iterate through all the admin public keys.
<<<<<<< HEAD
		if !checkSuperAdminOnly {
=======
		if AccessLevel == AdminAccess {
>>>>>>> 7410b9bf
			for _, adminPubKey := range fes.AdminPublicKeys {
				if adminPubKey == requestData.AdminPublicKey {
					// We found a match, serve the request
					inner.ServeHTTP(ww, req)
					return
				}
			}
		}


		// We also check super admins, as they have a superset of capabilities.
		for _, superAdminPubKey := range fes.SuperAdminPublicKeys {
			if superAdminPubKey == requestData.AdminPublicKey {
				// We found a match, serve the request
				inner.ServeHTTP(ww, req)
				return
			}
		}

		adminType := "an admin"
<<<<<<< HEAD
		if checkSuperAdminOnly {
=======
		if AccessLevel == SuperAdminAccess {
>>>>>>> 7410b9bf
			adminType = "a superadmin"
		}
		_AddBadRequestError(ww, fmt.Sprintf("CheckAdminPublicKey: Not %v", adminType))
		return
	})
}

func (fes *APIServer) ValidateJWT(publicKey string, jwtToken string) (bool, error) {
	pubKeyBytes, _, err := lib.Base58CheckDecode(publicKey)
	if err != nil {
		return false, err
	}

	pubKey, err := btcec.ParsePubKey(pubKeyBytes, btcec.S256())
	if err != nil {
		return false, err
	}

	token, err := jwt.Parse(jwtToken, func(token *jwt.Token) (interface{}, error) {
		return pubKey.ToECDSA(), nil
	})

	return token.Valid, err
}

// Start ...
func (fes *APIServer) Start() {
	fes.initState()

	glog.Infof("Listening to NON-SSL JSON API connections on port :%d", fes.JSONPort)
	glog.Error(http.ListenAndServe(fmt.Sprintf(":%d", fes.JSONPort), fes.router))
}

// A helper function to initialize the APIServer. Useful for testing.
func (fes *APIServer) initState() {
	glog.Info("APIServer.Start: Starting APIServer")
	fes.router = fes.NewRouter()
}

// Stop...
func (fes *APIServer) Stop() {
	glog.Info("APIServer.Stop: Gracefully shutting down APIServer")
	close(fes.quit)
}

// Amplitude Logging
type AmplitudeUploadRequestBody struct {
	ApiKey string `json:"api_key"`
	Events []AmplitudeEvent `json:"events"`
}

type AmplitudeEvent struct {
	UserId          string `json:"user_id"`
	EventType       string `json:"event_type"`
	EventProperties map[string]interface{} `json:"event_properties"`
}

func (fes *APIServer) logAmplitudeEvent(publicKeyBytes string, event string, eventData map[string]interface{})  error {
	if fes.AmplitudeKey == "" {
		return nil
	}
	headers := map[string][]string{
		"Content-Type": {"application/json"},
		"Accept":       {"*/*"},
	}
	events := []AmplitudeEvent{{UserId: publicKeyBytes, EventType: event, EventProperties: eventData}}
	ampBody := AmplitudeUploadRequestBody{ApiKey: fes.AmplitudeKey, Events: events}
	payload, err := json.Marshal(ampBody)
	if err != nil {
		return err
	}
	data := bytes.NewBuffer(payload)
	req, err := http.NewRequest("POST", "https://api2.amplitude.com/2/httpapi", data)
	if err != nil {
		return err
	}
	req.Header = headers

	client := &http.Client{}
	_, err = client.Do(req)
	if err != nil {
		return err
	}
	return nil
}

// Monitor balances for starter bitclout seed and buy bitclout seed
func (fes *APIServer) StartSeedBalancesMonitoring() {
	go func() {
	out:
		for {
			select {
			case <- time.After(1 * time.Minute):
				if fes.backendServer.GetStatsdClient() == nil {
					return
				}
				tags := []string{}
				fes.logBalanceForSeed(fes.StarterBitCloutSeed, "STARTER_BITCLOUT", tags)
				fes.logBalanceForSeed(fes.BuyBitCloutSeed, "BUY_BITCLOUT", tags)
			case <- fes.quit:
				break out
			}
		}
	}()
}

func (fes *APIServer) logBalanceForSeed(seed string, seedName string, tags []string) {
	if seed == "" {
		return
	}
	balance, err := fes.getBalanceForSeed(seed)
	if err != nil {
		glog.Errorf("LogBalanceForSeed: Error getting balance for %v seed", seedName)
		return
	}
	if err = fes.backendServer.GetStatsdClient().Gauge(fmt.Sprintf("%v_BALANCE", seedName), float64(balance), tags, 1); err != nil {
		glog.Errorf("LogBalanceForSeed: Error logging balance to datadog for %v seed", seedName)
	}
}

func (fes *APIServer) getBalanceForSeed(seedPhrase string) (uint64, error){
	seedBytes, err := bip39.NewSeedWithErrorChecking(seedPhrase, "")
	if err != nil {
		return 0, fmt.Errorf("GetBalanceForSeed: Error converting mnemonic: %+v", err)
	}

	pubKey, _, _, err := lib.ComputeKeysFromSeed(seedBytes, 0, fes.Params)
	if err != nil {
		return 0, fmt.Errorf("GetBalanceForSeed: Error computing keys from seed: %+v", err)
	}
	utxoView, err := fes.backendServer.GetMempool().GetAugmentedUniversalView()
	if err != nil {
		return 0, fmt.Errorf("GetBalanceForSeed: Error getting UtxoView: %v", err)
	}
	currentBalanceNanos, err := GetBalanceForPublicKeyUsingUtxoView(pubKey.SerializeCompressed(), utxoView)
	if err != nil {
		return 0, fmt.Errorf("GetBalanceForSeed: Error getting balance: %v", err)
	}
	return currentBalanceNanos, nil
}
<|MERGE_RESOLUTION|>--- conflicted
+++ resolved
@@ -353,29 +353,17 @@
 		{
 			"ExchangeBitcoin",
 			[]string{"POST", "OPTIONS"},
-<<<<<<< HEAD
 			RoutePathExchangeBitcoin,
 			fes.ExchangeBitcoinStateless,
-			false,
-=======
+			PublicAccess,
+		},
+		// Route for sending BitClout
+		{
+			"SendBitClout",
+			[]string{"POST", "OPTIONS"},
 			RoutePathSendBitClout,
 			fes.SendBitClout,
 			PublicAccess,
->>>>>>> 7410b9bf
-		},
-		// Route for sending BitClout
-		{
-			"SendBitClout",
-			[]string{"POST", "OPTIONS"},
-<<<<<<< HEAD
-			RoutePathSendBitClout,
-			fes.SendBitClout,
-			false,
-=======
-			RoutePathBurnBitcoin,
-			fes.BurnBitcoinStateless,
-			PublicAccess,
->>>>>>> 7410b9bf
 		},
 
 		// Route for submitting signed transactions for network broadcast
@@ -575,25 +563,24 @@
 			[]string{"POST", "OPTIONS"},
 			RoutePathGetSinglePost,
 			fes.GetSinglePost,
-			false,
+			PublicAccess,
 		},
 		{
 			"BlockPublicKey",
 			[]string{"POST", "OPTIONS"},
 			RoutePathBlockPublicKey,
 			fes.BlockPublicKey,
-			false,
+			PublicAccess,
 		},
 		{
 			"BlockGetTxn",
 			[]string{"POST", "OPTIONS"},
 			RoutePathGetTxn,
 			fes.GetTxn,
-			false,
+			PublicAccess,
 		},
 
 		// Begin all /admin routes
-
 		{
 			// Route for all low-level node operations.
 			"NodeControl",
@@ -614,11 +601,7 @@
 			[]string{"POST", "OPTIONS"},
 			RoutePathAdminGetVerifiedUsers,
 			fes.AdminGetVerifiedUsers,
-<<<<<<< HEAD
-			true, // Check Secret
-=======
 			AdminAccess, // Check Secret
->>>>>>> 7410b9bf
 		},
 		{
 			"AdminGetAllUserGlobalMetadata",
@@ -646,11 +629,7 @@
 			[]string{"POST", "OPTIONS"},
 			RoutePathAdminPinPost,
 			fes.AdminPinPost,
-<<<<<<< HEAD
-			true, // CheckSecret
-=======
 			AdminAccess, // CheckSecret
->>>>>>> 7410b9bf
 		},
 		{
 			"AdminGetMempoolStats",
@@ -673,107 +652,86 @@
 			fes.GetWyreWalletOrdersForPublicKey,
 			AdminAccess,
 		},
-		// Super Admin routes
-		{
-			"AdminGetUsernameVerificationAuditLogs",
-			[]string{"POST", "OPTIONS"},
-			RoutePathAdminGetUsernameVerificationAuditLogs,
-			fes.AdminGetUsernameVerificationAuditLogs,
-			SuperAdminAccess,
-		},
-		{
-			"AdminGrantVerificationBadge",
-			[]string{"POST", "OPTIONS"},
-			RoutePathAdminGrantVerificationBadge,
-			fes.AdminGrantVerificationBadge,
-			SuperAdminAccess,
-		},
-		{
-			"AdminRemoveVerificationBadge",
-			[]string{"POST", "OPTIONS"},
-			RoutePathAdminRemoveVerificationBadge,
-			fes.AdminRemoveVerificationBadge,
-			SuperAdminAccess,
-		},
-		{
-<<<<<<< HEAD
-			"GetGlobalParams",
-			[]string{"POST", "OPTIONS"},
-			RoutePathGetGlobalParams,
-			fes.GetGlobalParams,
-			true,
-		},
-		{
-			"GetWyreWalletOrdersForPublicKey",
-=======
-			"SwapIdentity",
-			[]string{"POST", "OPTIONS"},
-			RoutePathSwapIdentity,
-			fes.SwapIdentity,
-			SuperAdminAccess,
-		},
-		{
-			"UpdateGlobalParams",
-			[]string{"POST", "OPTIONS"},
-			RoutePathUpdateGlobalParams,
-			fes.UpdateGlobalParams,
-			SuperAdminAccess,
-		},
-		{
-			"EvictUnminedBitcoinTxns",
-			[]string{"POST", "OPTIONS"},
-			RoutePathEvictUnminedBitcoinTxns,
-			fes.EvictUnminedBitcoinTxns,
-			SuperAdminAccess,
-		},
-		{
-			"AdminRemoveNilPosts",
->>>>>>> 7410b9bf
-			[]string{"POST", "OPTIONS"},
-			RoutePathAdminRemoveNilPosts,
-			fes.AdminRemoveNilPosts,
-			SuperAdminAccess,
-		},
-		// End all /admin routes
-<<<<<<< HEAD
-
 		// GET endpoints for managing parameters related to Buying BitClout
 		{
 			"GetUSDCentsToBitCloutReserveExchangeRate",
 			[]string{"GET"},
 			RoutePathGetUSDCentsToBitCloutReserveExchangeRate,
 			fes.GetUSDCentsToBitCloutReserveExchangeRate,
-			false,
+			AdminAccess,
 		},
 		{
 			"GetBuyBitCloutFeeBasisPoints",
 			[]string{"GET"},
 			RoutePathGetBuyBitCloutFeeBasisPoints,
 			fes.GetBuyBitCloutFeeBasisPoints,
-			false,
-=======
-		{
-			"GetSinglePost",
-			[]string{"POST", "OPTIONS"},
-			RoutePathGetSinglePost,
-			fes.GetSinglePost,
-			PublicAccess,
-		},
-		{
-			"BlockPublicKey",
-			[]string{"POST", "OPTIONS"},
-			RoutePathBlockPublicKey,
-			fes.BlockPublicKey,
-			PublicAccess,
-		},
-		{
-			"BlockGetTxn",
-			[]string{"POST", "OPTIONS"},
-			RoutePathGetTxn,
-			fes.GetTxn,
-			PublicAccess,
->>>>>>> 7410b9bf
-		},
+			AdminAccess,
+		},
+		// Super Admin routes
+		{
+			"AdminGetUsernameVerificationAuditLogs",
+			[]string{"POST", "OPTIONS"},
+			RoutePathAdminGetUsernameVerificationAuditLogs,
+			fes.AdminGetUsernameVerificationAuditLogs,
+			SuperAdminAccess,
+		},
+		{
+			"AdminGrantVerificationBadge",
+			[]string{"POST", "OPTIONS"},
+			RoutePathAdminGrantVerificationBadge,
+			fes.AdminGrantVerificationBadge,
+			SuperAdminAccess,
+		},
+		{
+			"AdminRemoveVerificationBadge",
+			[]string{"POST", "OPTIONS"},
+			RoutePathAdminRemoveVerificationBadge,
+			fes.AdminRemoveVerificationBadge,
+			SuperAdminAccess,
+		},
+		{
+			"SwapIdentity",
+			[]string{"POST", "OPTIONS"},
+			RoutePathSwapIdentity,
+			fes.SwapIdentity,
+			SuperAdminAccess,
+		},
+		{
+			"UpdateGlobalParams",
+			[]string{"POST", "OPTIONS"},
+			RoutePathUpdateGlobalParams,
+			fes.UpdateGlobalParams,
+			SuperAdminAccess,
+		},
+		{
+			"EvictUnminedBitcoinTxns",
+			[]string{"POST", "OPTIONS"},
+			RoutePathEvictUnminedBitcoinTxns,
+			fes.EvictUnminedBitcoinTxns,
+			SuperAdminAccess,
+		},
+		{
+			"AdminRemoveNilPosts",
+			[]string{"POST", "OPTIONS"},
+			RoutePathAdminRemoveNilPosts,
+			fes.AdminRemoveNilPosts,
+			SuperAdminAccess,
+		},
+		{
+			"SetUSDCentsToBitCloutReserveExchangeRate",
+			[]string{"POST", "OPTIONS"},
+			RoutePathSetUSDCentsToBitCloutReserveExchangeRate,
+			fes.SetUSDCentsToBitCloutReserveExchangeRate,
+			SuperAdminAccess,
+		},
+		{
+			"SetBuyBitCloutFeeBasisPoints",
+			[]string{"POST", "OPTIONS"},
+			RoutePathSetBuyBitCloutFeeBasisPoints,
+			fes.SetBuyBitCloutFeeBasisPoints,
+			SuperAdminAccess,
+		},
+		// End all /admin routes
 
 		// message.go
 		{
@@ -870,73 +828,6 @@
 	fullRouteList = append(fullRouteList, fes.APIRoutes()...)
 	fullRouteList = append(fullRouteList, fes.GlobalStateRoutes()...)
 
-<<<<<<< HEAD
-	var SuperAdminRoutes = []Route{
-		{
-			"AdminGetUsernameVerificationAuditLogs",
-			[]string{"POST", "OPTIONS"},
-			RoutePathAdminGetUsernameVerificationAuditLogs,
-			fes.AdminGetUsernameVerificationAuditLogs,
-			true, // Check Secret
-		},
-		{
-			"AdminGrantVerificationBadge",
-			[]string{"POST", "OPTIONS"},
-			RoutePathAdminGrantVerificationBadge,
-			fes.AdminGrantVerificationBadge,
-			true, // Check Secret
-		},
-		{
-			"AdminRemoveVerificationBadge",
-			[]string{"POST", "OPTIONS"},
-			RoutePathAdminRemoveVerificationBadge,
-			fes.AdminRemoveVerificationBadge,
-			true, // Check Secret
-		},
-		{
-			"SwapIdentity",
-			[]string{"POST", "OPTIONS"},
-			RoutePathSwapIdentity,
-			fes.SwapIdentity,
-			true,
-		},
-		{
-			"UpdateGlobalParams",
-			[]string{"POST", "OPTIONS"},
-			RoutePathUpdateGlobalParams,
-			fes.UpdateGlobalParams,
-			true,
-		},
-		{
-			"EvictUnminedBitcoinTxns",
-			[]string{"POST", "OPTIONS"},
-			RoutePathEvictUnminedBitcoinTxns,
-			fes.EvictUnminedBitcoinTxns,
-			true,
-		},
-		{
-			"AdminRemoveNilPosts",
-			[]string{"POST", "OPTIONS"},
-			RoutePathAdminRemoveNilPosts,
-			fes.AdminRemoveNilPosts,
-			true,
-		},
-		{
-			"SetUSDCentsToBitCloutReserveExchangeRate",
-			[]string{"POST", "OPTIONS"},
-			RoutePathSetUSDCentsToBitCloutReserveExchangeRate,
-			fes.SetUSDCentsToBitCloutReserveExchangeRate,
-			true,
-		},
-		{
-			"SetBuyBitCloutFeeBasisPoints",
-			[]string{"POST", "OPTIONS"},
-			RoutePathSetBuyBitCloutFeeBasisPoints,
-			fes.SetBuyBitCloutFeeBasisPoints,
-			true,
-		},
-	}
-=======
 	for _, route := range fullRouteList {
 		var handler http.Handler
 
@@ -955,47 +846,21 @@
 		}
 		handler = Logger(handler, route.Name)
 		handler = AddHeaders(handler, fes.AccessControlAllowOrigins)
->>>>>>> 7410b9bf
-
-	addRoutes := func(routeList []Route, checkSuperAdminOnly bool) {
-		for _, route := range routeList {
-			var handler http.Handler
-
-			handler = route.HandlerFunc
-			// Note that the wrapper that is applied last is actually called first. For
-			// example if you have:
-			// - handler = C(handler)
-			// - handler = B(handler)
-			// - handler = A(handler)
-			// then A will be called first B will be called second, and C will be called
-			// last.
-
-			// Anyone can access the admin panel if no public keys exist
-			if route.CheckPublicKey && (len(fes.AdminPublicKeys) > 0 || len(fes.SuperAdminPublicKeys) > 0) {
-				handler = fes.CheckAdminPublicKey(handler, checkSuperAdminOnly)
-			}
-			handler = Logger(handler, route.Name)
-			handler = AddHeaders(handler, fes.AccessControlAllowOrigins)
-
+		router.
+			Methods(route.Method...).
+			Path(route.Pattern).
+			Name(route.Name).
+			Handler(handler)
+
+		// Support legacy frontend server routes that weren't prefixed
+		if strings.HasPrefix(route.Pattern, "/api/v0") {
 			router.
 				Methods(route.Method...).
-				Path(route.Pattern).
+				Path(strings.ReplaceAll(route.Pattern, "/api/v0", "")).
 				Name(route.Name).
 				Handler(handler)
-
-			// Support legacy frontend server routes that weren't prefixed
-			if strings.HasPrefix(route.Pattern, "/api/v0") {
-				router.
-					Methods(route.Method...).
-					Path(strings.ReplaceAll(route.Pattern, "/api/v0", "")).
-					Name(route.Name).
-					Handler(handler)
-			}
-		}
-	}
-	addRoutes(fullRouteList, false)
-	addRoutes(SuperAdminRoutes, true)
-
+		}
+	}
 	return router
 }
 
@@ -1086,11 +951,7 @@
 }
 
 // CheckSecret ...
-<<<<<<< HEAD
-func (fes *APIServer) CheckAdminPublicKey(inner http.Handler, checkSuperAdminOnly bool) http.Handler {
-=======
 func (fes *APIServer) CheckAdminPublicKey(inner http.Handler, AccessLevel AccessLevel) http.Handler {
->>>>>>> 7410b9bf
 	return http.HandlerFunc(func(ww http.ResponseWriter, req *http.Request) {
 		requestData := AdminRequest{}
 
@@ -1130,11 +991,7 @@
 		}
 
 		// If this a regular admin endpoint, we iterate through all the admin public keys.
-<<<<<<< HEAD
-		if !checkSuperAdminOnly {
-=======
 		if AccessLevel == AdminAccess {
->>>>>>> 7410b9bf
 			for _, adminPubKey := range fes.AdminPublicKeys {
 				if adminPubKey == requestData.AdminPublicKey {
 					// We found a match, serve the request
@@ -1155,11 +1012,7 @@
 		}
 
 		adminType := "an admin"
-<<<<<<< HEAD
-		if checkSuperAdminOnly {
-=======
 		if AccessLevel == SuperAdminAccess {
->>>>>>> 7410b9bf
 			adminType = "a superadmin"
 		}
 		_AddBadRequestError(ww, fmt.Sprintf("CheckAdminPublicKey: Not %v", adminType))
