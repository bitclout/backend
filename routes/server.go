--- conflicted
+++ resolved
@@ -78,10 +78,7 @@
 	RoutePathIsHodlingPublicKey          = "/api/v0/is-hodling-public-key"
 	RoutePathGetUserDerivedKeys          = "/api/v0/get-user-derived-keys"
 	RoutePathDeletePII                   = "/api/v0/delete-pii"
-<<<<<<< HEAD
 	RoutePathGetUserMetadata             = "/api/v0/get-user-metadata"
-=======
->>>>>>> eec96ae3
 
 	// post.go
 	RoutePathGetPostsStateless      = "/api/v0/get-posts-stateless"
@@ -1567,7 +1564,6 @@
 	RoutePathGetJumioStatusForPublicKey:     nil,
 	RoutePathUploadVideo:                    nil,
 	RoutePathGetReferralInfoForReferralHash: nil,
-<<<<<<< HEAD
 	RoutePathGetReferralInfoForUser: nil,
 	RoutePathGetVerifiedUsernames: nil,
 	RoutePathGetBlacklistedPublicKeys: nil,
@@ -1575,14 +1571,7 @@
 	RoutePathGetGlobalFeed: nil,
 	RoutePathDeletePII: nil,
 	RoutePathGetUserMetadata: nil,
-=======
-	RoutePathGetReferralInfoForUser:         nil,
-	RoutePathGetVerifiedUsernames:           nil,
-	RoutePathGetBlacklistedPublicKeys:       nil,
-	RoutePathGetGraylistedPublicKeys:        nil,
-	RoutePathGetGlobalFeed:                  nil,
-	RoutePathDeletePII:                      nil,
->>>>>>> eec96ae3
+
 }
 
 // AddHeaders ...
@@ -1641,8 +1630,9 @@
 			// This allows third-party frontends to access this endpoint
 			match = true
 			actualOrigin = "*"
-		} else if strings.HasPrefix(r.RequestURI, RoutePathGetVideoStatus) {
-			// We don't match the get video status path exactly since there is a variable param. Check for the prefix.
+		} else if strings.HasPrefix(r.RequestURI, RoutePathGetVideoStatus) || strings.HasPrefix(r.RequestURI, RoutePathGetUserMetadata) {
+			// We don't match the RoutePathGetVideoStatus and RoutePathGetUserMetadata paths exactly since there is a
+			// variable param. Check for the prefix instead.
 			match = true
 			actualOrigin = "*"
 		} else if r.Method == "POST" && mediaType != "application/json" && r.RequestURI != RoutePathJumioCallback {
