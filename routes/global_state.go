package routes

import (
	"bytes"
	"encoding/json"
	"fmt"
	"io"
	"net/http"
	"strings"

	"github.com/deso-protocol/core/lib"

	"github.com/dgraph-io/badger/v3"
	"github.com/nyaruka/phonenumbers"
	"github.com/pkg/errors"
)

const (
	GlobalStateSharedSecretParam = "shared_secret"

	RoutePathGlobalStatePutRemote      = "/api/v1/global-state/put"
	RoutePathGlobalStateGetRemote      = "/api/v1/global-state/get"
	RoutePathGlobalStateBatchGetRemote = "/api/v1/global-state/batch-get"
	RoutePathGlobalStateDeleteRemote   = "/api/v1/global-state/delete"
	RoutePathGlobalStateSeekRemote     = "/api/v1/global-state/seek"
)

type GlobalState struct {
	GlobalStateRemoteNode   string
	GlobalStateRemoteSecret string
	GlobalStateDB           *badger.DB
}

// GlobalStateRoutes returns the routes for managing global state.
// Note that these routes are generally protected by a shared_secret
func (gs *GlobalState) GlobalStateRoutes() []Route {
	var GlobalStateRoutes = []Route{
		{
			"PutRemote",
			[]string{"POST", "OPTIONS"},
			RoutePathGlobalStatePutRemote,
			gs.PutRemote,
			AdminAccess, // CheckSecret
		},
		{
			"GetRemote",
			[]string{"POST", "OPTIONS"},
			RoutePathGlobalStateGetRemote,
			gs.GetRemote,
			AdminAccess, // CheckSecret
		},
		{
			"BatchGetRemote",
			[]string{"POST", "OPTIONS"},
			RoutePathGlobalStateBatchGetRemote,
			gs.BatchGetRemote,
			AdminAccess, // CheckSecret
		},
		{
			"DeleteRemote",
			[]string{"POST", "OPTIONS"},
			RoutePathGlobalStateDeleteRemote,
			gs.DeleteRemote,
			AdminAccess, // CheckSecret
		},
		{
			"GlobalStateSeekRemote",
			[]string{"POST", "OPTIONS"},
			RoutePathGlobalStateSeekRemote,
			gs.GlobalStateSeekRemote,
			AdminAccess, // CheckSecret
		},
	}

	return GlobalStateRoutes
}

var (
	// The key prefixes for the  global state key-value database.

	// The prefix for accessing a user's metadata (e.g. email, blacklist status, etc.):
	// <prefix,  ProfilePubKey [33]byte> -> <UserMetadata>
	_GlobalStatePrefixPublicKeyToUserMetadata = []byte{0}

	// The prefix for accessing whitelisted posts for the global feed:
	// Unlike in db_utils here, we use a single byte as a value placeholder.  This is a
	// result of the way global state handles when a key is not present.
	// <prefix, tstampNanos uint64, PostHash> -> <[]byte{1}>
	_GlobalStatePrefixTstampNanosPostHash = []byte{1}

	// The prefix for accessing a phone number's metadata
	// <prefix,  PhoneNumber [variableLength]byte> -> <PhoneNumberMetadata>
	// DEPRECATED: use new GlobalStatePrefixPhoneNumberToMultiPhoneNumberMetadata
	_GlobalStatePrefixPhoneNumberToPhoneNumberMetadata = []byte{2}

	// The prefix for accessing the verified users map.
	// The resulting map takes a username and returns a PKID.
	// <prefix> -> <map[string]*PKID>
	_GlobalStatePrefixForVerifiedMap = []byte{3}

	// The prefix for accessing the pinned posts on the global feed:
	// <prefix, tstampNanos uint64, PostHash> -> <[]byte{4}>
	_GlobalStatePrefixTstampNanosPinnedPostHash = []byte{4}

	// The prefix for accessing the audit log of verification badges
	// <prefix, username string> -> <VerificationAuditLog>
	_GlobalStatePrefixUsernameVerificationAuditLog = []byte{5}

	// The prefix for accessing the graylisted users.
	// <prefix, public key> -> <IsGraylisted>
	_GlobalStatePrefixPublicKeyToGraylistState = []byte{6}

	// The prefix for accesing the blacklisted users.
	// <prefix, public key> -> <IsBlacklisted>
	_GlobalStatePrefixPublicKeyToBlacklistState = []byte{7}

	// The prefix for checking the most recent read time stamp for a user reading
	// a contact's private message.
	// <prefix, user public key, contact's public key> -> <tStampNanos>
	_GlobalStatePrefixUserPublicKeyContactPublicKeyToMostRecentReadTstampNanos = []byte{8}

	// The prefix for checking the state of a user's wyre order.
	_GlobalStatePrefixUserPublicKeyWyreOrderIdToWyreOrderMetadata = []byte{9}

	// The prefix for checking whether or not deso has been sent for a given a wyre order
	_GlobalStatePrefixWyreOrderIdProcessed = []byte{10}

	// Keeps a record of all wyre orders so we can see what has been processed or not.
	_GlobalStatePrefixWyreOrderId = []byte{11}

	// The prefix for accessing the white list audit log of a user.
	// <prefix, username string> -> <WhitelistAudiLog>
	_GlobalStatePrefixWhitelistAuditLog = []byte{12}

	// The prefix for accessing the graylist audit log of a user.
	// <prefix, username string> -> <GraylistAudiLog>
	_GlobalStatePrefixGraylistAuditLog = []byte{13}

	// The prefix for accessing the blacklist audit log of a user.
	// <prefix, username string> -> <BlacklistAudiLog>
	_GlobalStatePrefixBlacklistAuditLog = []byte{14}

	// Stores the current USD Cents per DeSo reserve exchange rate.
	// If rate received from exchanges goes below this value, use this value instead.
	_GlobalStatePrefixUSDCentsToDeSoReserveExchangeRate = []byte{15}

	_GlobalStatePrefixBuyDeSoFeeBasisPoints = []byte{16}

	// NFT drop info.
	_GlobalStatePrefixNFTDropNumberToNFTDropEntry = []byte{17}

	// Jumio global state indexes
	_GlobalStatePrefixPKIDTstampNanosToJumioTransaction = []byte{20}

	_GlobalStatePrefixCountryIDDocumentTypeSubTypeDocumentNumber = []byte{19}

	// Jumio DeSoNanos -- Deprecated!
	_GlobalStatePrefixJumioDeSoNanos = []byte{21}

	// Jumio USD Cents
	_GlobalStatePrefixJumioUSDCents = []byte{39}

	// Jumio Kickback USD Cents
	_GlobalStatePrefixJumioKickbackUSDCents = []byte{40}

	// Tutorial featured well-known creators
	_GlobalStateKeyWellKnownTutorialCreators = []byte{22}

	// Tutorial featured up and coming creators
	_GlobalStateKeyUpAndComingTutorialCreators = []byte{23}

	// Referral program indexes.
	// 	- <prefix, referral hash (8 bytes)> -> <ReferralInfo>
	_GlobalStatePrefixReferralHashToReferralInfo = []byte{24}
	// 	- <prefix, PKID, referral hash (8 bytes)> -> <IsActive bool>
	_GlobalStatePrefixPKIDReferralHashToIsActive = []byte{25}
	// - <prefix, PKID, referral hash (8 bytes), Referred PKID
	_GlobalStatePrefixPKIDReferralHashRefereePKID = []byte{26}
	// - <prefix, TimestampNanos, PKID, referral hash (8 bytes), Referred PKID
	_GlobalStatePrefixTimestampPKIDReferralHashRefereePKID = []byte{37}

	// ETH purchases <prefix, ETH Txn Hash> -> <Complete bool>
	_GlobalStatePrefixForETHPurchases = []byte{27}

	// DO NOT USE: prefixes 28-30. At one point, these prefixes were used for multiple indexes.
	// In order to prevent future issues with either index, these indexes were moved to start at 31.

	// This prefix allows nodes to construct an in-memory map of the posthashes that are
	// approved to be shown on the Hot Feed. We store approvals and removals as individual
	// "ops" in this index so that nodes don't need to regularly download the entire list
	// of approved post hashes from global state. HotFeedOps can also include "multipliers",
	// which serve to multiply the hotness score of a given post hash.
	//
	// <prefix, OperationTimestampNanos, PostHash> -> <HotFeedOp>
	_GlobalStatePrefixForHotFeedApprovedPostOps = []byte{31}

	// Prefix for accessing hot feed score constants.  <prefix> -> <uint64>
	_GlobalStatePrefixForHotFeedInteractionCap  = []byte{32}
	_GlobalStatePrefixForHotFeedTimeDecayBlocks = []byte{33}

	// - <prefix, lib.TxnType> -> []*lib.DeSoOutput
	_GlobalStatePrefixTxnTypeToDeSoOutputs = []byte{34}

	// Public keys exempt from node fees
	// - <prefix, public key> -> void
	_GlobalStatePrefixExemptPublicKeys = []byte{35}

	// This key is used in a similar way to the _GlobalStatePrefixForHotFeedApprovedPostOps
	// above except it is used to track changes to the HotFeedPKIDMultiplier map.
	// <prefix, OperationTimestampNanos, PKID> -> <HotFeedPKIDMultiplierOp>
	_GlobalStatePrefixForHotFeedPKIDMultiplierOps = []byte{36}

	// This key is used to manage sign up bonus configurations for a country
	_GlobalStatePrefixForCountryCodeToCountrySignUpBonus = []byte{38}

	// Prefixes for accessing more hot feed score constants.  <prefix> -> <uint64>
	_GlobalStatePrefixForHotFeedTagInteractionCap  = []byte{41}
	_GlobalStatePrefixForHotFeedTagTimeDecayBlocks = []byte{42}

	// Prefix for transaction type multipliers. <prefix> -> <map[lib.TxnType]uint64>
	_GlobalStatePrefixHotFeedTxnTypeMultiplierBasisPoints = []byte{43}

<<<<<<< HEAD
  // Prefix for allowing phone number to be used multiple times for
  // starter DESO
  // <prefix, PhoneNumber> -> <[]PhoneNumberMetadata>
  _GlobalStatePrefixPhoneNumberToMultiPhoneNumberMetadata = []byte{44}
=======
	// Prefix for allowing phone number to be used multiple times for
	// starter DESO
	// <prefix, PhoneNumber> -> <[]PhoneNumberMetadata>
	_GlobalStatePrefixPhoneNumberToMultiPhoneNumberMetadata = []byte{44}
>>>>>>> 6c4c3457

	// TODO: This process is a bit error-prone. We should come up with a test or
	// something to at least catch cases where people have two prefixes with the
	// same ID.
	//

	// NEXT_TAG: 45
)

type HotFeedApprovedPostOp struct {
	IsRemoval  bool
	Multiplier float64 // Negatives are ignored when updating the ApprovedPosts map.
}

type HotFeedPKIDMultiplierOp struct {
	InteractionMultiplier float64 // Negatives are ignored when updating the PKIDMultiplier map.
	PostsMultiplier       float64 // Negatives are ignored when updating the PKIDMultiplier map.
}

// A ReferralInfo struct holds all of the params and stats for a referral link/hash.
type ReferralInfo struct {
	ReferralHashBase58     string
	ReferrerPKID           *lib.PKID
	ReferrerAmountUSDCents uint64
	RefereeAmountUSDCents  uint64
	MaxReferrals           uint64 // If set to zero, there is no cap on referrals.
	RequiresJumio          bool

	// Stats
	NumJumioAttempts       uint64
	NumJumioSuccesses      uint64
	TotalReferrals         uint64
	TotalReferrerDeSoNanos uint64
	TotalRefereeDeSoNanos  uint64
	DateCreatedTStampNanos uint64
}

type SimpleReferralInfo struct {
	ReferralHashBase58    string
	RefereeAmountUSDCents uint64
	MaxReferrals          uint64 // If set to zero, there is no cap on referrals.
	TotalReferrals        uint64
}

type NFTDropEntry struct {
	IsActive        bool
	DropNumber      uint64
	DropTstampNanos uint64
	NFTHashes       []*lib.BlockHash
}

// This struct contains all the metadata associated with a user's public key.
type UserMetadata struct {
	// The PublicKey of the user this metadata is associated with.
	PublicKey []byte

	// True if this user should be hidden from all data returned to the app.
	RemoveEverywhere bool

	// True if this user should be hidden from the creator leaderboard.
	RemoveFromLeaderboard bool

	// Email address for a user to receive email notifications at.
	Email string

	// Has the email been verified
	EmailVerified bool

	// E.164 format phone number for a user to receive text notifications at.
	PhoneNumber string

	// Country code associated with the user's phone number. This is a string like "US"
	PhoneNumberCountryCode string

	// This map stores the number of messages that a user has read from a specific contact.
	// The map is indexed with the contact's PublicKeyBase58Check and maps to an integer
	// number of messages that the user has read.
	MessageReadStateByContact map[string]int

	// Store the index of the last notification that the user saw
	NotificationLastSeenIndex int64

	// Amount of Bitcoin that users have burned so far via the Buy DeSo UI
	//
	// We track this so that, if the user does multiple burns,
	// we can set HasBurnedEnoughSatoshisToCreateProfile based on the total
	//
	// This tracks the "total input satoshis" (i.e. it includes fees the user spends).
	// Including fees makes it less expensive for a user to make a profile. We're cutting
	// users a break, but we could change this later.
	SatoshisBurnedSoFar uint64

	// True if the user has burned enough satoshis to create a profile. This can be
	// set to true from the BurnBitcoinStateless endpoint or canUserCreateProfile.
	//
	// We store this (instead of computing it when the user loads the page) to avoid issues
	// where the user burns the required amount, and then we reboot the node and change the min
	// satoshis required, and then the user hasn't burned enough. Once a user has burned enough,
	// we want him to be allowed to create a profile forever.
	HasBurnedEnoughSatoshisToCreateProfile bool

	// Map of public keys of profiles this user has blocked.  The map here functions as a hashset to make look ups more
	// efficient.  Values are empty structs to keep memory usage down.
	BlockedPublicKeys map[string]struct{}

	// If true, this user's posts will automatically be added to the global whitelist (max 5 per day).
	WhitelistPosts bool

	// JumioInternalReference = internal tracking reference for user's experience in Jumio
	JumioInternalReference string
	// JumioFinishedTime = has user completed flow in Jumio
	JumioFinishedTime uint64
	// JumioVerified = user was verified from Jumio flow
	JumioVerified bool
	// JumioReturned = jumio webhook called
	JumioReturned bool
	// JumioTransactionID = jumio's tracking number for the transaction in which this user was verified.
	JumioTransactionID string
	// JumioDocumentKey = Country - Document Type - Document SubType - Document Number. Helps uniquely identify users
	// and allows us to reset Jumio for a given user.
	// DEPRECATED
	JumioDocumentKey []byte
	// RedoJumio = boolean which allows user to skip the duplicate ID check in JumioCallback
	RedoJumio bool
	// JumioStarterDeSoTxnHashHex = Txn hash hex of the transaction in which the user was paid for
	// going through the Jumio flow
	JumioStarterDeSoTxnHashHex string
	// JumioShouldCompProfileCreation = True if we should comp the create profile fee because the user went through the
	// Jumio flow.
	JumioShouldCompProfileCreation bool

	// User must complete tutorial if they have been jumio verified.
	MustCompleteTutorial bool

	// If user is featured as a well known creator in the tutorial.
	IsFeaturedTutorialWellKnownCreator bool
	// If user is featured as an up and coming creator in the tutorial.
	// Note: a user should not be both featured as well known and up and coming
	IsFeaturedTutorialUpAndComingCreator bool

	TutorialStatus                  TutorialStatus
	CreatorPurchasedInTutorialPKID  *lib.PKID
	CreatorCoinsPurchasedInTutorial uint64

	// ReferralHashBase58Check with which user signed up
	ReferralHashBase58Check string

	// Txn hash in which the referrer was paid
	ReferrerDeSoTxnHash string

	// The number of unread notifications stored in the db.
	UnreadNotifications uint64
	// The most recently scanned notification transaction index in the database. Stored in order to prevent unnecessary re-scanning.
	LatestUnreadNotificationIndex int64
}

type TutorialStatus string

const (
	EMPTY              TutorialStatus = ""
	STARTED            TutorialStatus = "TutorialStarted"
	SKIPPED            TutorialStatus = "TutorialSkipped"
	INVEST_OTHERS_BUY  TutorialStatus = "InvestInOthersBuyComplete"
	INVEST_OTHERS_SELL TutorialStatus = "InvestInOthersSellComplete"
	CREATE_PROFILE     TutorialStatus = "TutorialCreateProfileComplete"
	INVEST_SELF        TutorialStatus = "InvestInYourselfComplete"
	FOLLOW_CREATORS    TutorialStatus = "FollowCreatorsComplete"
	DIAMOND            TutorialStatus = "GiveADiamondComplete"
	COMPLETE           TutorialStatus = "TutorialComplete"
)

// This struct contains all the metadata associated with a user's phone number.
type PhoneNumberMetadata struct {
	// The PublicKey of the user that this phone number belongs to.
	PublicKey []byte

	// E.164 format phone number for a user to receive text notifications at.
	PhoneNumber string

	// Country code associated with the user's phone number.
	PhoneNumberCountryCode string

	// if true, when the public key associated with this metadata tries to create a profile, we will comp their fee.
	ShouldCompProfileCreation bool

	// True if user deleted PII. Since users can
	PublicKeyDeleted bool
}

type WyreWalletOrderMetadata struct {
	// Last payload received from Wyre webhook
	LatestWyreWalletOrderWebhookPayload WyreWalletOrderWebhookPayload

	// Track Wallet Order response received based on the last payload received from Wyre Webhook
	LatestWyreTrackWalletOrderResponse *WyreTrackOrderResponse

	// Amount of DeSo that was sent for this WyreWalletOrder
	DeSoPurchasedNanos uint64

	// BlockHash of the transaction for sending the DeSo
	BasicTransferTxnBlockHash *lib.BlockHash
}

type CountryLevelSignUpBonus struct {
	// If true, referee amount specified in referral code will be paid to users who sign up with IDs from this country.
	// If false, ReferralAmountOverrideUSDCents will be paid to users who sign up with IDs from this country.
	AllowCustomReferralAmount bool
	// Amount all referees will be paid when signing up from this country if AllowCustomReferralAmount is false.
	ReferralAmountOverrideUSDCents uint64
	// If true, referrer amount specified in referral code will be paid as a kickback to users who gave out referral
	// code that a user signed up with IDs from this country.
	// If false, KickbackAmountOverrideUSDCents will be paid as a kickback to referrers when a user signs up with an ID
	// from this country.
	AllowCustomKickbackAmount bool
	// Amount all referrers will be paid when a referee signs up from this country if AllowCustomKickbackAmount is
	// false.
	KickbackAmountOverrideUSDCents uint64
}

func GlobalStateKeyForNFTDropEntry(dropNumber uint64) []byte {
	dropNumBytes := lib.EncodeUint64(uint64(dropNumber))
	keyBytes := _GlobalStatePrefixNFTDropNumberToNFTDropEntry
	keyBytes = append(keyBytes, dropNumBytes...)
	return keyBytes
}

// countryCode is a string like 'US' (Note: the phonenumbers lib calls this a "region code")
// Deprecated
func GlobalStateKeyForPhoneNumberStringToPhoneNumberMetadata(phoneNumber string) (_key []byte, _err error) {
	parsedNumber, err := phonenumbers.Parse(phoneNumber, "")
	if err != nil {
		return nil, errors.Wrap(fmt.Errorf(
			"GlobalStateKeyForPhoneNumberStringToPhoneNumberMetadata: Problem with phonenumbers.Parse: %v", err), "")
	}
	formattedNumber := phonenumbers.Format(parsedNumber, phonenumbers.E164)

	// Get the key for the formatted number
	return globalStateKeyForPhoneNumberBytesToPhoneNumberMetadata([]byte(formattedNumber)), nil
}

// Key for accessing a user's global metadata.
// External callers should use GlobalStateKeyForPhoneNumberStringToPhoneNumberMetadata, not this function,
// to ensure that the phone number key is formatted in a standard way
// Deprecated
func globalStateKeyForPhoneNumberBytesToPhoneNumberMetadata(phoneNumberBytes []byte) []byte {
	prefixCopy := append([]byte{}, _GlobalStatePrefixPhoneNumberToPhoneNumberMetadata...)
	key := append(prefixCopy, phoneNumberBytes[:]...)
	return key
}

// countryCode is a string like 'US' (Note: the phonenumbers lib calls this a "region code")
func GlobalStateKeyForPhoneNumberStringToMultiPhoneNumberMetadata(phoneNumber string) (_key []byte, _err error) {
	parsedNumber, err := phonenumbers.Parse(phoneNumber, "")
	if err != nil {
		return nil, errors.Wrap(fmt.Errorf(
			"GlobalStateKeyForPhoneNumberStringToMultiPhoneNumberMetadata: Problem with phonenumbers.Parse: %v", err), "")
	}
	formattedNumber := phonenumbers.Format(parsedNumber, phonenumbers.E164)

	// Get the key for the formatted number
	return globalStateKeyForPhoneNumberBytesToMultiPhoneNumberMetadata([]byte(formattedNumber)), nil
}

// Key for accessing a user's global metadata.
// External callers should use GlobalStateKeyForPhoneNumberStringToMultiPhoneNumberMetadata, not this function,
// to ensure that the phone number key is formatted in a standard way
func globalStateKeyForPhoneNumberBytesToMultiPhoneNumberMetadata(phoneNumberBytes []byte) []byte {
	prefixCopy := append([]byte{}, _GlobalStatePrefixPhoneNumberToMultiPhoneNumberMetadata...)
	key := append(prefixCopy, phoneNumberBytes[:]...)
	return key
}

// Key for accessing a user's global metadata.
func GlobalStateKeyForPublicKeyToUserMetadata(profilePubKey []byte) []byte {
	prefixCopy := append([]byte{}, _GlobalStatePrefixPublicKeyToUserMetadata...)
	key := append(prefixCopy, profilePubKey[:]...)
	return key
}

// Key for accessing the referral info for a specific referral hash.
func GlobalStateKeyForReferralHashToReferralInfo(referralHashBytes []byte) []byte {
	prefixCopy := append([]byte{}, _GlobalStatePrefixReferralHashToReferralInfo...)
	key := append(prefixCopy, referralHashBytes[:]...)
	return key
}

// Key for getting a pub key's referral hashes and "IsActive" status.
func GlobalStateKeyForPKIDReferralHashToIsActive(pkid *lib.PKID, referralHashBytes []byte) []byte {
	prefixCopy := append([]byte{}, _GlobalStatePrefixPKIDReferralHashToIsActive...)
	key := append(prefixCopy, pkid[:]...)
	key = append(key, referralHashBytes[:]...)
	return key
}

func GlobalStateSeekKeyForHotFeedApprovedPostOps(startTimestampNanos uint64) []byte {
	prefixCopy := append([]byte{}, _GlobalStatePrefixForHotFeedApprovedPostOps...)
	key := append(prefixCopy, lib.EncodeUint64(startTimestampNanos)...)
	return key
}

func GlobalStateKeyForHotFeedApprovedPostOp(
	opTimestampNanos uint64,
	postHash *lib.BlockHash,
) []byte {
	prefixCopy := append([]byte{}, _GlobalStatePrefixForHotFeedApprovedPostOps...)
	key := append(prefixCopy, lib.EncodeUint64(opTimestampNanos)...)
	key = append(key, postHash[:]...)
	return key
}

func GlobalStateSeekKeyForHotFeedPKIDMultiplierOps(startTimestampNanos uint64) []byte {
	prefixCopy := append([]byte{}, _GlobalStatePrefixForHotFeedPKIDMultiplierOps...)
	key := append(prefixCopy, lib.EncodeUint64(startTimestampNanos)...)
	return key
}

func GlobalStateKeyForHotFeedPKIDMultiplierOp(
	opTimestampNanos uint64,
	opPKID *lib.PKID,
) []byte {
	prefixCopy := append([]byte{}, _GlobalStatePrefixForHotFeedPKIDMultiplierOps...)
	key := append(prefixCopy, lib.EncodeUint64(opTimestampNanos)...)
	key = append(key, opPKID[:]...)
	return key
}

// Key for seeking the DB for all referral hashes with a specific PKID.
func GlobalStateSeekKeyForPKIDReferralHashes(pkid *lib.PKID) []byte {
	prefixCopy := append([]byte{}, _GlobalStatePrefixPKIDReferralHashToIsActive...)
	key := append(prefixCopy, pkid[:]...)
	return key
}

func GlobalStateSeekKeyForPKIDReferralHashRefereePKIDs(pkid *lib.PKID, referralHash []byte) []byte {
	prefixCopy := append([]byte{}, _GlobalStatePrefixPKIDReferralHashRefereePKID...)
	key := append(prefixCopy, pkid[:]...)
	key = append(key, referralHash[:]...)
	return key
}

func GlobalStateKeyForPKIDReferralHashRefereePKID(pkid *lib.PKID, referralHash []byte, refereePKID *lib.PKID) []byte {
	prefixCopy := append([]byte{}, _GlobalStatePrefixPKIDReferralHashRefereePKID...)
	key := append(prefixCopy, pkid[:]...)
	key = append(key, referralHash[:]...)
	key = append(key, refereePKID[:]...)
	return key
}

func GlobalStateKeyForTimestampPKIDReferralHashRefereePKID(
	tstampNanos uint64, pkid *lib.PKID, referralHash []byte, refereePKID *lib.PKID) []byte {
	prefixCopy := append([]byte{}, _GlobalStatePrefixTimestampPKIDReferralHashRefereePKID...)
	key := append(prefixCopy, lib.EncodeUint64(tstampNanos)...)
	key = append(key, pkid[:]...)
	key = append(key, referralHash[:]...)
	key = append(key, refereePKID[:]...)
	return key
}

// Key for accessing a whitelised post in the global feed index.
func GlobalStateKeyForTstampPostHash(tstampNanos uint64, postHash *lib.BlockHash) []byte {
	// Make a copy to avoid multiple calls to this function re-using the same slice.
	key := append([]byte{}, _GlobalStatePrefixTstampNanosPostHash...)
	key = append(key, lib.EncodeUint64(tstampNanos)...)
	key = append(key, postHash[:]...)
	return key
}

func GlobalStateSeekKeyForTstampPostHash(tstampNanos uint64) []byte {
	// Make a copy to avoid multiple calls to this function re-using the same slice.
	key := append([]byte{}, _GlobalStatePrefixTstampNanosPostHash...)
	key = append(key, lib.EncodeUint64(tstampNanos)...)
	return key
}

// Key for accessing a pinned post.
func GlobalStateKeyForTstampPinnedPostHash(tstampNanos uint64, postHash *lib.BlockHash) []byte {
	// Make a copy to avoid multiple calls to this function re-using the same slice.
	key := append([]byte{}, _GlobalStatePrefixTstampNanosPinnedPostHash...)
	key = append(key, lib.EncodeUint64(tstampNanos)...)
	key = append(key, postHash[:]...)
	return key
}

// Key for accessing verification audit logs for a given username
func GlobalStateKeyForUsernameVerificationAuditLogs(username string) []byte {
	key := append([]byte{}, _GlobalStatePrefixUsernameVerificationAuditLog...)
	key = append(key, []byte(strings.ToLower(username))...)
	return key
}

// Key for accessing the whitelist audit logs associated with a user.
func GlobalStateKeyForWhitelistAuditLogs(username string) []byte {
	key := append([]byte{}, _GlobalStatePrefixWhitelistAuditLog...)
	key = append(key, []byte(strings.ToLower(username))...)
	return key
}

// Key for accessing a graylisted user.
func GlobalStateKeyForGraylistedProfile(profilePubKey []byte) []byte {
	key := append([]byte{}, _GlobalStatePrefixPublicKeyToGraylistState...)
	key = append(key, profilePubKey...)
	return key
}

// Key for accessing the graylist audit logs associated with a user.
func GlobalStateKeyForGraylistAuditLogs(username string) []byte {
	key := append([]byte{}, _GlobalStatePrefixGraylistAuditLog...)
	key = append(key, []byte(strings.ToLower(username))...)
	return key
}

// Key for accessing a blacklisted user.
func GlobalStateKeyForBlacklistedProfile(profilePubKey []byte) []byte {
	key := append([]byte{}, _GlobalStatePrefixPublicKeyToBlacklistState...)
	key = append(key, profilePubKey...)
	return key
}

// Key for accessing the blacklist audit logs associated with a user.
func GlobalStateKeyForBlacklistAuditLogs(username string) []byte {
	key := append([]byte{}, _GlobalStatePrefixBlacklistAuditLog...)
	key = append(key, []byte(strings.ToLower(username))...)
	return key
}

// Key for accessing a user's global metadata.
func GlobalStateKeyForUserPkContactPkToMostRecentReadTstampNanos(userPubKey []byte, contactPubKey []byte) []byte {
	prefixCopy := append([]byte{}, _GlobalStatePrefixUserPublicKeyContactPublicKeyToMostRecentReadTstampNanos...)
	key := append(prefixCopy, userPubKey[:]...)
	key = append(key, contactPubKey[:]...)
	return key
}

// Key for accessing a public key's wyre order metadata.
func GlobalStateKeyForUserPublicKeyTstampNanosToWyreOrderMetadata(userPublicKeyBytes []byte, timestampNanos uint64) []byte {
	prefixCopy := append([]byte{}, _GlobalStatePrefixUserPublicKeyWyreOrderIdToWyreOrderMetadata...)
	key := append(prefixCopy, userPublicKeyBytes...)
	key = append(key, lib.EncodeUint64(timestampNanos)...)
	return key
}

func GlobalStateKeyForWyreOrderIDProcessed(orderIdBytes []byte) []byte {
	prefixCopy := append([]byte{}, _GlobalStatePrefixWyreOrderIdProcessed...)
	key := append(prefixCopy, orderIdBytes...)
	return key
}

func GlobalStateKeyForWyreOrderID(orderIdBytes []byte) []byte {
	prefixCopy := append([]byte{}, _GlobalStatePrefixWyreOrderId...)
	key := append(prefixCopy, orderIdBytes...)
	return key
}

func GlobalStateKeyForUSDCentsToDeSoReserveExchangeRate() []byte {
	prefixCopy := append([]byte{}, _GlobalStatePrefixUSDCentsToDeSoReserveExchangeRate...)
	return prefixCopy
}

func GlobalStateKeyForBuyDeSoFeeBasisPoints() []byte {
	prefixCopy := append([]byte{}, _GlobalStatePrefixBuyDeSoFeeBasisPoints...)
	return prefixCopy
}

func GlobalStateKeyForPKIDTstampnanosToJumioTransaction(pkid *lib.PKID, timestampNanos uint64) []byte {
	prefixCopy := append([]byte{}, _GlobalStatePrefixPKIDTstampNanosToJumioTransaction...)
	key := append(prefixCopy, pkid[:]...)
	key = append(key, lib.EncodeUint64(timestampNanos)...)
	return key
}

func GlobalStatePrefixforPKIDTstampnanosToJumioTransaction(pkid *lib.PKID) []byte {
	prefixCopy := append([]byte{}, _GlobalStatePrefixPKIDTstampNanosToJumioTransaction...)
	key := append(prefixCopy, pkid[:]...)
	return key
}

func GlobalStateKeyForCountryIDDocumentTypeSubTypeDocumentNumber(countryID string, documentType string, subType string, documentNumber string) []byte {
	prefixCopy := append([]byte{}, _GlobalStatePrefixCountryIDDocumentTypeSubTypeDocumentNumber...)
	key := append(prefixCopy, []byte(countryID)...)
	key = append(key, []byte(documentType)...)
	key = append(key, []byte(subType)...)
	key = append(key, []byte(documentNumber)...)
	return key
}

func GlobalStateKeyForJumioDeSoNanos() []byte {
	prefixCopy := append([]byte{}, _GlobalStatePrefixJumioDeSoNanos...)
	return prefixCopy
}

func GlobalStateKeyForJumioUSDCents() []byte {
	prefixCopy := append([]byte{}, _GlobalStatePrefixJumioUSDCents...)
	return prefixCopy
}

func GlobalStateKeyForJumioKickbackUSDCents() []byte {
	prefixCopy := append([]byte{}, _GlobalStatePrefixJumioKickbackUSDCents...)
	return prefixCopy
}

func GlobalStateKeyWellKnownTutorialCreators(pkid *lib.PKID) []byte {
	prefixCopy := append([]byte{}, _GlobalStateKeyWellKnownTutorialCreators...)
	key := append(prefixCopy, pkid[:]...)
	return key
}

func GlobalStateKeyUpAndComingTutorialCreators(pkid *lib.PKID) []byte {
	prefixCopy := append([]byte{}, _GlobalStateKeyUpAndComingTutorialCreators...)
	key := append(prefixCopy, pkid[:]...)
	return key
}

func GlobalStateKeyETHPurchases(txnHash string) []byte {
	prefixCopy := append([]byte{}, _GlobalStatePrefixForETHPurchases...)
	key := append(prefixCopy, txnHash[:]...)
	return key
}

func GlobalStateKeyTransactionFeeOutputsFromTxnType(txnType lib.TxnType) []byte {
	prefixCopy := append([]byte{}, _GlobalStatePrefixTxnTypeToDeSoOutputs...)
	key := append(prefixCopy, lib.UintToBuf(uint64(txnType))...)
	return key
}

func GlobalStateKeyExemptPublicKey(publicKey []byte) []byte {
	prefixCopy := append([]byte{}, _GlobalStatePrefixExemptPublicKeys...)
	key := append(prefixCopy, publicKey[:]...)
	return key
}

func GlobalStateKeyForCountryCodeToCountrySignUpBonus(countryCode string) []byte {
	prefixCopy := append([]byte{}, _GlobalStatePrefixForCountryCodeToCountrySignUpBonus...)
	key := append(prefixCopy, []byte(strings.ToLower(countryCode))...)
	return key
}

type PutRemoteRequest struct {
	Key   []byte
	Value []byte
}

type PutRemoteResponse struct {
}

func (gs *GlobalState) PutRemote(ww http.ResponseWriter, rr *http.Request) {
	// Parse the request.
	decoder := json.NewDecoder(io.LimitReader(rr.Body, MaxRequestBodySizeBytes))
	requestData := PutRemoteRequest{}
	if err := decoder.Decode(&requestData); err != nil {
		_AddBadRequestError(ww, fmt.Sprintf("PutRemote: Problem parsing request body: %v", err))
		return
	}

	// Call the put function. Note that this may also proxy to another node.
	if err := gs.Put(requestData.Key, requestData.Value); err != nil {
		_AddBadRequestError(ww, fmt.Sprintf(
			"PutRemote: Error processing Put: %v", err))
		return
	}

	// Return
	res := PutRemoteResponse{}
	if err := json.NewEncoder(ww).Encode(res); err != nil {
		_AddBadRequestError(ww, fmt.Sprintf("PutRemote: Problem encoding response as JSON: %v", err))
		return
	}
}

func (gs *GlobalState) CreatePutRequest(key []byte, value []byte) (
	_url string, _json_data []byte, _err error) {

	req := PutRemoteRequest{
		Key:   key,
		Value: value,
	}
	json_data, err := json.Marshal(req)
	if err != nil {
		return "", nil, fmt.Errorf("Put: Could not marshal JSON: %v", err)
	}

	url := fmt.Sprintf("%s%s?%s=%s",
		gs.GlobalStateRemoteNode, RoutePathGlobalStatePutRemote,
		GlobalStateSharedSecretParam, gs.GlobalStateRemoteSecret)

	return url, json_data, nil
}

func (gs *GlobalState) Put(key []byte, value []byte) error {
	// If we have a remote node then use that node to fulfill this request.
	if gs.GlobalStateRemoteNode != "" {
		// TODO: This codepath is hard to exercise in a test.

		url, json_data, err := gs.CreatePutRequest(key, value)
		if err != nil {
			return fmt.Errorf("Put: Error constructing request: %v", err)
		}
		res, err := http.Post(
			url,
			"application/json", /*contentType*/
			bytes.NewBuffer(json_data))
		if err != nil {
			return fmt.Errorf("Put: Error processing remote request")
		}
		res.Body.Close()

		//res := PutRemoteResponse{}
		//json.NewDecoder(resReturned.Body).Decode(&res)

		// No error means nothing to return.
		return nil
	}

	// If we get here, it means we don't have a remote node so store the
	// data in our local db.
	return gs.GlobalStateDB.Update(func(txn *badger.Txn) error {
		return txn.Set(key, value)
	})
}

type GetRemoteRequest struct {
	Key []byte
}

type GetRemoteResponse struct {
	Value []byte
}

func (gs *GlobalState) GetRemote(ww http.ResponseWriter, rr *http.Request) {
	// Parse the request.
	decoder := json.NewDecoder(io.LimitReader(rr.Body, MaxRequestBodySizeBytes))
	requestData := GetRemoteRequest{}
	if err := decoder.Decode(&requestData); err != nil {
		_AddBadRequestError(ww, fmt.Sprintf("GetRemote: Problem parsing request body: %v", err))
		return
	}

	// Call the get function. Note that this may also proxy to another node.
	val, err := gs.Get(requestData.Key)
	if err != nil {
		_AddBadRequestError(ww, fmt.Sprintf(
			"GetRemote: Error processing Get: %v", err))
		return
	}

	// Return
	res := GetRemoteResponse{
		Value: val,
	}
	if err := json.NewEncoder(ww).Encode(res); err != nil {
		_AddBadRequestError(ww, fmt.Sprintf("GetRemote: Problem encoding response as JSON: %v", err))
		return
	}
}

func (gs *GlobalState) CreateGetRequest(key []byte) (
	_url string, _json_data []byte, _err error) {

	req := GetRemoteRequest{
		Key: key,
	}
	json_data, err := json.Marshal(req)
	if err != nil {
		return "", nil, fmt.Errorf("Get: Could not marshal JSON: %v", err)
	}

	url := fmt.Sprintf("%s%s?%s=%s",
		gs.GlobalStateRemoteNode, RoutePathGlobalStateGetRemote,
		GlobalStateSharedSecretParam, gs.GlobalStateRemoteSecret)

	return url, json_data, nil
}

func (gs *GlobalState) Get(key []byte) (value []byte, _err error) {
	// If we have a remote node then use that node to fulfill this request.
	if gs.GlobalStateRemoteNode != "" {
		// TODO: This codepath is currently annoying to test.

		url, json_data, err := gs.CreateGetRequest(key)
		if err != nil {
			return nil, fmt.Errorf(
				"Get: Error constructing request: %v", err)
		}

		resReturned, err := http.Post(
			url,
			"application/json", /*contentType*/
			bytes.NewBuffer(json_data))
		if err != nil {
			return nil, fmt.Errorf("Get: Error processing remote request")
		}

		res := GetRemoteResponse{}
		json.NewDecoder(resReturned.Body).Decode(&res)
		resReturned.Body.Close()

		return res.Value, nil
	}

	// If we get here, it means we don't have a remote node so get the
	// data from our local db.
	var retValue []byte
	err := gs.GlobalStateDB.View(func(txn *badger.Txn) error {
		item, err := txn.Get(key)
		if err != nil {
			return nil
		}
		retValue, err = item.ValueCopy(nil)
		if err != nil {
			return err
		}

		return nil
	})
	if err != nil {
		return nil, fmt.Errorf("Get: Error copying value into new slice: %v", err)
	}

	return retValue, nil
}

type BatchGetRemoteRequest struct {
	KeyList [][]byte
}

type BatchGetRemoteResponse struct {
	ValueList [][]byte
}

func (gs *GlobalState) BatchGetRemote(ww http.ResponseWriter, rr *http.Request) {
	// Parse the request.
	decoder := json.NewDecoder(io.LimitReader(rr.Body, MaxRequestBodySizeBytes))
	requestData := BatchGetRemoteRequest{}
	if err := decoder.Decode(&requestData); err != nil {
		_AddBadRequestError(ww, fmt.Sprintf("BatchGetRemote: Problem parsing request body: %v", err))
		return
	}

	// Call the get function. Note that this may also proxy to another node.
	values, err := gs.BatchGet(requestData.KeyList)
	if err != nil {
		_AddBadRequestError(ww, fmt.Sprintf(
			"BatchGetRemote: Error processing BatchGet: %v", err))
		return
	}

	// Return
	res := BatchGetRemoteResponse{
		ValueList: values,
	}
	if err := json.NewEncoder(ww).Encode(res); err != nil {
		_AddBadRequestError(ww, fmt.Sprintf("BatchGetRemote: Problem encoding response as JSON: %v", err))
		return
	}
}

func (gs *GlobalState) CreateBatchGetRequest(keyList [][]byte) (
	_url string, _json_data []byte, _err error) {

	req := BatchGetRemoteRequest{
		KeyList: keyList,
	}
	json_data, err := json.Marshal(req)
	if err != nil {
		return "", nil, fmt.Errorf("BatchGet: Could not marshal JSON: %v", err)
	}

	url := fmt.Sprintf("%s%s?%s=%s",
		gs.GlobalStateRemoteNode, RoutePathGlobalStateBatchGetRemote,
		GlobalStateSharedSecretParam, gs.GlobalStateRemoteSecret)

	return url, json_data, nil
}

func (gs *GlobalState) BatchGet(keyList [][]byte) (value [][]byte, _err error) {
	// If we have a remote node then use that node to fulfill this request.
	if gs.GlobalStateRemoteNode != "" {
		// TODO: This codepath is currently annoying to test.

		url, json_data, err := gs.CreateBatchGetRequest(keyList)
		if err != nil {
			return nil, fmt.Errorf(
				"BatchGet: Error constructing request: %v", err)
		}

		resReturned, err := http.Post(
			url,
			"application/json", /*contentType*/
			bytes.NewBuffer(json_data))
		if err != nil {
			return nil, fmt.Errorf("BatchGet: Error processing remote request")
		}

		res := BatchGetRemoteResponse{}
		json.NewDecoder(resReturned.Body).Decode(&res)
		resReturned.Body.Close()

		return res.ValueList, nil
	}

	// If we get here, it means we don't have a remote node so get the
	// data from our local db.
	var retValueList [][]byte
	err := gs.GlobalStateDB.View(func(txn *badger.Txn) error {
		for _, key := range keyList {
			item, err := txn.Get(key)
			if err != nil {
				retValueList = append(retValueList, []byte{})
				continue
			}
			value, err := item.ValueCopy(nil)
			if err != nil {
				return err
			} else {
				retValueList = append(retValueList, value)
			}
		}

		return nil
	})
	if err != nil {
		return nil, fmt.Errorf("BatchGet: Error copying value into new slice: %v", err)
	}

	return retValueList, nil
}

type DeleteRemoteRequest struct {
	Key []byte
}

type DeleteRemoteResponse struct {
}

func (gs *GlobalState) CreateDeleteRequest(key []byte) (
	_url string, _json_data []byte, _err error) {

	req := DeleteRemoteRequest{
		Key: key,
	}
	json_data, err := json.Marshal(req)
	if err != nil {
		return "", nil, fmt.Errorf("Delete: Could not marshal JSON: %v", err)
	}

	url := fmt.Sprintf("%s%s?%s=%s",
		gs.GlobalStateRemoteNode, RoutePathGlobalStateDeleteRemote,
		GlobalStateSharedSecretParam, gs.GlobalStateRemoteSecret)

	return url, json_data, nil
}

func (gs *GlobalState) DeleteRemote(ww http.ResponseWriter, rr *http.Request) {
	// Parse the request.
	decoder := json.NewDecoder(io.LimitReader(rr.Body, MaxRequestBodySizeBytes))
	requestData := DeleteRemoteRequest{}
	if err := decoder.Decode(&requestData); err != nil {
		_AddBadRequestError(ww, fmt.Sprintf("DeleteRemote: Problem parsing request body: %v", err))
		return
	}

	// Call the Delete function. Note that this may also proxy to another node.
	if err := gs.Delete(requestData.Key); err != nil {
		_AddBadRequestError(ww, fmt.Sprintf(
			"DeleteRemote: Error processing Delete: %v", err))
		return
	}

	// Return
	res := DeleteRemoteResponse{}
	if err := json.NewEncoder(ww).Encode(res); err != nil {
		_AddBadRequestError(ww, fmt.Sprintf("DeleteRemote: Problem encoding response as JSON: %v", err))
		return
	}
}

func (gs *GlobalState) Delete(key []byte) error {
	// If we have a remote node then use that node to fulfill this request.
	if gs.GlobalStateRemoteNode != "" {
		// TODO: This codepath is currently annoying to test.

		url, json_data, err := gs.CreateDeleteRequest(key)
		if err != nil {
			return fmt.Errorf("Delete: Could not construct request: %v", err)
		}

		res, err := http.Post(
			url,
			"application/json", /*contentType*/
			bytes.NewBuffer(json_data))
		if err != nil {
			return fmt.Errorf("Delete: Error processing remote request")
		}

		res.Body.Close()
		//res := DeleteRemoteResponse{}
		//json.NewDecoder(resReturned.Body).Decode(&res)

		// No error means nothing to return.
		return nil
	}

	// If we get here, it means we don't have a remote node so store the
	// data in our local db.
	return gs.GlobalStateDB.Update(func(txn *badger.Txn) error {
		return txn.Delete(key)
	})
}

type SeekRemoteRequest struct {
	StartPrefix    []byte
	ValidForPrefix []byte
	MaxKeyLen      int
	NumToFetch     int
	Reverse        bool
	FetchValues    bool
}
type SeekRemoteResponse struct {
	KeysFound [][]byte
	ValsFound [][]byte
}

func (gs *GlobalState) CreateSeekRequest(startPrefix []byte, validForPrefix []byte,
	maxKeyLen int, numToFetch int, reverse bool, fetchValues bool) (
	_url string, _json_data []byte, _err error) {

	req := SeekRemoteRequest{
		StartPrefix:    startPrefix,
		ValidForPrefix: validForPrefix,
		MaxKeyLen:      maxKeyLen,
		NumToFetch:     numToFetch,
		Reverse:        reverse,
		FetchValues:    fetchValues,
	}
	json_data, err := json.Marshal(req)
	if err != nil {
		return "", nil, fmt.Errorf("Seek: Could not marshal JSON: %v", err)
	}

	url := fmt.Sprintf("%s%s?%s=%s",
		gs.GlobalStateRemoteNode, RoutePathGlobalStateSeekRemote,
		GlobalStateSharedSecretParam, gs.GlobalStateRemoteSecret)

	return url, json_data, nil
}

func (gs *GlobalState) GlobalStateSeekRemote(ww http.ResponseWriter, rr *http.Request) {
	// Parse the request.
	decoder := json.NewDecoder(io.LimitReader(rr.Body, MaxRequestBodySizeBytes))
	requestData := SeekRemoteRequest{}
	if err := decoder.Decode(&requestData); err != nil {
		_AddBadRequestError(ww, fmt.Sprintf("GlobalStateSeekRemote: Problem parsing request body: %v", err))
		return
	}

	// Call the get function. Note that this may also proxy to another node.
	keys, values, err := gs.Seek(
		requestData.StartPrefix,
		requestData.ValidForPrefix,
		requestData.MaxKeyLen,
		requestData.NumToFetch,
		requestData.Reverse,
		requestData.FetchValues,
	)
	if err != nil {
		_AddBadRequestError(ww, fmt.Sprintf(
			"GlobalStateSeekRemote: Error processing Seek: %v", err))
		return
	}

	// Return
	res := SeekRemoteResponse{
		KeysFound: keys,
		ValsFound: values,
	}
	if err := json.NewEncoder(ww).Encode(res); err != nil {
		_AddBadRequestError(ww, fmt.Sprintf("GlobalStateSeekRemote: Problem encoding response as JSON: %v", err))
		return
	}
}

func (gs *GlobalState) Seek(startPrefix []byte, validForPrefix []byte,
	maxKeyLen int, numToFetch int, reverse bool, fetchValues bool) (
	_keysFound [][]byte, _valsFound [][]byte, _err error) {

	// If we have a remote node then use that node to fulfill this request.
	if gs.GlobalStateRemoteNode != "" {
		// TODO: This codepath is currently annoying to test.
		url, json_data, err := gs.CreateSeekRequest(
			startPrefix,
			validForPrefix,
			maxKeyLen,
			numToFetch,
			reverse,
			fetchValues)
		if err != nil {
			return nil, nil, fmt.Errorf(
				"Seek: Error constructing request: %v", err)
		}

		resReturned, err := http.Post(
			url,
			"application/json", /*contentType*/
			bytes.NewBuffer(json_data))
		if err != nil {
			return nil, nil, fmt.Errorf("Seek: Error processing remote request")
		}

		res := SeekRemoteResponse{}
		json.NewDecoder(resReturned.Body).Decode(&res)
		resReturned.Body.Close()

		return res.KeysFound, res.ValsFound, nil
	}

	// If we get here, it means we don't have a remote node so get the
	// data from our local db.
	retKeys, retVals, err := lib.DBGetPaginatedKeysAndValuesForPrefix(gs.GlobalStateDB, startPrefix,
		validForPrefix, maxKeyLen, numToFetch, reverse, fetchValues)
	if err != nil {
		return nil, nil, fmt.Errorf("Seek: Error getting paginated keys and values: %v", err)
	}

	return retKeys, retVals, nil
}<|MERGE_RESOLUTION|>--- conflicted
+++ resolved
@@ -220,17 +220,10 @@
 	// Prefix for transaction type multipliers. <prefix> -> <map[lib.TxnType]uint64>
 	_GlobalStatePrefixHotFeedTxnTypeMultiplierBasisPoints = []byte{43}
 
-<<<<<<< HEAD
-  // Prefix for allowing phone number to be used multiple times for
-  // starter DESO
-  // <prefix, PhoneNumber> -> <[]PhoneNumberMetadata>
-  _GlobalStatePrefixPhoneNumberToMultiPhoneNumberMetadata = []byte{44}
-=======
 	// Prefix for allowing phone number to be used multiple times for
 	// starter DESO
 	// <prefix, PhoneNumber> -> <[]PhoneNumberMetadata>
 	_GlobalStatePrefixPhoneNumberToMultiPhoneNumberMetadata = []byte{44}
->>>>>>> 6c4c3457
 
 	// TODO: This process is a bit error-prone. We should come up with a test or
 	// something to at least catch cases where people have two prefixes with the
