--- conflicted
+++ resolved
@@ -700,17 +700,13 @@
 	return key
 }
 
-<<<<<<< HEAD
 func GlobalStateKeyForCountryCodeToCountrySignUpBonus(countryCode string) []byte {
 	prefixCopy := append([]byte{}, _GlobalStatePrefixForCountryCodeToCountrySignUpBonus...)
 	key := append(prefixCopy, []byte(strings.ToLower(countryCode))...)
 	return key
 }
 
-type GlobalStatePutRemoteRequest struct {
-=======
 type PutRemoteRequest struct {
->>>>>>> 74611f82
 	Key   []byte
 	Value []byte
 }
