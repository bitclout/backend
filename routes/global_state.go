--- conflicted
+++ resolved
@@ -258,16 +258,15 @@
 	// after getting free CLOUT.
 	HasPurchasedCreatorCoin bool
 
-<<<<<<< HEAD
+
 	// If user is featured as a well known creator in the tutorial.
 	IsFeaturedTutorialWellKnownCreator bool
 	// If user is featured as an up and coming creator in the tutorial.
 	// Note: a user should not be both featured as well known and up and coming
 	IsFeaturedTutorialUpAndComingCreator bool
-=======
-	TutorialStatus TutorialStatus
+
+  TutorialStatus TutorialStatus
 	CreatorPurchasedInTutorialPKID *lib.PKID
->>>>>>> 2b2c1408
 }
 
 type TutorialStatus string
