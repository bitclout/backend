package routes

import (
	"bytes"
	"encoding/json"
	"fmt"
	"io"
	"net/http"
	"strings"

	"github.com/deso-protocol/core/lib"

	"github.com/dgraph-io/badger/v3"
	"github.com/nyaruka/phonenumbers"
	"github.com/pkg/errors"
)

const (
	GlobalStateSharedSecretParam = "shared_secret"

	RoutePathGlobalStatePutRemote      = "/api/v1/global-state/put"
	RoutePathGlobalStateGetRemote      = "/api/v1/global-state/get"
	RoutePathGlobalStateBatchGetRemote = "/api/v1/global-state/batch-get"
	RoutePathGlobalStateDeleteRemote   = "/api/v1/global-state/delete"
	RoutePathGlobalStateSeekRemote     = "/api/v1/global-state/seek"
)

type GlobalState struct {
	GlobalStateRemoteNode   string
	GlobalStateRemoteSecret string
	GlobalStateDB           *badger.DB
}

// GlobalStateRoutes returns the routes for managing global state.
// Note that these routes are generally protected by a shared_secret
func (gs *GlobalState) GlobalStateRoutes() []Route {
	var GlobalStateRoutes = []Route{
		{
			"PutRemote",
			[]string{"POST", "OPTIONS"},
			RoutePathGlobalStatePutRemote,
			gs.PutRemote,
			AdminAccess, // CheckSecret
		},
		{
			"GetRemote",
			[]string{"POST", "OPTIONS"},
			RoutePathGlobalStateGetRemote,
			gs.GetRemote,
			AdminAccess, // CheckSecret
		},
		{
			"BatchGetRemote",
			[]string{"POST", "OPTIONS"},
			RoutePathGlobalStateBatchGetRemote,
			gs.BatchGetRemote,
			AdminAccess, // CheckSecret
		},
		{
			"DeleteRemote",
			[]string{"POST", "OPTIONS"},
			RoutePathGlobalStateDeleteRemote,
			gs.DeleteRemote,
			AdminAccess, // CheckSecret
		},
		{
			"GlobalStateSeekRemote",
			[]string{"POST", "OPTIONS"},
			RoutePathGlobalStateSeekRemote,
			gs.GlobalStateSeekRemote,
			AdminAccess, // CheckSecret
		},
	}

	return GlobalStateRoutes
}

var (
	// The key prefixes for the  global state key-value database.

	// The prefix for accessing a user's metadata (e.g. email, blacklist status, etc.):
	// <prefix,  ProfilePubKey [33]byte> -> <UserMetadata>
	_GlobalStatePrefixPublicKeyToUserMetadata = []byte{0}

	// The prefix for accessing whitelisted posts for the global feed:
	// Unlike in db_utils here, we use a single byte as a value placeholder.  This is a
	// result of the way global state handles when a key is not present.
	// <prefix, tstampNanos uint64, PostHash> -> <[]byte{1}>
	_GlobalStatePrefixTstampNanosPostHash = []byte{1}

	// The prefix for accessing a phone number's metadata
	// <prefix,  PhoneNumber [variableLength]byte> -> <PhoneNumberMetadata>
	// DEPRECATED: use new GlobalStatePrefixPhoneNumberToMultiPhoneNumberMetadata
	_GlobalStatePrefixPhoneNumberToPhoneNumberMetadata = []byte{2}

	// The prefix for accessing the verified users map.
	// The resulting map takes a username and returns a PKID.
	// <prefix> -> <map[string]*PKID>
	_GlobalStatePrefixForVerifiedMap = []byte{3}

	// The prefix for accessing the pinned posts on the global feed:
	// <prefix, tstampNanos uint64, PostHash> -> <[]byte{4}>
	_GlobalStatePrefixTstampNanosPinnedPostHash = []byte{4}

	// The prefix for accessing the audit log of verification badges
	// <prefix, username string> -> <VerificationAuditLog>
	_GlobalStatePrefixUsernameVerificationAuditLog = []byte{5}

	// The prefix for accessing the graylisted users.
	// <prefix, public key> -> <IsGraylisted>
	_GlobalStatePrefixPublicKeyToGraylistState = []byte{6}

	// The prefix for accesing the blacklisted users.
	// <prefix, public key> -> <IsBlacklisted>
	_GlobalStatePrefixPublicKeyToBlacklistState = []byte{7}

	// The prefix for checking the most recent read time stamp for a user reading
	// a contact's private message.
	// <prefix, user public key, contact's public key> -> <tStampNanos>
	_GlobalStatePrefixUserPublicKeyContactPublicKeyToMostRecentReadTstampNanos = []byte{8}

	// The prefix for checking the state of a user's wyre order.
	_GlobalStatePrefixUserPublicKeyWyreOrderIdToWyreOrderMetadata = []byte{9}

	// The prefix for checking whether or not deso has been sent for a given a wyre order
	_GlobalStatePrefixWyreOrderIdProcessed = []byte{10}

	// Keeps a record of all wyre orders so we can see what has been processed or not.
	_GlobalStatePrefixWyreOrderId = []byte{11}

	// The prefix for accessing the white list audit log of a user.
	// <prefix, username string> -> <WhitelistAudiLog>
	_GlobalStatePrefixWhitelistAuditLog = []byte{12}

	// The prefix for accessing the graylist audit log of a user.
	// <prefix, username string> -> <GraylistAudiLog>
	_GlobalStatePrefixGraylistAuditLog = []byte{13}

	// The prefix for accessing the blacklist audit log of a user.
	// <prefix, username string> -> <BlacklistAudiLog>
	_GlobalStatePrefixBlacklistAuditLog = []byte{14}

	// Stores the current USD Cents per DeSo reserve exchange rate.
	// If rate received from exchanges goes below this value, use this value instead.
	_GlobalStatePrefixUSDCentsToDeSoReserveExchangeRate = []byte{15}

	_GlobalStatePrefixBuyDeSoFeeBasisPoints = []byte{16}

	// NFT drop info.
	_GlobalStatePrefixNFTDropNumberToNFTDropEntry = []byte{17}

	// Jumio global state indexes
	_GlobalStatePrefixPKIDTstampNanosToJumioTransaction = []byte{20}

	_GlobalStatePrefixCountryIDDocumentTypeSubTypeDocumentNumber = []byte{19}

	// Jumio DeSoNanos -- Deprecated!
	_GlobalStatePrefixJumioDeSoNanos = []byte{21}

	// Jumio USD Cents
	_GlobalStatePrefixJumioUSDCents = []byte{39}

	// Jumio Kickback USD Cents
	_GlobalStatePrefixJumioKickbackUSDCents = []byte{40}

	// Tutorial featured well-known creators
	_GlobalStateKeyWellKnownTutorialCreators = []byte{22}

	// Tutorial featured up and coming creators
	_GlobalStateKeyUpAndComingTutorialCreators = []byte{23}

	// Referral program indexes.
	// 	- <prefix, referral hash (8 bytes)> -> <ReferralInfo>
	_GlobalStatePrefixReferralHashToReferralInfo = []byte{24}
	// 	- <prefix, PKID, referral hash (8 bytes)> -> <IsActive bool>
	_GlobalStatePrefixPKIDReferralHashToIsActive = []byte{25}
	// - <prefix, PKID, referral hash (8 bytes), Referred PKID
	_GlobalStatePrefixPKIDReferralHashRefereePKID = []byte{26}
	// - <prefix, TimestampNanos, PKID, referral hash (8 bytes), Referred PKID
	_GlobalStatePrefixTimestampPKIDReferralHashRefereePKID = []byte{37}

	// ETH purchases <prefix, ETH Txn Hash> -> <Complete bool>
	_GlobalStatePrefixForETHPurchases = []byte{27}

	// DO NOT USE: prefixes 28-30. At one point, these prefixes were used for multiple indexes.
	// In order to prevent future issues with either index, these indexes were moved to start at 31.

	// This prefix allows nodes to construct an in-memory map of the posthashes that are
	// approved to be shown on the Hot Feed. We store approvals and removals as individual
	// "ops" in this index so that nodes don't need to regularly download the entire list
	// of approved post hashes from global state. HotFeedOps can also include "multipliers",
	// which serve to multiply the hotness score of a given post hash.
	//
	// <prefix, OperationTimestampNanos, PostHash> -> <HotFeedOp>
	_GlobalStatePrefixForHotFeedApprovedPostOps = []byte{31}

	// Prefix for accessing hot feed score constants.  <prefix> -> <uint64>
	_GlobalStatePrefixForHotFeedInteractionCap  = []byte{32}
	_GlobalStatePrefixForHotFeedTimeDecayBlocks = []byte{33}

	// - <prefix, lib.TxnType> -> []*lib.DeSoOutput
	_GlobalStatePrefixTxnTypeToDeSoOutputs = []byte{34}

	// Public keys exempt from node fees
	// - <prefix, public key> -> void
	_GlobalStatePrefixExemptPublicKeys = []byte{35}

	// This key is used in a similar way to the _GlobalStatePrefixForHotFeedApprovedPostOps
	// above except it is used to track changes to the HotFeedPKIDMultiplier map.
	// <prefix, OperationTimestampNanos, PKID> -> <HotFeedPKIDMultiplierOp>
	_GlobalStatePrefixForHotFeedPKIDMultiplierOps = []byte{36}

	// This key is used to manage sign up bonus configurations for a country
	_GlobalStatePrefixForCountryCodeToCountrySignUpBonus = []byte{38}

<<<<<<< HEAD
	_GlobalStatePrefixPhoneNumberToMultiPhoneNumberMetadata = []byte{41}
=======
	// Prefixes for accessing more hot feed score constants.  <prefix> -> <uint64>
	_GlobalStatePrefixForHotFeedTagInteractionCap  = []byte{41}
	_GlobalStatePrefixForHotFeedTagTimeDecayBlocks = []byte{42}

	// Prefix for transaction type multipliers. <prefix> -> <map[lib.TxnType]uint64>
	_GlobalStatePrefixHotFeedTxnTypeMultiplierBasisPoints = []byte{43}
>>>>>>> 5c318e87

	// TODO: This process is a bit error-prone. We should come up with a test or
	// something to at least catch cases where people have two prefixes with the
	// same ID.
	//

<<<<<<< HEAD
	// NEXT_TAG: 42
=======
	// NEXT_TAG: 44
>>>>>>> 5c318e87
)

type HotFeedApprovedPostOp struct {
	IsRemoval  bool
	Multiplier float64 // Negatives are ignored when updating the ApprovedPosts map.
}

type HotFeedPKIDMultiplierOp struct {
	InteractionMultiplier float64 // Negatives are ignored when updating the PKIDMultiplier map.
	PostsMultiplier       float64 // Negatives are ignored when updating the PKIDMultiplier map.
}

// A ReferralInfo struct holds all of the params and stats for a referral link/hash.
type ReferralInfo struct {
	ReferralHashBase58     string
	ReferrerPKID           *lib.PKID
	ReferrerAmountUSDCents uint64
	RefereeAmountUSDCents  uint64
	MaxReferrals           uint64 // If set to zero, there is no cap on referrals.
	RequiresJumio          bool

	// Stats
	NumJumioAttempts       uint64
	NumJumioSuccesses      uint64
	TotalReferrals         uint64
	TotalReferrerDeSoNanos uint64
	TotalRefereeDeSoNanos  uint64
	DateCreatedTStampNanos uint64
}

type SimpleReferralInfo struct {
	ReferralHashBase58    string
	RefereeAmountUSDCents uint64
	MaxReferrals          uint64 // If set to zero, there is no cap on referrals.
	TotalReferrals        uint64
}

type NFTDropEntry struct {
	IsActive        bool
	DropNumber      uint64
	DropTstampNanos uint64
	NFTHashes       []*lib.BlockHash
}

// This struct contains all the metadata associated with a user's public key.
type UserMetadata struct {
	// The PublicKey of the user this metadata is associated with.
	PublicKey []byte

	// True if this user should be hidden from all data returned to the app.
	RemoveEverywhere bool

	// True if this user should be hidden from the creator leaderboard.
	RemoveFromLeaderboard bool

	// Email address for a user to receive email notifications at.
	Email string

	// Has the email been verified
	EmailVerified bool

	// E.164 format phone number for a user to receive text notifications at.
	PhoneNumber string

	// Country code associated with the user's phone number. This is a string like "US"
	PhoneNumberCountryCode string

	// This map stores the number of messages that a user has read from a specific contact.
	// The map is indexed with the contact's PublicKeyBase58Check and maps to an integer
	// number of messages that the user has read.
	MessageReadStateByContact map[string]int

	// Store the index of the last notification that the user saw
	NotificationLastSeenIndex int64

	// Amount of Bitcoin that users have burned so far via the Buy DeSo UI
	//
	// We track this so that, if the user does multiple burns,
	// we can set HasBurnedEnoughSatoshisToCreateProfile based on the total
	//
	// This tracks the "total input satoshis" (i.e. it includes fees the user spends).
	// Including fees makes it less expensive for a user to make a profile. We're cutting
	// users a break, but we could change this later.
	SatoshisBurnedSoFar uint64

	// True if the user has burned enough satoshis to create a profile. This can be
	// set to true from the BurnBitcoinStateless endpoint or canUserCreateProfile.
	//
	// We store this (instead of computing it when the user loads the page) to avoid issues
	// where the user burns the required amount, and then we reboot the node and change the min
	// satoshis required, and then the user hasn't burned enough. Once a user has burned enough,
	// we want him to be allowed to create a profile forever.
	HasBurnedEnoughSatoshisToCreateProfile bool

	// Map of public keys of profiles this user has blocked.  The map here functions as a hashset to make look ups more
	// efficient.  Values are empty structs to keep memory usage down.
	BlockedPublicKeys map[string]struct{}

	// If true, this user's posts will automatically be added to the global whitelist (max 5 per day).
	WhitelistPosts bool

	// JumioInternalReference = internal tracking reference for user's experience in Jumio
	JumioInternalReference string
	// JumioFinishedTime = has user completed flow in Jumio
	JumioFinishedTime uint64
	// JumioVerified = user was verified from Jumio flow
	JumioVerified bool
	// JumioReturned = jumio webhook called
	JumioReturned bool
	// JumioTransactionID = jumio's tracking number for the transaction in which this user was verified.
	JumioTransactionID string
	// JumioDocumentKey = Country - Document Type - Document SubType - Document Number. Helps uniquely identify users
	// and allows us to reset Jumio for a given user.
	// DEPRECATED
	JumioDocumentKey []byte
	// RedoJumio = boolean which allows user to skip the duplicate ID check in JumioCallback
	RedoJumio bool
	// JumioStarterDeSoTxnHashHex = Txn hash hex of the transaction in which the user was paid for
	// going through the Jumio flow
	JumioStarterDeSoTxnHashHex string
	// JumioShouldCompProfileCreation = True if we should comp the create profile fee because the user went through the
	// Jumio flow.
	JumioShouldCompProfileCreation bool

	// User must complete tutorial if they have been jumio verified.
	MustCompleteTutorial bool

	// If user is featured as a well known creator in the tutorial.
	IsFeaturedTutorialWellKnownCreator bool
	// If user is featured as an up and coming creator in the tutorial.
	// Note: a user should not be both featured as well known and up and coming
	IsFeaturedTutorialUpAndComingCreator bool

	TutorialStatus                  TutorialStatus
	CreatorPurchasedInTutorialPKID  *lib.PKID
	CreatorCoinsPurchasedInTutorial uint64

	// ReferralHashBase58Check with which user signed up
	ReferralHashBase58Check string

	// Txn hash in which the referrer was paid
	ReferrerDeSoTxnHash string

	// The number of unread notifications stored in the db.
	UnreadNotifications uint64
	// The most recently scanned notification transaction index in the database. Stored in order to prevent unnecessary re-scanning.
	LatestUnreadNotificationIndex int64
}

type TutorialStatus string

const (
	EMPTY              TutorialStatus = ""
	STARTED            TutorialStatus = "TutorialStarted"
	SKIPPED            TutorialStatus = "TutorialSkipped"
	INVEST_OTHERS_BUY  TutorialStatus = "InvestInOthersBuyComplete"
	INVEST_OTHERS_SELL TutorialStatus = "InvestInOthersSellComplete"
	CREATE_PROFILE     TutorialStatus = "TutorialCreateProfileComplete"
	INVEST_SELF        TutorialStatus = "InvestInYourselfComplete"
	FOLLOW_CREATORS    TutorialStatus = "FollowCreatorsComplete"
	DIAMOND            TutorialStatus = "GiveADiamondComplete"
	COMPLETE           TutorialStatus = "TutorialComplete"
)

// This struct contains all the metadata associated with a user's phone number.
type PhoneNumberMetadata struct {
	// The PublicKey of the user that this phone number belongs to.
	PublicKey []byte

	// E.164 format phone number for a user to receive text notifications at.
	PhoneNumber string

	// Country code associated with the user's phone number.
	PhoneNumberCountryCode string

	// if true, when the public key associated with this metadata tries to create a profile, we will comp their fee.
	ShouldCompProfileCreation bool

	// True if user deleted PII. Since users can
	PublicKeyDeleted bool
}

type WyreWalletOrderMetadata struct {
	// Last payload received from Wyre webhook
	LatestWyreWalletOrderWebhookPayload WyreWalletOrderWebhookPayload

	// Track Wallet Order response received based on the last payload received from Wyre Webhook
	LatestWyreTrackWalletOrderResponse *WyreTrackOrderResponse

	// Amount of DeSo that was sent for this WyreWalletOrder
	DeSoPurchasedNanos uint64

	// BlockHash of the transaction for sending the DeSo
	BasicTransferTxnBlockHash *lib.BlockHash
}

type CountryLevelSignUpBonus struct {
	// If true, referee amount specified in referral code will be paid to users who sign up with IDs from this country.
	// If false, ReferralAmountOverrideUSDCents will be paid to users who sign up with IDs from this country.
	AllowCustomReferralAmount bool
	// Amount all referees will be paid when signing up from this country if AllowCustomReferralAmount is false.
	ReferralAmountOverrideUSDCents uint64
	// If true, referrer amount specified in referral code will be paid as a kickback to users who gave out referral
	// code that a user signed up with IDs from this country.
	// If false, KickbackAmountOverrideUSDCents will be paid as a kickback to referrers when a user signs up with an ID
	// from this country.
	AllowCustomKickbackAmount bool
	// Amount all referrers will be paid when a referee signs up from this country if AllowCustomKickbackAmount is
	// false.
	KickbackAmountOverrideUSDCents uint64
}

func GlobalStateKeyForNFTDropEntry(dropNumber uint64) []byte {
	dropNumBytes := lib.EncodeUint64(uint64(dropNumber))
	keyBytes := _GlobalStatePrefixNFTDropNumberToNFTDropEntry
	keyBytes = append(keyBytes, dropNumBytes...)
	return keyBytes
}

// countryCode is a string like 'US' (Note: the phonenumbers lib calls this a "region code")
// Deprecated
func GlobalStateKeyForPhoneNumberStringToPhoneNumberMetadata(phoneNumber string) (_key []byte, _err error) {
	parsedNumber, err := phonenumbers.Parse(phoneNumber, "")
	if err != nil {
		return nil, errors.Wrap(fmt.Errorf(
			"GlobalStateKeyForPhoneNumberStringToPhoneNumberMetadata: Problem with phonenumbers.Parse: %v", err), "")
	}
	formattedNumber := phonenumbers.Format(parsedNumber, phonenumbers.E164)

	// Get the key for the formatted number
	return globalStateKeyForPhoneNumberBytesToPhoneNumberMetadata([]byte(formattedNumber)), nil
}

// Key for accessing a user's global metadata.
// External callers should use GlobalStateKeyForPhoneNumberStringToPhoneNumberMetadata, not this function,
// to ensure that the phone number key is formatted in a standard way
// Deprecated
func globalStateKeyForPhoneNumberBytesToPhoneNumberMetadata(phoneNumberBytes []byte) []byte {
	prefixCopy := append([]byte{}, _GlobalStatePrefixPhoneNumberToPhoneNumberMetadata...)
	key := append(prefixCopy, phoneNumberBytes[:]...)
	return key
}

// countryCode is a string like 'US' (Note: the phonenumbers lib calls this a "region code")
func GlobalStateKeyForPhoneNumberStringToMultiPhoneNumberMetadata(phoneNumber string) (_key []byte, _err error) {
	parsedNumber, err := phonenumbers.Parse(phoneNumber, "")
	if err != nil {
		return nil, errors.Wrap(fmt.Errorf(
			"GlobalStateKeyForPhoneNumberStringToMultiPhoneNumberMetadata: Problem with phonenumbers.Parse: %v", err), "")
	}
	formattedNumber := phonenumbers.Format(parsedNumber, phonenumbers.E164)

	// Get the key for the formatted number
	return globalStateKeyForPhoneNumberBytesToMultiPhoneNumberMetadata([]byte(formattedNumber)), nil
}

// Key for accessing a user's global metadata.
// External callers should use GlobalStateKeyForPhoneNumberStringToMultiPhoneNumberMetadata, not this function,
// to ensure that the phone number key is formatted in a standard way
func globalStateKeyForPhoneNumberBytesToMultiPhoneNumberMetadata(phoneNumberBytes []byte) []byte {
	prefixCopy := append([]byte{}, _GlobalStatePrefixPhoneNumberToMultiPhoneNumberMetadata...)
	key := append(prefixCopy, phoneNumberBytes[:]...)
	return key
}

// Key for accessing a user's global metadata.
func GlobalStateKeyForPublicKeyToUserMetadata(profilePubKey []byte) []byte {
	prefixCopy := append([]byte{}, _GlobalStatePrefixPublicKeyToUserMetadata...)
	key := append(prefixCopy, profilePubKey[:]...)
	return key
}

// Key for accessing the referral info for a specific referral hash.
func GlobalStateKeyForReferralHashToReferralInfo(referralHashBytes []byte) []byte {
	prefixCopy := append([]byte{}, _GlobalStatePrefixReferralHashToReferralInfo...)
	key := append(prefixCopy, referralHashBytes[:]...)
	return key
}

// Key for getting a pub key's referral hashes and "IsActive" status.
func GlobalStateKeyForPKIDReferralHashToIsActive(pkid *lib.PKID, referralHashBytes []byte) []byte {
	prefixCopy := append([]byte{}, _GlobalStatePrefixPKIDReferralHashToIsActive...)
	key := append(prefixCopy, pkid[:]...)
	key = append(key, referralHashBytes[:]...)
	return key
}

func GlobalStateSeekKeyForHotFeedApprovedPostOps(startTimestampNanos uint64) []byte {
	prefixCopy := append([]byte{}, _GlobalStatePrefixForHotFeedApprovedPostOps...)
	key := append(prefixCopy, lib.EncodeUint64(startTimestampNanos)...)
	return key
}

func GlobalStateKeyForHotFeedApprovedPostOp(
	opTimestampNanos uint64,
	postHash *lib.BlockHash,
) []byte {
	prefixCopy := append([]byte{}, _GlobalStatePrefixForHotFeedApprovedPostOps...)
	key := append(prefixCopy, lib.EncodeUint64(opTimestampNanos)...)
	key = append(key, postHash[:]...)
	return key
}

func GlobalStateSeekKeyForHotFeedPKIDMultiplierOps(startTimestampNanos uint64) []byte {
	prefixCopy := append([]byte{}, _GlobalStatePrefixForHotFeedPKIDMultiplierOps...)
	key := append(prefixCopy, lib.EncodeUint64(startTimestampNanos)...)
	return key
}

func GlobalStateKeyForHotFeedPKIDMultiplierOp(
	opTimestampNanos uint64,
	opPKID *lib.PKID,
) []byte {
	prefixCopy := append([]byte{}, _GlobalStatePrefixForHotFeedPKIDMultiplierOps...)
	key := append(prefixCopy, lib.EncodeUint64(opTimestampNanos)...)
	key = append(key, opPKID[:]...)
	return key
}

// Key for seeking the DB for all referral hashes with a specific PKID.
func GlobalStateSeekKeyForPKIDReferralHashes(pkid *lib.PKID) []byte {
	prefixCopy := append([]byte{}, _GlobalStatePrefixPKIDReferralHashToIsActive...)
	key := append(prefixCopy, pkid[:]...)
	return key
}

func GlobalStateSeekKeyForPKIDReferralHashRefereePKIDs(pkid *lib.PKID, referralHash []byte) []byte {
	prefixCopy := append([]byte{}, _GlobalStatePrefixPKIDReferralHashRefereePKID...)
	key := append(prefixCopy, pkid[:]...)
	key = append(key, referralHash[:]...)
	return key
}

func GlobalStateKeyForPKIDReferralHashRefereePKID(pkid *lib.PKID, referralHash []byte, refereePKID *lib.PKID) []byte {
	prefixCopy := append([]byte{}, _GlobalStatePrefixPKIDReferralHashRefereePKID...)
	key := append(prefixCopy, pkid[:]...)
	key = append(key, referralHash[:]...)
	key = append(key, refereePKID[:]...)
	return key
}

func GlobalStateKeyForTimestampPKIDReferralHashRefereePKID(
	tstampNanos uint64, pkid *lib.PKID, referralHash []byte, refereePKID *lib.PKID) []byte {
	prefixCopy := append([]byte{}, _GlobalStatePrefixTimestampPKIDReferralHashRefereePKID...)
	key := append(prefixCopy, lib.EncodeUint64(tstampNanos)...)
	key = append(key, pkid[:]...)
	key = append(key, referralHash[:]...)
	key = append(key, refereePKID[:]...)
	return key
}

// Key for accessing a whitelised post in the global feed index.
func GlobalStateKeyForTstampPostHash(tstampNanos uint64, postHash *lib.BlockHash) []byte {
	// Make a copy to avoid multiple calls to this function re-using the same slice.
	key := append([]byte{}, _GlobalStatePrefixTstampNanosPostHash...)
	key = append(key, lib.EncodeUint64(tstampNanos)...)
	key = append(key, postHash[:]...)
	return key
}

func GlobalStateSeekKeyForTstampPostHash(tstampNanos uint64) []byte {
	// Make a copy to avoid multiple calls to this function re-using the same slice.
	key := append([]byte{}, _GlobalStatePrefixTstampNanosPostHash...)
	key = append(key, lib.EncodeUint64(tstampNanos)...)
	return key
}

// Key for accessing a pinned post.
func GlobalStateKeyForTstampPinnedPostHash(tstampNanos uint64, postHash *lib.BlockHash) []byte {
	// Make a copy to avoid multiple calls to this function re-using the same slice.
	key := append([]byte{}, _GlobalStatePrefixTstampNanosPinnedPostHash...)
	key = append(key, lib.EncodeUint64(tstampNanos)...)
	key = append(key, postHash[:]...)
	return key
}

// Key for accessing verification audit logs for a given username
func GlobalStateKeyForUsernameVerificationAuditLogs(username string) []byte {
	key := append([]byte{}, _GlobalStatePrefixUsernameVerificationAuditLog...)
	key = append(key, []byte(strings.ToLower(username))...)
	return key
}

// Key for accessing the whitelist audit logs associated with a user.
func GlobalStateKeyForWhitelistAuditLogs(username string) []byte {
	key := append([]byte{}, _GlobalStatePrefixWhitelistAuditLog...)
	key = append(key, []byte(strings.ToLower(username))...)
	return key
}

// Key for accessing a graylisted user.
func GlobalStateKeyForGraylistedProfile(profilePubKey []byte) []byte {
	key := append([]byte{}, _GlobalStatePrefixPublicKeyToGraylistState...)
	key = append(key, profilePubKey...)
	return key
}

// Key for accessing the graylist audit logs associated with a user.
func GlobalStateKeyForGraylistAuditLogs(username string) []byte {
	key := append([]byte{}, _GlobalStatePrefixGraylistAuditLog...)
	key = append(key, []byte(strings.ToLower(username))...)
	return key
}

// Key for accessing a blacklisted user.
func GlobalStateKeyForBlacklistedProfile(profilePubKey []byte) []byte {
	key := append([]byte{}, _GlobalStatePrefixPublicKeyToBlacklistState...)
	key = append(key, profilePubKey...)
	return key
}

// Key for accessing the blacklist audit logs associated with a user.
func GlobalStateKeyForBlacklistAuditLogs(username string) []byte {
	key := append([]byte{}, _GlobalStatePrefixBlacklistAuditLog...)
	key = append(key, []byte(strings.ToLower(username))...)
	return key
}

// Key for accessing a user's global metadata.
func GlobalStateKeyForUserPkContactPkToMostRecentReadTstampNanos(userPubKey []byte, contactPubKey []byte) []byte {
	prefixCopy := append([]byte{}, _GlobalStatePrefixUserPublicKeyContactPublicKeyToMostRecentReadTstampNanos...)
	key := append(prefixCopy, userPubKey[:]...)
	key = append(key, contactPubKey[:]...)
	return key
}

// Key for accessing a public key's wyre order metadata.
func GlobalStateKeyForUserPublicKeyTstampNanosToWyreOrderMetadata(userPublicKeyBytes []byte, timestampNanos uint64) []byte {
	prefixCopy := append([]byte{}, _GlobalStatePrefixUserPublicKeyWyreOrderIdToWyreOrderMetadata...)
	key := append(prefixCopy, userPublicKeyBytes...)
	key = append(key, lib.EncodeUint64(timestampNanos)...)
	return key
}

func GlobalStateKeyForWyreOrderIDProcessed(orderIdBytes []byte) []byte {
	prefixCopy := append([]byte{}, _GlobalStatePrefixWyreOrderIdProcessed...)
	key := append(prefixCopy, orderIdBytes...)
	return key
}

func GlobalStateKeyForWyreOrderID(orderIdBytes []byte) []byte {
	prefixCopy := append([]byte{}, _GlobalStatePrefixWyreOrderId...)
	key := append(prefixCopy, orderIdBytes...)
	return key
}

func GlobalStateKeyForUSDCentsToDeSoReserveExchangeRate() []byte {
	prefixCopy := append([]byte{}, _GlobalStatePrefixUSDCentsToDeSoReserveExchangeRate...)
	return prefixCopy
}

func GlobalStateKeyForBuyDeSoFeeBasisPoints() []byte {
	prefixCopy := append([]byte{}, _GlobalStatePrefixBuyDeSoFeeBasisPoints...)
	return prefixCopy
}

func GlobalStateKeyForPKIDTstampnanosToJumioTransaction(pkid *lib.PKID, timestampNanos uint64) []byte {
	prefixCopy := append([]byte{}, _GlobalStatePrefixPKIDTstampNanosToJumioTransaction...)
	key := append(prefixCopy, pkid[:]...)
	key = append(key, lib.EncodeUint64(timestampNanos)...)
	return key
}

func GlobalStatePrefixforPKIDTstampnanosToJumioTransaction(pkid *lib.PKID) []byte {
	prefixCopy := append([]byte{}, _GlobalStatePrefixPKIDTstampNanosToJumioTransaction...)
	key := append(prefixCopy, pkid[:]...)
	return key
}

func GlobalStateKeyForCountryIDDocumentTypeSubTypeDocumentNumber(countryID string, documentType string, subType string, documentNumber string) []byte {
	prefixCopy := append([]byte{}, _GlobalStatePrefixCountryIDDocumentTypeSubTypeDocumentNumber...)
	key := append(prefixCopy, []byte(countryID)...)
	key = append(key, []byte(documentType)...)
	key = append(key, []byte(subType)...)
	key = append(key, []byte(documentNumber)...)
	return key
}

func GlobalStateKeyForJumioDeSoNanos() []byte {
	prefixCopy := append([]byte{}, _GlobalStatePrefixJumioDeSoNanos...)
	return prefixCopy
}

func GlobalStateKeyForJumioUSDCents() []byte {
	prefixCopy := append([]byte{}, _GlobalStatePrefixJumioUSDCents...)
	return prefixCopy
}

func GlobalStateKeyForJumioKickbackUSDCents() []byte {
	prefixCopy := append([]byte{}, _GlobalStatePrefixJumioKickbackUSDCents...)
	return prefixCopy
}

func GlobalStateKeyWellKnownTutorialCreators(pkid *lib.PKID) []byte {
	prefixCopy := append([]byte{}, _GlobalStateKeyWellKnownTutorialCreators...)
	key := append(prefixCopy, pkid[:]...)
	return key
}

func GlobalStateKeyUpAndComingTutorialCreators(pkid *lib.PKID) []byte {
	prefixCopy := append([]byte{}, _GlobalStateKeyUpAndComingTutorialCreators...)
	key := append(prefixCopy, pkid[:]...)
	return key
}

func GlobalStateKeyETHPurchases(txnHash string) []byte {
	prefixCopy := append([]byte{}, _GlobalStatePrefixForETHPurchases...)
	key := append(prefixCopy, txnHash[:]...)
	return key
}

func GlobalStateKeyTransactionFeeOutputsFromTxnType(txnType lib.TxnType) []byte {
	prefixCopy := append([]byte{}, _GlobalStatePrefixTxnTypeToDeSoOutputs...)
	key := append(prefixCopy, lib.UintToBuf(uint64(txnType))...)
	return key
}

func GlobalStateKeyExemptPublicKey(publicKey []byte) []byte {
	prefixCopy := append([]byte{}, _GlobalStatePrefixExemptPublicKeys...)
	key := append(prefixCopy, publicKey[:]...)
	return key
}

func GlobalStateKeyForCountryCodeToCountrySignUpBonus(countryCode string) []byte {
	prefixCopy := append([]byte{}, _GlobalStatePrefixForCountryCodeToCountrySignUpBonus...)
	key := append(prefixCopy, []byte(strings.ToLower(countryCode))...)
	return key
}

type PutRemoteRequest struct {
	Key   []byte
	Value []byte
}

type PutRemoteResponse struct {
}

func (gs *GlobalState) PutRemote(ww http.ResponseWriter, rr *http.Request) {
	// Parse the request.
	decoder := json.NewDecoder(io.LimitReader(rr.Body, MaxRequestBodySizeBytes))
	requestData := PutRemoteRequest{}
	if err := decoder.Decode(&requestData); err != nil {
		_AddBadRequestError(ww, fmt.Sprintf("PutRemote: Problem parsing request body: %v", err))
		return
	}

	// Call the put function. Note that this may also proxy to another node.
	if err := gs.Put(requestData.Key, requestData.Value); err != nil {
		_AddBadRequestError(ww, fmt.Sprintf(
			"PutRemote: Error processing Put: %v", err))
		return
	}

	// Return
	res := PutRemoteResponse{}
	if err := json.NewEncoder(ww).Encode(res); err != nil {
		_AddBadRequestError(ww, fmt.Sprintf("PutRemote: Problem encoding response as JSON: %v", err))
		return
	}
}

func (gs *GlobalState) CreatePutRequest(key []byte, value []byte) (
	_url string, _json_data []byte, _err error) {

	req := PutRemoteRequest{
		Key:   key,
		Value: value,
	}
	json_data, err := json.Marshal(req)
	if err != nil {
		return "", nil, fmt.Errorf("Put: Could not marshal JSON: %v", err)
	}

	url := fmt.Sprintf("%s%s?%s=%s",
		gs.GlobalStateRemoteNode, RoutePathGlobalStatePutRemote,
		GlobalStateSharedSecretParam, gs.GlobalStateRemoteSecret)

	return url, json_data, nil
}

func (gs *GlobalState) Put(key []byte, value []byte) error {
	// If we have a remote node then use that node to fulfill this request.
	if gs.GlobalStateRemoteNode != "" {
		// TODO: This codepath is hard to exercise in a test.

		url, json_data, err := gs.CreatePutRequest(key, value)
		if err != nil {
			return fmt.Errorf("Put: Error constructing request: %v", err)
		}
		res, err := http.Post(
			url,
			"application/json", /*contentType*/
			bytes.NewBuffer(json_data))
		if err != nil {
			return fmt.Errorf("Put: Error processing remote request")
		}
		res.Body.Close()

		//res := PutRemoteResponse{}
		//json.NewDecoder(resReturned.Body).Decode(&res)

		// No error means nothing to return.
		return nil
	}

	// If we get here, it means we don't have a remote node so store the
	// data in our local db.
	return gs.GlobalStateDB.Update(func(txn *badger.Txn) error {
		return txn.Set(key, value)
	})
}

type GetRemoteRequest struct {
	Key []byte
}

type GetRemoteResponse struct {
	Value []byte
}

func (gs *GlobalState) GetRemote(ww http.ResponseWriter, rr *http.Request) {
	// Parse the request.
	decoder := json.NewDecoder(io.LimitReader(rr.Body, MaxRequestBodySizeBytes))
	requestData := GetRemoteRequest{}
	if err := decoder.Decode(&requestData); err != nil {
		_AddBadRequestError(ww, fmt.Sprintf("GetRemote: Problem parsing request body: %v", err))
		return
	}

	// Call the get function. Note that this may also proxy to another node.
	val, err := gs.Get(requestData.Key)
	if err != nil {
		_AddBadRequestError(ww, fmt.Sprintf(
			"GetRemote: Error processing Get: %v", err))
		return
	}

	// Return
	res := GetRemoteResponse{
		Value: val,
	}
	if err := json.NewEncoder(ww).Encode(res); err != nil {
		_AddBadRequestError(ww, fmt.Sprintf("GetRemote: Problem encoding response as JSON: %v", err))
		return
	}
}

func (gs *GlobalState) CreateGetRequest(key []byte) (
	_url string, _json_data []byte, _err error) {

	req := GetRemoteRequest{
		Key: key,
	}
	json_data, err := json.Marshal(req)
	if err != nil {
		return "", nil, fmt.Errorf("Get: Could not marshal JSON: %v", err)
	}

	url := fmt.Sprintf("%s%s?%s=%s",
		gs.GlobalStateRemoteNode, RoutePathGlobalStateGetRemote,
		GlobalStateSharedSecretParam, gs.GlobalStateRemoteSecret)

	return url, json_data, nil
}

func (gs *GlobalState) Get(key []byte) (value []byte, _err error) {
	// If we have a remote node then use that node to fulfill this request.
	if gs.GlobalStateRemoteNode != "" {
		// TODO: This codepath is currently annoying to test.

		url, json_data, err := gs.CreateGetRequest(key)
		if err != nil {
			return nil, fmt.Errorf(
				"Get: Error constructing request: %v", err)
		}

		resReturned, err := http.Post(
			url,
			"application/json", /*contentType*/
			bytes.NewBuffer(json_data))
		if err != nil {
			return nil, fmt.Errorf("Get: Error processing remote request")
		}

		res := GetRemoteResponse{}
		json.NewDecoder(resReturned.Body).Decode(&res)
		resReturned.Body.Close()

		return res.Value, nil
	}

	// If we get here, it means we don't have a remote node so get the
	// data from our local db.
	var retValue []byte
	err := gs.GlobalStateDB.View(func(txn *badger.Txn) error {
		item, err := txn.Get(key)
		if err != nil {
			return nil
		}
		retValue, err = item.ValueCopy(nil)
		if err != nil {
			return err
		}

		return nil
	})
	if err != nil {
		return nil, fmt.Errorf("Get: Error copying value into new slice: %v", err)
	}

	return retValue, nil
}

type BatchGetRemoteRequest struct {
	KeyList [][]byte
}

type BatchGetRemoteResponse struct {
	ValueList [][]byte
}

func (gs *GlobalState) BatchGetRemote(ww http.ResponseWriter, rr *http.Request) {
	// Parse the request.
	decoder := json.NewDecoder(io.LimitReader(rr.Body, MaxRequestBodySizeBytes))
	requestData := BatchGetRemoteRequest{}
	if err := decoder.Decode(&requestData); err != nil {
		_AddBadRequestError(ww, fmt.Sprintf("BatchGetRemote: Problem parsing request body: %v", err))
		return
	}

	// Call the get function. Note that this may also proxy to another node.
	values, err := gs.BatchGet(requestData.KeyList)
	if err != nil {
		_AddBadRequestError(ww, fmt.Sprintf(
			"BatchGetRemote: Error processing BatchGet: %v", err))
		return
	}

	// Return
	res := BatchGetRemoteResponse{
		ValueList: values,
	}
	if err := json.NewEncoder(ww).Encode(res); err != nil {
		_AddBadRequestError(ww, fmt.Sprintf("BatchGetRemote: Problem encoding response as JSON: %v", err))
		return
	}
}

func (gs *GlobalState) CreateBatchGetRequest(keyList [][]byte) (
	_url string, _json_data []byte, _err error) {

	req := BatchGetRemoteRequest{
		KeyList: keyList,
	}
	json_data, err := json.Marshal(req)
	if err != nil {
		return "", nil, fmt.Errorf("BatchGet: Could not marshal JSON: %v", err)
	}

	url := fmt.Sprintf("%s%s?%s=%s",
		gs.GlobalStateRemoteNode, RoutePathGlobalStateBatchGetRemote,
		GlobalStateSharedSecretParam, gs.GlobalStateRemoteSecret)

	return url, json_data, nil
}

func (gs *GlobalState) BatchGet(keyList [][]byte) (value [][]byte, _err error) {
	// If we have a remote node then use that node to fulfill this request.
	if gs.GlobalStateRemoteNode != "" {
		// TODO: This codepath is currently annoying to test.

		url, json_data, err := gs.CreateBatchGetRequest(keyList)
		if err != nil {
			return nil, fmt.Errorf(
				"BatchGet: Error constructing request: %v", err)
		}

		resReturned, err := http.Post(
			url,
			"application/json", /*contentType*/
			bytes.NewBuffer(json_data))
		if err != nil {
			return nil, fmt.Errorf("BatchGet: Error processing remote request")
		}

		res := BatchGetRemoteResponse{}
		json.NewDecoder(resReturned.Body).Decode(&res)
		resReturned.Body.Close()

		return res.ValueList, nil
	}

	// If we get here, it means we don't have a remote node so get the
	// data from our local db.
	var retValueList [][]byte
	err := gs.GlobalStateDB.View(func(txn *badger.Txn) error {
		for _, key := range keyList {
			item, err := txn.Get(key)
			if err != nil {
				retValueList = append(retValueList, []byte{})
				continue
			}
			value, err := item.ValueCopy(nil)
			if err != nil {
				return err
			} else {
				retValueList = append(retValueList, value)
			}
		}

		return nil
	})
	if err != nil {
		return nil, fmt.Errorf("BatchGet: Error copying value into new slice: %v", err)
	}

	return retValueList, nil
}

type DeleteRemoteRequest struct {
	Key []byte
}

type DeleteRemoteResponse struct {
}

func (gs *GlobalState) CreateDeleteRequest(key []byte) (
	_url string, _json_data []byte, _err error) {

	req := DeleteRemoteRequest{
		Key: key,
	}
	json_data, err := json.Marshal(req)
	if err != nil {
		return "", nil, fmt.Errorf("Delete: Could not marshal JSON: %v", err)
	}

	url := fmt.Sprintf("%s%s?%s=%s",
		gs.GlobalStateRemoteNode, RoutePathGlobalStateDeleteRemote,
		GlobalStateSharedSecretParam, gs.GlobalStateRemoteSecret)

	return url, json_data, nil
}

func (gs *GlobalState) DeleteRemote(ww http.ResponseWriter, rr *http.Request) {
	// Parse the request.
	decoder := json.NewDecoder(io.LimitReader(rr.Body, MaxRequestBodySizeBytes))
	requestData := DeleteRemoteRequest{}
	if err := decoder.Decode(&requestData); err != nil {
		_AddBadRequestError(ww, fmt.Sprintf("DeleteRemote: Problem parsing request body: %v", err))
		return
	}

	// Call the Delete function. Note that this may also proxy to another node.
	if err := gs.Delete(requestData.Key); err != nil {
		_AddBadRequestError(ww, fmt.Sprintf(
			"DeleteRemote: Error processing Delete: %v", err))
		return
	}

	// Return
	res := DeleteRemoteResponse{}
	if err := json.NewEncoder(ww).Encode(res); err != nil {
		_AddBadRequestError(ww, fmt.Sprintf("DeleteRemote: Problem encoding response as JSON: %v", err))
		return
	}
}

func (gs *GlobalState) Delete(key []byte) error {
	// If we have a remote node then use that node to fulfill this request.
	if gs.GlobalStateRemoteNode != "" {
		// TODO: This codepath is currently annoying to test.

		url, json_data, err := gs.CreateDeleteRequest(key)
		if err != nil {
			return fmt.Errorf("Delete: Could not construct request: %v", err)
		}

		res, err := http.Post(
			url,
			"application/json", /*contentType*/
			bytes.NewBuffer(json_data))
		if err != nil {
			return fmt.Errorf("Delete: Error processing remote request")
		}

		res.Body.Close()
		//res := DeleteRemoteResponse{}
		//json.NewDecoder(resReturned.Body).Decode(&res)

		// No error means nothing to return.
		return nil
	}

	// If we get here, it means we don't have a remote node so store the
	// data in our local db.
	return gs.GlobalStateDB.Update(func(txn *badger.Txn) error {
		return txn.Delete(key)
	})
}

type SeekRemoteRequest struct {
	StartPrefix    []byte
	ValidForPrefix []byte
	MaxKeyLen      int
	NumToFetch     int
	Reverse        bool
	FetchValues    bool
}
type SeekRemoteResponse struct {
	KeysFound [][]byte
	ValsFound [][]byte
}

func (gs *GlobalState) CreateSeekRequest(startPrefix []byte, validForPrefix []byte,
	maxKeyLen int, numToFetch int, reverse bool, fetchValues bool) (
	_url string, _json_data []byte, _err error) {

	req := SeekRemoteRequest{
		StartPrefix:    startPrefix,
		ValidForPrefix: validForPrefix,
		MaxKeyLen:      maxKeyLen,
		NumToFetch:     numToFetch,
		Reverse:        reverse,
		FetchValues:    fetchValues,
	}
	json_data, err := json.Marshal(req)
	if err != nil {
		return "", nil, fmt.Errorf("Seek: Could not marshal JSON: %v", err)
	}

	url := fmt.Sprintf("%s%s?%s=%s",
		gs.GlobalStateRemoteNode, RoutePathGlobalStateSeekRemote,
		GlobalStateSharedSecretParam, gs.GlobalStateRemoteSecret)

	return url, json_data, nil
}

func (gs *GlobalState) GlobalStateSeekRemote(ww http.ResponseWriter, rr *http.Request) {
	// Parse the request.
	decoder := json.NewDecoder(io.LimitReader(rr.Body, MaxRequestBodySizeBytes))
	requestData := SeekRemoteRequest{}
	if err := decoder.Decode(&requestData); err != nil {
		_AddBadRequestError(ww, fmt.Sprintf("GlobalStateSeekRemote: Problem parsing request body: %v", err))
		return
	}

	// Call the get function. Note that this may also proxy to another node.
	keys, values, err := gs.Seek(
		requestData.StartPrefix,
		requestData.ValidForPrefix,
		requestData.MaxKeyLen,
		requestData.NumToFetch,
		requestData.Reverse,
		requestData.FetchValues,
	)
	if err != nil {
		_AddBadRequestError(ww, fmt.Sprintf(
			"GlobalStateSeekRemote: Error processing Seek: %v", err))
		return
	}

	// Return
	res := SeekRemoteResponse{
		KeysFound: keys,
		ValsFound: values,
	}
	if err := json.NewEncoder(ww).Encode(res); err != nil {
		_AddBadRequestError(ww, fmt.Sprintf("GlobalStateSeekRemote: Problem encoding response as JSON: %v", err))
		return
	}
}

func (gs *GlobalState) Seek(startPrefix []byte, validForPrefix []byte,
	maxKeyLen int, numToFetch int, reverse bool, fetchValues bool) (
	_keysFound [][]byte, _valsFound [][]byte, _err error) {

	// If we have a remote node then use that node to fulfill this request.
	if gs.GlobalStateRemoteNode != "" {
		// TODO: This codepath is currently annoying to test.
		url, json_data, err := gs.CreateSeekRequest(
			startPrefix,
			validForPrefix,
			maxKeyLen,
			numToFetch,
			reverse,
			fetchValues)
		if err != nil {
			return nil, nil, fmt.Errorf(
				"Seek: Error constructing request: %v", err)
		}

		resReturned, err := http.Post(
			url,
			"application/json", /*contentType*/
			bytes.NewBuffer(json_data))
		if err != nil {
			return nil, nil, fmt.Errorf("Seek: Error processing remote request")
		}

		res := SeekRemoteResponse{}
		json.NewDecoder(resReturned.Body).Decode(&res)
		resReturned.Body.Close()

		return res.KeysFound, res.ValsFound, nil
	}

	// If we get here, it means we don't have a remote node so get the
	// data from our local db.
	retKeys, retVals, err := lib.DBGetPaginatedKeysAndValuesForPrefix(gs.GlobalStateDB, startPrefix,
		validForPrefix, maxKeyLen, numToFetch, reverse, fetchValues)
	if err != nil {
		return nil, nil, fmt.Errorf("Seek: Error getting paginated keys and values: %v", err)
	}

	return retKeys, retVals, nil
}<|MERGE_RESOLUTION|>--- conflicted
+++ resolved
@@ -213,27 +213,25 @@
 	// This key is used to manage sign up bonus configurations for a country
 	_GlobalStatePrefixForCountryCodeToCountrySignUpBonus = []byte{38}
 
-<<<<<<< HEAD
-	_GlobalStatePrefixPhoneNumberToMultiPhoneNumberMetadata = []byte{41}
-=======
 	// Prefixes for accessing more hot feed score constants.  <prefix> -> <uint64>
 	_GlobalStatePrefixForHotFeedTagInteractionCap  = []byte{41}
 	_GlobalStatePrefixForHotFeedTagTimeDecayBlocks = []byte{42}
 
 	// Prefix for transaction type multipliers. <prefix> -> <map[lib.TxnType]uint64>
 	_GlobalStatePrefixHotFeedTxnTypeMultiplierBasisPoints = []byte{43}
->>>>>>> 5c318e87
+  
+  // Prefix for allowing phone number to be used multiple times for
+  // starter DESO
+  // <prefix, PhoneNumber> -> <[]PhoneNumberMetadata>
+  _GlobalStatePrefixPhoneNumberToMultiPhoneNumberMetadata = []byte{44}
+
 
 	// TODO: This process is a bit error-prone. We should come up with a test or
 	// something to at least catch cases where people have two prefixes with the
 	// same ID.
 	//
 
-<<<<<<< HEAD
-	// NEXT_TAG: 42
-=======
-	// NEXT_TAG: 44
->>>>>>> 5c318e87
+	// NEXT_TAG: 45
 )
 
 type HotFeedApprovedPostOp struct {
