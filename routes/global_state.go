package routes

import (
	"bytes"
	"encoding/json"
	"fmt"
	"github.com/bitclout/core/lib"
	"io"
	"net/http"
	"strings"

	"github.com/dgraph-io/badger/v3"
	"github.com/nyaruka/phonenumbers"
	"github.com/pkg/errors"
)

const (
	GlobalStateSharedSecretParam = "shared_secret"

	RoutePathGlobalStatePutRemote      = "/api/v1/global-state/put"
	RoutePathGlobalStateGetRemote      = "/api/v1/global-state/get"
	RoutePathGlobalStateBatchGetRemote = "/api/v1/global-state/batch-get"
	RoutePathGlobalStateDeleteRemote   = "/api/v1/global-state/delete"
	RoutePathGlobalStateSeekRemote     = "/api/v1/global-state/seek"
)

// GlobalStateRoutes returns the routes for managing global state.
// Note that these routes are generally protected by a shared_secret
func (fes *APIServer) GlobalStateRoutes() []Route {
	var GlobalStateRoutes = []Route{
		{
			"GlobalStatePutRemote",
			[]string{"POST", "OPTIONS"},
			RoutePathGlobalStatePutRemote,
			fes.GlobalStatePutRemote,
			AdminAccess, // CheckSecret
		},
		{
			"GlobalStateGetRemote",
			[]string{"POST", "OPTIONS"},
			RoutePathGlobalStateGetRemote,
			fes.GlobalStateGetRemote,
			AdminAccess, // CheckSecret
		},
		{
			"GlobalStateBatchGetRemote",
			[]string{"POST", "OPTIONS"},
			RoutePathGlobalStateBatchGetRemote,
			fes.GlobalStateBatchGetRemote,
			AdminAccess, // CheckSecret
		},
		{
			"GlobalStateDeleteRemote",
			[]string{"POST", "OPTIONS"},
			RoutePathGlobalStateDeleteRemote,
			fes.GlobalStateDeleteRemote,
			AdminAccess, // CheckSecret
		},
		{
			"GlobalStateSeekRemote",
			[]string{"POST", "OPTIONS"},
			RoutePathGlobalStateSeekRemote,
			fes.GlobalStateSeekRemote,
			AdminAccess, // CheckSecret
		},
	}

	return GlobalStateRoutes
}

var (
	// The key prefixes for the  global state key-value database.

	// The prefix for accessing a user's metadata (e.g. email, blacklist status, etc.):
	// <prefix,  ProfilePubKey [33]byte> -> <UserMetadata>
	_GlobalStatePrefixPublicKeyToUserMetadata = []byte{0}

	// The prefix for accessing whitelisted posts for the global feed:
	// Unlike in db_utils here, we use a single byte as a value placeholder.  This is a
	// result of the way global state handles when a key is not present.
	// <prefix, tstampNanos uint64, PostHash> -> <[]byte{1}>
	_GlobalStatePrefixTstampNanosPostHash = []byte{1}

	// The prefix for accessing a phone number's metadata
	// <prefix,  PhoneNumber [variableLength]byte> -> <PhoneNumberMetadata>
	_GlobalStatePrefixPhoneNumberToPhoneNumberMetadata = []byte{2}

	// The prefix for accessing the verified users map.
	// The resulting map takes a username and returns a PKID.
	// <prefix> -> <map[string]*PKID>
	_GlobalStatePrefixForVerifiedMap = []byte{3}

	// The prefix for accessing the pinned posts on the global feed:
	// <prefix, tstampNanos uint64, PostHash> -> <[]byte{4}>
	_GlobalStatePrefixTstampNanosPinnedPostHash = []byte{4}

	// The prefix for accessing the audit log of verification badges
	// <prefix, username string> -> <VerificationAuditLog>
	_GlobalStatePrefixUsernameVerificationAuditLog = []byte{5}

	// The prefix for accessing the graylisted users.
	// <prefix, public key> -> <IsGraylisted>
	_GlobalStatePrefixPublicKeyToGraylistState = []byte{6}

	// The prefix for accesing the blacklisted users.
	// <prefix, public key> -> <IsBlacklisted>
	_GlobalStatePrefixPublicKeyToBlacklistState = []byte{7}

	// The prefix for checking the most recent read time stamp for a user reading
	// a contact's private message.
	// <prefix, user public key, contact's public key> -> <tStampNanos>
	_GlobalStatePrefixUserPublicKeyContactPublicKeyToMostRecentReadTstampNanos = []byte{8}

	// The prefix for checking the state of a user's wyre order.
	_GlobalStatePrefixUserPublicKeyWyreOrderIdToWyreOrderMetadata = []byte{9}

	// The prefix for checking whether or not bitclout has been sent for a given a wyre order
	_GlobalStatePrefixWyreOrderIdProcessed = []byte{10}

	// Keeps a record of all wyre orders so we can see what has been processed or not.
	_GlobalStatePrefixWyreOrderId = []byte{11}

<<<<<<< HEAD
	// Stores the current USD Cents per BitClout reserve exchange rate.
	// If rate received from exchanges goes below this value, use this value instead.
	_GlobalStatePrefixUSDCentsToBitCloutReserveExchangeRate = []byte{12}

	_GlobalStatePrefixBuyBitCloutFeeBasisPoints = []byte{13}
=======
	// The prefix for accessing the white list audit log of a user.
	// <prefix, username string> -> <WhitelistAudiLog>
	_GlobalStatePrefixWhitelistAuditLog = []byte{12}

	// The prefix for accessing the graylist audit log of a user.
	// <prefix, username string> -> <GraylistAudiLog>
	_GlobalStatePrefixGraylistAuditLog = []byte{13}

	// The prefix for accessing the blacklist audit log of a user.
	// <prefix, username string> -> <BlacklistAudiLog>
	_GlobalStatePrefixBlacklistAuditLog = []byte{14}
>>>>>>> 14185f92

	// TODO: This process is a bit error-prone. We should come up with a test or
	// something to at least catch cases where people have two prefixes with the
	// same ID.
	//
	// NEXT_TAG: 15
)

// This struct contains all the metadata associated with a user's public key.
type UserMetadata struct {
	// The PublicKey of the user this metadata is associated with.
	PublicKey []byte

	// True if this user should be hidden from all data returned to the app.
	RemoveEverywhere bool

	// True if this user should be hidden from the creator leaderboard.
	RemoveFromLeaderboard bool

	// Email address for a user to receive email notifications at.
	Email string

	// E.164 format phone number for a user to receive text notifications at.
	PhoneNumber string

	// Country code associated with the user's phone number. This is a string like "US"
	PhoneNumberCountryCode string

	// This map stores the number of messages that a user has read from a specific contact.
	// The map is indexed with the contact's PublicKeyBase58Check and maps to an integer
	// number of messages that the user has read.
	MessageReadStateByContact map[string]int

	// Store the index of the last notification that the user saw
	NotificationLastSeenIndex int64

	// Amount of Bitcoin that users have burned so far via the Buy BitClout UI
	//
	// We track this so that, if the user does multiple burns,
	// we can set HasBurnedEnoughSatoshisToCreateProfile based on the total
	//
	// This tracks the "total input satoshis" (i.e. it includes fees the user spends).
	// Including fees makes it less expensive for a user to make a profile. We're cutting
	// users a break, but we could change this later.
	SatoshisBurnedSoFar uint64

	// True if the user has burned enough satoshis to create a profile. This can be
	// set to true from the BurnBitcoinStateless endpoint or canUserCreateProfile.
	//
	// We store this (instead of computing it when the user loads the page) to avoid issues
	// where the user burns the required amount, and then we reboot the node and change the min
	// satoshis required, and then the user hasn't burned enough. Once a user has burned enough,
	// we want him to be allowed to create a profile forever.
	HasBurnedEnoughSatoshisToCreateProfile bool

	// Map of public keys of profiles this user has blocked.  The map here functions as a hashset to make look ups more
	// efficient.  Values are empty structs to keep memory usage down.
	BlockedPublicKeys map[string]struct{}

	// If true, this user's posts will automatically be added to the global whitelist (max 5 per day).
	WhitelistPosts bool
}

// This struct contains all the metadata associated with a user's phone number.
type PhoneNumberMetadata struct {
	// The PublicKey of the user that this phone number belongs to.
	PublicKey []byte

	// E.164 format phone number for a user to receive text notifications at.
	PhoneNumber string

	// Country code associated with the user's phone number.
	PhoneNumberCountryCode string

	// if true, when the public key associated with this metadata tries to create a profile, we will comp their fee.
	ShouldCompProfileCreation bool
}

type WyreWalletOrderMetadata struct {
	// Last payload received from Wyre webhook
	LatestWyreWalletOrderWebhookPayload WyreWalletOrderWebhookPayload

	// Track Wallet Order response received based on the last payload received from Wyre Webhook
	LatestWyreTrackWalletOrderResponse *WyreTrackOrderResponse

	// Amount of BitClout that was sent for this WyreWalletOrder
	BitCloutPurchasedNanos uint64

	// BlockHash of the transaction for sending the BitClout
	BasicTransferTxnBlockHash *lib.BlockHash
}

// countryCode is a string like 'US' (Note: the phonenumbers lib calls this a "region code")
func GlobalStateKeyForPhoneNumberStringToPhoneNumberMetadata(phoneNumber string) (_key []byte, _err error) {
	parsedNumber, err := phonenumbers.Parse(phoneNumber, "")
	if err != nil {
		return nil, errors.Wrap(fmt.Errorf(
			"GlobalStateKeyForPhoneNumberStringToPhoneNumberMetadata: Problem with phonenumbers.Parse: %v", err), "")
	}
	formattedNumber := phonenumbers.Format(parsedNumber, phonenumbers.E164)

	// Get the key for the formatted number
	return globalStateKeyForPhoneNumberBytesToPhoneNumberMetadata([]byte(formattedNumber)), nil
}

// Key for accessing a user's global metadata.
// External callers should use GlobalStateKeyForPhoneNumberStringToPhoneNumberMetadata, not this function,
// to ensure that the phone number key is formatted in a standard way
func globalStateKeyForPhoneNumberBytesToPhoneNumberMetadata(phoneNumberBytes []byte) []byte {
	prefixCopy := append([]byte{}, _GlobalStatePrefixPhoneNumberToPhoneNumberMetadata...)
	key := append(prefixCopy, phoneNumberBytes[:]...)
	return key
}

// Key for accessing a user's global metadata.
func GlobalStateKeyForPublicKeyToUserMetadata(profilePubKey []byte) []byte {
	prefixCopy := append([]byte{}, _GlobalStatePrefixPublicKeyToUserMetadata...)
	key := append(prefixCopy, profilePubKey[:]...)
	return key
}

// Key for accessing a whitelised post in the global feed index.
func GlobalStateKeyForTstampPostHash(tstampNanos uint64, postHash *lib.BlockHash) []byte {
	// Make a copy to avoid multiple calls to this function re-using the same slice.
	key := append([]byte{}, _GlobalStatePrefixTstampNanosPostHash...)
	key = append(key, lib.EncodeUint64(tstampNanos)...)
	key = append(key, postHash[:]...)
	return key
}

// Key for accessing a pinned post.
func GlobalStateKeyForTstampPinnedPostHash(tstampNanos uint64, postHash *lib.BlockHash) []byte {
	// Make a copy to avoid multiple calls to this function re-using the same slice.
	key := append([]byte{}, _GlobalStatePrefixTstampNanosPinnedPostHash...)
	key = append(key, lib.EncodeUint64(tstampNanos)...)
	key = append(key, postHash[:]...)
	return key
}

// Key for accessing verification audit logs for a given username
func GlobalStateKeyForUsernameVerificationAuditLogs(username string) []byte {
	key := append([]byte{}, _GlobalStatePrefixUsernameVerificationAuditLog...)
	key = append(key, []byte(strings.ToLower(username))...)
	return key
}

// Key for accessing the whitelist audit logs associated with a user.
func GlobalStateKeyForWhitelistAuditLogs(username string) []byte {
	key := append([]byte{}, _GlobalStatePrefixWhitelistAuditLog...)
	key = append(key, []byte(strings.ToLower(username))...)
	return key
}

// Key for accessing a graylisted user.
func GlobalStateKeyForGraylistedProfile(profilePubKey []byte) []byte {
	key := append([]byte{}, _GlobalStatePrefixPublicKeyToGraylistState...)
	key = append(key, profilePubKey...)
	return key
}

// Key for accessing the graylist audit logs associated with a user.
func GlobalStateKeyForGraylistAuditLogs(username string) []byte {
	key := append([]byte{}, _GlobalStatePrefixGraylistAuditLog...)
	key = append(key, []byte(strings.ToLower(username))...)
	return key
}

// Key for accessing a blacklisted user.
func GlobalStateKeyForBlacklistedProfile(profilePubKey []byte) []byte {
	key := append([]byte{}, _GlobalStatePrefixPublicKeyToBlacklistState...)
	key = append(key, profilePubKey...)
	return key
}

// Key for accessing the blacklist audit logs associated with a user.
func GlobalStateKeyForBlacklistAuditLogs(username string) []byte {
	key := append([]byte{}, _GlobalStatePrefixBlacklistAuditLog...)
	key = append(key, []byte(strings.ToLower(username))...)
	return key
}

// Key for accessing a user's global metadata.
func GlobalStateKeyForUserPkContactPkToMostRecentReadTstampNanos(userPubKey []byte, contactPubKey []byte) []byte {
	prefixCopy := append([]byte{}, _GlobalStatePrefixUserPublicKeyContactPublicKeyToMostRecentReadTstampNanos...)
	key := append(prefixCopy, userPubKey[:]...)
	key = append(key, contactPubKey[:]...)
	return key
}

// Key for accessing a public key's wyre order metadata.
func GlobalStateKeyForUserPublicKeyTstampNanosToWyreOrderMetadata(userPublicKeyBytes []byte, timestampNanos uint64) []byte {
	prefixCopy := append([]byte{}, _GlobalStatePrefixUserPublicKeyWyreOrderIdToWyreOrderMetadata...)
	key := append(prefixCopy, userPublicKeyBytes...)
	key = append(key, lib.EncodeUint64(timestampNanos)...)
	return key
}

func GlobalStateKeyForWyreOrderIDProcessed(orderIdBytes []byte) []byte {
	prefixCopy := append([]byte{}, _GlobalStatePrefixWyreOrderIdProcessed...)
	key := append(prefixCopy, orderIdBytes...)
	return key
}

func GlobalStateKeyForWyreOrderID(orderIdBytes []byte) []byte {
	prefixCopy := append([]byte{}, _GlobalStatePrefixWyreOrderId...)
	key := append(prefixCopy, orderIdBytes...)
	return key
}

func GlobalStateKeyForUSDCentsToBitCloutReserveExchangeRate() []byte {
	prefixCopy := append([]byte{}, _GlobalStatePrefixUSDCentsToBitCloutReserveExchangeRate...)
	return prefixCopy
}

func GlobalStateKeyForBuyBitCloutFeeBasisPoints() []byte {
	prefixCopy := append([]byte{}, _GlobalStatePrefixBuyBitCloutFeeBasisPoints...)
	return prefixCopy
}


type GlobalStatePutRemoteRequest struct {
	Key   []byte
	Value []byte
}

type GlobalStatePutRemoteResponse struct {
}

func (fes *APIServer) GlobalStatePutRemote(ww http.ResponseWriter, rr *http.Request) {
	// Parse the request.
	decoder := json.NewDecoder(io.LimitReader(rr.Body, MaxRequestBodySizeBytes))
	requestData := GlobalStatePutRemoteRequest{}
	if err := decoder.Decode(&requestData); err != nil {
		_AddBadRequestError(ww, fmt.Sprintf("GlobalStatePutRemote: Problem parsing request body: %v", err))
		return
	}

	// Call the put function. Note that this may also proxy to another node.
	if err := fes.GlobalStatePut(requestData.Key, requestData.Value); err != nil {
		_AddBadRequestError(ww, fmt.Sprintf(
			"GlobalStatePutRemote: Error processing GlobalStatePut: %v", err))
		return
	}

	// Return
	res := GlobalStatePutRemoteResponse{}
	if err := json.NewEncoder(ww).Encode(res); err != nil {
		_AddBadRequestError(ww, fmt.Sprintf("GlobalStatePutRemote: Problem encoding response as JSON: %v", err))
		return
	}
}

func (fes *APIServer) CreateGlobalStatePutRequest(key []byte, value []byte) (
	_url string, _json_data []byte, _err error) {

	req := GlobalStatePutRemoteRequest{
		Key:   key,
		Value: value,
	}
	json_data, err := json.Marshal(req)
	if err != nil {
		return "", nil, fmt.Errorf("GlobalStatePut: Could not marshal JSON: %v", err)
	}

	url := fmt.Sprintf("%s%s?%s=%s",
		fes.GlobalStateRemoteNode, RoutePathGlobalStatePutRemote,
		GlobalStateSharedSecretParam, fes.GlobalStateRemoteNodeSharedSecret)

	return url, json_data, nil
}

func (fes *APIServer) GlobalStatePut(key []byte, value []byte) error {
	// If we have a remote node then use that node to fulfill this request.
	if fes.GlobalStateRemoteNode != "" {
		// TODO: This codepath is hard to exercise in a test.

		url, json_data, err := fes.CreateGlobalStatePutRequest(key, value)
		if err != nil {
			return fmt.Errorf("GlobalStatePut: Error constructing request: %v", err)
		}
		res, err := http.Post(
			url,
			"application/json", /*contentType*/
			bytes.NewBuffer(json_data))
		if err != nil {
			return fmt.Errorf("GlobalStatePut: Error processing remote request")
		}
		res.Body.Close()

		//res := GlobalStatePutRemoteResponse{}
		//json.NewDecoder(resReturned.Body).Decode(&res)

		// No error means nothing to return.
		return nil
	}

	// If we get here, it means we don't have a remote node so store the
	// data in our local db.
	return fes.GlobalStateDB.Update(func(txn *badger.Txn) error {
		return txn.Set(key, value)
	})
}

type GlobalStateGetRemoteRequest struct {
	Key []byte
}

type GlobalStateGetRemoteResponse struct {
	Value []byte
}

func (fes *APIServer) GlobalStateGetRemote(ww http.ResponseWriter, rr *http.Request) {
	// Parse the request.
	decoder := json.NewDecoder(io.LimitReader(rr.Body, MaxRequestBodySizeBytes))
	requestData := GlobalStateGetRemoteRequest{}
	if err := decoder.Decode(&requestData); err != nil {
		_AddBadRequestError(ww, fmt.Sprintf("GlobalStateGetRemote: Problem parsing request body: %v", err))
		return
	}

	// Call the get function. Note that this may also proxy to another node.
	val, err := fes.GlobalStateGet(requestData.Key)
	if err != nil {
		_AddBadRequestError(ww, fmt.Sprintf(
			"GlobalStateGetRemote: Error processing GlobalStateGet: %v", err))
		return
	}

	// Return
	res := GlobalStateGetRemoteResponse{
		Value: val,
	}
	if err := json.NewEncoder(ww).Encode(res); err != nil {
		_AddBadRequestError(ww, fmt.Sprintf("GlobalStateGetRemote: Problem encoding response as JSON: %v", err))
		return
	}
}

func (fes *APIServer) CreateGlobalStateGetRequest(key []byte) (
	_url string, _json_data []byte, _err error) {

	req := GlobalStateGetRemoteRequest{
		Key: key,
	}
	json_data, err := json.Marshal(req)
	if err != nil {
		return "", nil, fmt.Errorf("GlobalStateGet: Could not marshal JSON: %v", err)
	}

	url := fmt.Sprintf("%s%s?%s=%s",
		fes.GlobalStateRemoteNode, RoutePathGlobalStateGetRemote,
		GlobalStateSharedSecretParam, fes.GlobalStateRemoteNodeSharedSecret)

	return url, json_data, nil
}

func (fes *APIServer) GlobalStateGet(key []byte) (value []byte, _err error) {
	// If we have a remote node then use that node to fulfill this request.
	if fes.GlobalStateRemoteNode != "" {
		// TODO: This codepath is currently annoying to test.

		url, json_data, err := fes.CreateGlobalStateGetRequest(key)
		if err != nil {
			return nil, fmt.Errorf(
				"GlobalStateGet: Error constructing request: %v", err)
		}

		resReturned, err := http.Post(
			url,
			"application/json", /*contentType*/
			bytes.NewBuffer(json_data))
		if err != nil {
			return nil, fmt.Errorf("GlobalStateGet: Error processing remote request")
		}

		res := GlobalStateGetRemoteResponse{}
		json.NewDecoder(resReturned.Body).Decode(&res)
		resReturned.Body.Close()

		return res.Value, nil
	}

	// If we get here, it means we don't have a remote node so get the
	// data from our local db.
	var retValue []byte
	err := fes.GlobalStateDB.View(func(txn *badger.Txn) error {
		item, err := txn.Get(key)
		if err != nil {
			return nil
		}
		retValue, err = item.ValueCopy(nil)
		if err != nil {
			return err
		}

		return nil
	})
	if err != nil {
		return nil, fmt.Errorf("GlobalStateGet: Error copying value into new slice: %v", err)
	}

	return retValue, nil
}

type GlobalStateBatchGetRemoteRequest struct {
	KeyList [][]byte
}

type GlobalStateBatchGetRemoteResponse struct {
	ValueList [][]byte
}

func (fes *APIServer) GlobalStateBatchGetRemote(ww http.ResponseWriter, rr *http.Request) {
	// Parse the request.
	decoder := json.NewDecoder(io.LimitReader(rr.Body, MaxRequestBodySizeBytes))
	requestData := GlobalStateBatchGetRemoteRequest{}
	if err := decoder.Decode(&requestData); err != nil {
		_AddBadRequestError(ww, fmt.Sprintf("GlobalStateBatchGetRemote: Problem parsing request body: %v", err))
		return
	}

	// Call the get function. Note that this may also proxy to another node.
	values, err := fes.GlobalStateBatchGet(requestData.KeyList)
	if err != nil {
		_AddBadRequestError(ww, fmt.Sprintf(
			"GlobalStateBatchGetRemote: Error processing GlobalStateBatchGet: %v", err))
		return
	}

	// Return
	res := GlobalStateBatchGetRemoteResponse{
		ValueList: values,
	}
	if err := json.NewEncoder(ww).Encode(res); err != nil {
		_AddBadRequestError(ww, fmt.Sprintf("GlobalStateBatchGetRemote: Problem encoding response as JSON: %v", err))
		return
	}
}

func (fes *APIServer) CreateGlobalStateBatchGetRequest(keyList [][]byte) (
	_url string, _json_data []byte, _err error) {

	req := GlobalStateBatchGetRemoteRequest{
		KeyList: keyList,
	}
	json_data, err := json.Marshal(req)
	if err != nil {
		return "", nil, fmt.Errorf("GlobalStateBatchGet: Could not marshal JSON: %v", err)
	}

	url := fmt.Sprintf("%s%s?%s=%s",
		fes.GlobalStateRemoteNode, RoutePathGlobalStateBatchGetRemote,
		GlobalStateSharedSecretParam, fes.GlobalStateRemoteNodeSharedSecret)

	return url, json_data, nil
}

func (fes *APIServer) GlobalStateBatchGet(keyList [][]byte) (value [][]byte, _err error) {
	// If we have a remote node then use that node to fulfill this request.
	if fes.GlobalStateRemoteNode != "" {
		// TODO: This codepath is currently annoying to test.

		url, json_data, err := fes.CreateGlobalStateBatchGetRequest(keyList)
		if err != nil {
			return nil, fmt.Errorf(
				"GlobalStateBatchGet: Error constructing request: %v", err)
		}

		resReturned, err := http.Post(
			url,
			"application/json", /*contentType*/
			bytes.NewBuffer(json_data))
		if err != nil {
			return nil, fmt.Errorf("GlobalStateBatchGet: Error processing remote request")
		}

		res := GlobalStateBatchGetRemoteResponse{}
		json.NewDecoder(resReturned.Body).Decode(&res)
		resReturned.Body.Close()

		return res.ValueList, nil
	}

	// If we get here, it means we don't have a remote node so get the
	// data from our local db.
	var retValueList [][]byte
	err := fes.GlobalStateDB.View(func(txn *badger.Txn) error {
		for _, key := range keyList {
			item, err := txn.Get(key)
			if err != nil {
				retValueList = append(retValueList, []byte{})
				continue
			}
			value, err := item.ValueCopy(nil)
			if err != nil {
				return err
			} else {
				retValueList = append(retValueList, value)
			}
		}

		return nil
	})
	if err != nil {
		return nil, fmt.Errorf("GlobalStateBatchGet: Error copying value into new slice: %v", err)
	}

	return retValueList, nil
}

type GlobalStateDeleteRemoteRequest struct {
	Key []byte
}

type GlobalStateDeleteRemoteResponse struct {
}

func (fes *APIServer) CreateGlobalStateDeleteRequest(key []byte) (
	_url string, _json_data []byte, _err error) {

	req := GlobalStateDeleteRemoteRequest{
		Key: key,
	}
	json_data, err := json.Marshal(req)
	if err != nil {
		return "", nil, fmt.Errorf("GlobalStateDelete: Could not marshal JSON: %v", err)
	}

	url := fmt.Sprintf("%s%s?%s=%s",
		fes.GlobalStateRemoteNode, RoutePathGlobalStateDeleteRemote,
		GlobalStateSharedSecretParam, fes.GlobalStateRemoteNodeSharedSecret)

	return url, json_data, nil
}

func (fes *APIServer) GlobalStateDeleteRemote(ww http.ResponseWriter, rr *http.Request) {
	// Parse the request.
	decoder := json.NewDecoder(io.LimitReader(rr.Body, MaxRequestBodySizeBytes))
	requestData := GlobalStateDeleteRemoteRequest{}
	if err := decoder.Decode(&requestData); err != nil {
		_AddBadRequestError(ww, fmt.Sprintf("GlobalStateDeleteRemote: Problem parsing request body: %v", err))
		return
	}

	// Call the Delete function. Note that this may also proxy to another node.
	if err := fes.GlobalStateDelete(requestData.Key); err != nil {
		_AddBadRequestError(ww, fmt.Sprintf(
			"GlobalStateDeleteRemote: Error processing GlobalStateDelete: %v", err))
		return
	}

	// Return
	res := GlobalStateDeleteRemoteResponse{}
	if err := json.NewEncoder(ww).Encode(res); err != nil {
		_AddBadRequestError(ww, fmt.Sprintf("GlobalStateDeleteRemote: Problem encoding response as JSON: %v", err))
		return
	}
}

func (fes *APIServer) GlobalStateDelete(key []byte) error {
	// If we have a remote node then use that node to fulfill this request.
	if fes.GlobalStateRemoteNode != "" {
		// TODO: This codepath is currently annoying to test.

		url, json_data, err := fes.CreateGlobalStateDeleteRequest(key)
		if err != nil {
			return fmt.Errorf("GlobalStateDelete: Could not construct request: %v", err)
		}

		res, err := http.Post(
			url,
			"application/json", /*contentType*/
			bytes.NewBuffer(json_data))
		if err != nil {
			return fmt.Errorf("GlobalStateDelete: Error processing remote request")
		}

		res.Body.Close()
		//res := GlobalStateDeleteRemoteResponse{}
		//json.NewDecoder(resReturned.Body).Decode(&res)

		// No error means nothing to return.
		return nil
	}

	// If we get here, it means we don't have a remote node so store the
	// data in our local db.
	return fes.GlobalStateDB.Update(func(txn *badger.Txn) error {
		return txn.Delete(key)
	})
}

type GlobalStateSeekRemoteRequest struct {
	StartPrefix    []byte
	ValidForPrefix []byte
	MaxKeyLen      int
	NumToFetch     int
	Reverse        bool
	FetchValues    bool
}
type GlobalStateSeekRemoteResponse struct {
	KeysFound [][]byte
	ValsFound [][]byte
}

func (fes *APIServer) CreateGlobalStateSeekRequest(startPrefix []byte, validForPrefix []byte,
	maxKeyLen int, numToFetch int, reverse bool, fetchValues bool) (
	_url string, _json_data []byte, _err error) {

	req := GlobalStateSeekRemoteRequest{
		StartPrefix:    startPrefix,
		ValidForPrefix: validForPrefix,
		MaxKeyLen:      maxKeyLen,
		NumToFetch:     numToFetch,
		Reverse:        reverse,
		FetchValues:    fetchValues,
	}
	json_data, err := json.Marshal(req)
	if err != nil {
		return "", nil, fmt.Errorf("GlobalStateSeek: Could not marshal JSON: %v", err)
	}

	url := fmt.Sprintf("%s%s?%s=%s",
		fes.GlobalStateRemoteNode, RoutePathGlobalStateSeekRemote,
		GlobalStateSharedSecretParam, fes.GlobalStateRemoteNodeSharedSecret)

	return url, json_data, nil
}
func (fes *APIServer) GlobalStateSeekRemote(ww http.ResponseWriter, rr *http.Request) {
	// Parse the request.
	decoder := json.NewDecoder(io.LimitReader(rr.Body, MaxRequestBodySizeBytes))
	requestData := GlobalStateSeekRemoteRequest{}
	if err := decoder.Decode(&requestData); err != nil {
		_AddBadRequestError(ww, fmt.Sprintf("GlobalStateSeekRemote: Problem parsing request body: %v", err))
		return
	}

	// Call the get function. Note that this may also proxy to another node.
	keys, values, err := fes.GlobalStateSeek(
		requestData.StartPrefix,
		requestData.ValidForPrefix,
		requestData.MaxKeyLen,
		requestData.NumToFetch,
		requestData.Reverse,
		requestData.FetchValues,
	)
	if err != nil {
		_AddBadRequestError(ww, fmt.Sprintf(
			"GlobalStateSeekRemote: Error processing GlobalStateSeek: %v", err))
		return
	}

	// Return
	res := GlobalStateSeekRemoteResponse{
		KeysFound: keys,
		ValsFound: values,
	}
	if err := json.NewEncoder(ww).Encode(res); err != nil {
		_AddBadRequestError(ww, fmt.Sprintf("GlobalStateSeekRemote: Problem encoding response as JSON: %v", err))
		return
	}
}

func (fes *APIServer) GlobalStateSeek(startPrefix []byte, validForPrefix []byte,
	maxKeyLen int, numToFetch int, reverse bool, fetchValues bool) (
	_keysFound [][]byte, _valsFound [][]byte, _err error) {

	// If we have a remote node then use that node to fulfill this request.
	if fes.GlobalStateRemoteNode != "" {
		// TODO: This codepath is currently annoying to test.

		url, json_data, err := fes.CreateGlobalStateSeekRequest(
			startPrefix,
			validForPrefix,
			maxKeyLen,
			numToFetch,
			reverse,
			fetchValues)
		if err != nil {
			return nil, nil, fmt.Errorf(
				"GlobalStateSeek: Error constructing request: %v", err)
		}

		resReturned, err := http.Post(
			url,
			"application/json", /*contentType*/
			bytes.NewBuffer(json_data))
		if err != nil {
			return nil, nil, fmt.Errorf("GlobalStateSeek: Error processing remote request")
		}

		res := GlobalStateSeekRemoteResponse{}
		json.NewDecoder(resReturned.Body).Decode(&res)
		resReturned.Body.Close()

		return res.KeysFound, res.ValsFound, nil
	}

	// If we get here, it means we don't have a remote node so get the
	// data from our local db.
	retKeys, retVals, err := lib.DBGetPaginatedKeysAndValuesForPrefix(fes.GlobalStateDB, startPrefix,
		validForPrefix, maxKeyLen, numToFetch, reverse, fetchValues)
	if err != nil {
		return nil, nil, fmt.Errorf("GlobalStateSeek: Error getting paginated keys and values: %v", err)
	}

	return retKeys, retVals, nil
}<|MERGE_RESOLUTION|>--- conflicted
+++ resolved
@@ -120,13 +120,6 @@
 	// Keeps a record of all wyre orders so we can see what has been processed or not.
 	_GlobalStatePrefixWyreOrderId = []byte{11}
 
-<<<<<<< HEAD
-	// Stores the current USD Cents per BitClout reserve exchange rate.
-	// If rate received from exchanges goes below this value, use this value instead.
-	_GlobalStatePrefixUSDCentsToBitCloutReserveExchangeRate = []byte{12}
-
-	_GlobalStatePrefixBuyBitCloutFeeBasisPoints = []byte{13}
-=======
 	// The prefix for accessing the white list audit log of a user.
 	// <prefix, username string> -> <WhitelistAudiLog>
 	_GlobalStatePrefixWhitelistAuditLog = []byte{12}
@@ -138,13 +131,18 @@
 	// The prefix for accessing the blacklist audit log of a user.
 	// <prefix, username string> -> <BlacklistAudiLog>
 	_GlobalStatePrefixBlacklistAuditLog = []byte{14}
->>>>>>> 14185f92
+
+	// Stores the current USD Cents per BitClout reserve exchange rate.
+	// If rate received from exchanges goes below this value, use this value instead.
+	_GlobalStatePrefixUSDCentsToBitCloutReserveExchangeRate = []byte{15}
+
+	_GlobalStatePrefixBuyBitCloutFeeBasisPoints = []byte{16}
 
 	// TODO: This process is a bit error-prone. We should come up with a test or
 	// something to at least catch cases where people have two prefixes with the
 	// same ID.
 	//
-	// NEXT_TAG: 15
+	// NEXT_TAG: 17
 )
 
 // This struct contains all the metadata associated with a user's public key.
