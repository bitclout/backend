package routes

import (
	"bytes"
	"context"
	"encoding/gob"
	"encoding/json"
	"fmt"
	"io"
	"io/ioutil"
	"net/http"
	"net/url"
	"sort"
	"strconv"
	"strings"
	"time"

	"github.com/sendgrid/sendgrid-go"
	"github.com/sendgrid/sendgrid-go/helpers/mail"

	"github.com/deso-protocol/core/lib"
	"github.com/golang/glog"
	"github.com/nyaruka/phonenumbers"
	"github.com/pkg/errors"
)

type SendPhoneNumberVerificationTextRequest struct {
	PublicKeyBase58Check string `safeForLogging:"true"`
	PhoneNumber          string
	JWT                  string
}

type SendPhoneNumberVerificationTextResponse struct {
}

/*************************************************************
How verification works:

1. User inputs phone number and hits submit

2. Frontend hits SendPhoneNumberVerificationText. It uses Twilio to send a text to
   the user with a verification code. Before sending the text, it validates that the
   phone number isn't already in use by checking phoneNumberMetadata (explained below).

3. User inputs the code and hits submit

4. Frontend hits SubmitPhoneNumberVerificationCode. This verifies the code and updates
   two mappings in global state.
     A. userMetadata is updated to include the user's phone number
     B. phoneNumberMetadata is created, which maps phone number => user's public key
*************************************************************/
func (fes *APIServer) SendPhoneNumberVerificationText(ww http.ResponseWriter, req *http.Request) {
	decoder := json.NewDecoder(io.LimitReader(req.Body, MaxRequestBodySizeBytes))
	requestData := SendPhoneNumberVerificationTextRequest{}
	if err := decoder.Decode(&requestData); err != nil {
		_AddBadRequestError(ww, fmt.Sprintf("SendPhoneNumberVerificationText: Problem parsing request body: %v", err))
		return
	}

	if fes.Twilio == nil {
		_AddBadRequestError(ww,
			"SendPhoneNumberVerificationText: Error: You must set Twilio API keys to use this functionality")
		return
	}

	// Validate their permissions
	isValid, err := fes.ValidateJWT(requestData.PublicKeyBase58Check, requestData.JWT)
	if err != nil {
		_AddBadRequestError(ww, fmt.Sprintf("SendPhoneNumberVerificationText: Error validating JWT: %v", err))
	}

	if !isValid {
		_AddBadRequestError(ww, fmt.Sprintf("SendPhoneNumberVerificationText: Invalid token: %v", err))
		return
	}

	/**************************************************************/
	// Validations
	/**************************************************************/
	err = fes.validatePhoneNumberNotAlreadyInUse(requestData.PhoneNumber, requestData.PublicKeyBase58Check)
	if err != nil {
		_AddBadRequestError(ww, fmt.Sprintf(
			"SendPhoneNumberVerificationText: Error with validatePhoneNumberNotAlreadyInUse: %v", err))
		return
	}

	/**************************************************************/
	// Ensure the user-provided number is not a VOIP number
	/**************************************************************/
	phoneNumber := requestData.PhoneNumber
	ctx, cancel := context.WithCancel(context.Background())
	defer cancel()
	data := url.Values{}
	data.Add("Type", "carrier")
	lookup, err := fes.Twilio.Lookup.LookupPhoneNumbers.Get(ctx, phoneNumber, data)

	if err != nil {
		_AddBadRequestError(ww, fmt.Sprintf("SendPhoneNumberVerificationText: Problem with Lookup: %v", err))
		return
	}
	if lookup.Carrier.Type == TwilioVoipCarrierType {
		_AddBadRequestError(ww, fmt.Sprintf("SendPhoneNumberVerificationText: VOIP number not allowed"))
		return
	}

	/**************************************************************/
	// Send the actual verification text
	/**************************************************************/
	ctx, cancel = context.WithCancel(context.Background())
	defer cancel()
	data = url.Values{}
	data.Add("To", phoneNumber)
	data.Add("Channel", "sms")
	_, err = fes.Twilio.Verify.Verifications.Create(ctx, fes.Config.TwilioVerifyServiceID, data)
	if err != nil {
		_AddBadRequestError(ww, fmt.Sprintf("SendPhoneNumberVerificationText: Error with SendSMS: %v", err))
		return
	}
}

func (fes *APIServer) canUserCreateProfile(userMetadata *UserMetadata, utxoView *lib.UtxoView) (_canUserCreateProfile bool, _err error) {
	// If a user already has a profile, they can update their profile.
	profileEntry := utxoView.GetProfileEntryForPublicKey(userMetadata.PublicKey)
	if profileEntry != nil && len(profileEntry.Username) > 0 {
		return true, nil
	}

	totalBalanceNanos, err := fes.GetBalanceForPublicKey(userMetadata.PublicKey)
	if err != nil {
		return false, err
	}
	// User can create a profile if they have a phone number or if they have enough DeSo to cover the create profile fee.
	// The PhoneNumber is only set if the user has passed phone number verification.
	if userMetadata.PhoneNumber != "" || totalBalanceNanos >= utxoView.GlobalParamsEntry.CreateProfileFeeNanos {
		return true, nil
	}

	// Users who have verified with Jumio can create a profile
	if userMetadata.JumioVerified {
		return true, nil
	}

	// If we reached here, the user can't create a profile
	return false, nil
}

func (fes *APIServer) getPhoneNumberMetadataFromGlobalState(phoneNumber string) (_phoneNumberMetadata *PhoneNumberMetadata, _err error) {
	dbKey, err := GlobalStateKeyForPhoneNumberStringToPhoneNumberMetadata(phoneNumber)
	if err != nil {
		return nil, errors.Wrap(fmt.Errorf(
			"getPhoneNumberMetadataFromGlobalState: Problem with GlobalStateKeyForPhoneNumberStringToPhoneNumberMetadata %v", err), "")
	}

	phoneNumberMetadataBytes, err := fes.GlobalState.Get(dbKey)
	if err != nil {
		return nil, errors.Wrap(fmt.Errorf(
			"getPhoneNumberMetadataFromGlobalState: Problem with Get: %v", err), "")
	}

	phoneNumberMetadata := PhoneNumberMetadata{}
	if phoneNumberMetadataBytes != nil {
		err = gob.NewDecoder(bytes.NewReader(phoneNumberMetadataBytes)).Decode(&phoneNumberMetadata)
		if err != nil {
			return nil, errors.Wrap(fmt.Errorf(
				"getPhoneNumberMetadataFromGlobalState: Problem with NewDecoder: %v", err), "")
		}
	}

	return &phoneNumberMetadata, nil
}

func (fes *APIServer) putPhoneNumberMetadataInGlobalState(phoneNumberMetadata *PhoneNumberMetadata) (_err error) {
	dbKey, err := GlobalStateKeyForPhoneNumberStringToPhoneNumberMetadata(phoneNumberMetadata.PhoneNumber)
	if err != nil {
		return errors.Wrap(fmt.Errorf(
			"putPhoneNumberMetadataInGlobalState: Problem with GlobalStateKeyForPhoneNumberStringToPhoneNumberMetadata %v", err), "")
	}

	metadataDataBuf := bytes.NewBuffer([]byte{})
	gob.NewEncoder(metadataDataBuf).Encode(phoneNumberMetadata)
	err = fes.GlobalState.Put(dbKey, metadataDataBuf.Bytes())
	if err != nil {
		return errors.Wrap(fmt.Errorf(
			"putPhoneNumberMetadataInGlobalState: Problem putting updated phone number metadata: %v", err), "")
	}

	return nil
}

func (fes *APIServer) validatePhoneNumberNotAlreadyInUse(phoneNumber string, userPublicKeyBase58Check string) (_err error) {
	phoneNumberMetadata, err := fes.getPhoneNumberMetadataFromGlobalState(phoneNumber)
	if err != nil {
		return errors.Wrap(fmt.Errorf(
			"validatePhoneNumberNotAlreadyInUse: Error with getPhoneNumberMetadataFromGlobalState: %v", err), "")
	}

	// Validate that the phone number is not already in use by a different account
	if phoneNumberMetadata.PublicKey != nil {
		publicKeyBase58Check := lib.PkToString(phoneNumberMetadata.PublicKey, fes.Params)
		if publicKeyBase58Check != userPublicKeyBase58Check {
			return errors.Wrap(fmt.Errorf("validatePhoneNumberNotAlreadyInUse: Phone number already in use"), "")
		}
	}

	if phoneNumberMetadata.PublicKeyDeleted {
		return errors.Wrap(fmt.Errorf("validatePhoneNumberNotAlreadyInUse: Phone number already in use"), "")
	}

	return nil
}

type SubmitPhoneNumberVerificationCodeRequest struct {
	JWT                  string
	PublicKeyBase58Check string
	PhoneNumber          string
	VerificationCode     string
}

type SubmitPhoneNumberVerificationCodeResponse struct {
	TxnHashHex string
}

func (fes *APIServer) SubmitPhoneNumberVerificationCode(ww http.ResponseWriter, req *http.Request) {
	decoder := json.NewDecoder(io.LimitReader(req.Body, MaxRequestBodySizeBytes))
	requestData := SubmitPhoneNumberVerificationCodeRequest{}
	if err := decoder.Decode(&requestData); err != nil {
		_AddBadRequestError(ww, fmt.Sprintf("SubmitPhoneNumberVerificationCode: Problem parsing request body: %v", err))
		return
	}

	// Validate their permissions
	isValid, err := fes.ValidateJWT(requestData.PublicKeyBase58Check, requestData.JWT)
	if err != nil {
		_AddBadRequestError(ww, fmt.Sprintf("SubmitPhoneNumberVerificaitonCodE: Error validating JWT: %v", err))
	}
	if !isValid {
		_AddBadRequestError(ww, fmt.Sprintf("SubmitPhoneNumberVerificationCode: Invalid token: %v", err))
		return
	}

	/**************************************************************/
	// Validations
	/**************************************************************/
	err = fes.validatePhoneNumberNotAlreadyInUse(requestData.PhoneNumber, requestData.PublicKeyBase58Check)
	if err != nil {
		_AddBadRequestError(ww, fmt.Sprintf("SubmitPhoneNumberVerificationCode: Error with validatePhoneNumberNotAlreadyInUse: %v", err))
		return
	}

	/**************************************************************/
	// Actual logic
	/**************************************************************/

	ctx, cancel := context.WithCancel(context.Background())
	defer cancel()
	data := url.Values{}
	data.Add("Code", requestData.VerificationCode)
	data.Add("To", requestData.PhoneNumber)
	checkPhoneNumberResponse, err := fes.Twilio.Verify.Verifications.Check(ctx, fes.Config.TwilioVerifyServiceID, data)
	if err != nil {
		_AddBadRequestError(ww, fmt.Sprintf("SendPhoneNumberVerificationText: Error with SendSMS: %v", err))
		return
	}
	if checkPhoneNumberResponse.Status != TwilioCheckPhoneNumberApproved {
		// If the phone number has requested a code recently, and the code is well-formed (e.g. ~6 chars),
		// but the code is incorrect, we end up here
		_AddBadRequestError(ww, fmt.Sprintf("SendPhoneNumberVerificationText: Code is not valid"))
		return
	}

	/**************************************************************/
	// Save the phone number in global state
	/**************************************************************/
	// Update / save userMetadata in global state
	userMetadata, err := fes.getUserMetadataFromGlobalState(requestData.PublicKeyBase58Check)
	if err != nil {
		_AddBadRequestError(ww, fmt.Sprintf("SubmitPhoneNumberVerificationCode: Problem with getUserMetadataFromGlobalState: %v", err))
		return
	}

	settingPhoneNumberForFirstTime := userMetadata.PhoneNumber == ""
	userMetadata.PhoneNumber = requestData.PhoneNumber
	// TODO: do we want to require users who got money from twilio to go through the tutorial?
	//userMetadata.MustPurchaseCreatorCoin = true
	err = fes.putUserMetadataInGlobalState(userMetadata)
	if err != nil {
		_AddBadRequestError(ww, fmt.Sprintf("SubmitPhoneNumberVerificationCode: Error putting usermetadata in Global state: %v", err))
		return
	}

	// Update / save phoneNumberMetadata in global state
	phoneNumberMetadata, err := fes.getPhoneNumberMetadataFromGlobalState(requestData.PhoneNumber)
	if err != nil {
		_AddBadRequestError(ww, fmt.Sprintf("SubmitPhoneNumberVerificationCode: Error with getPhoneNumberMetadataFromGlobalState: %v", err))
		return
	}

	phoneNumberMetadata.PublicKey = userMetadata.PublicKey
	phoneNumberMetadata.PhoneNumber = requestData.PhoneNumber
	phoneNumberMetadata.ShouldCompProfileCreation = true
	// Parse the raw phone number
	parsedNumber, err := phonenumbers.Parse(phoneNumberMetadata.PhoneNumber, "")
	if err != nil {
		_AddBadRequestError(ww, fmt.Sprintf("GlobalStateKeyForPhoneNumberStringToPhoneNumberMetadata: Problem with phonenumbers.Parse: %v", err))
		return
	}
	if parsedNumber.CountryCode != nil {
		phoneNumberMetadata.PhoneNumberCountryCode =
			phonenumbers.GetRegionCodeForCountryCode(int(*parsedNumber.CountryCode))
	}
	err = fes.putPhoneNumberMetadataInGlobalState(phoneNumberMetadata)
	if err != nil {
		_AddBadRequestError(ww, fmt.Sprintf("SubmitPhoneNumberVerificationCode: Problem with putPhoneNumberMetadataInGlobalState: %v", err))
		return
	}

	/**************************************************************/
	// Send the user starter DeSo, if we haven't already sent it
	/**************************************************************/
	if settingPhoneNumberForFirstTime && fes.Config.StarterDESOSeed != "" {
		amountToSendNanos := fes.Config.StarterDESONanos

		if len(requestData.PhoneNumber) == 0 || requestData.PhoneNumber[0] != '+' {
			_AddBadRequestError(ww, fmt.Sprintf("SubmitPhoneNumberVerificationCode: Phone number must start with a plus sign"))
			return
		}

		if requestData.PhoneNumber != "" {
			// We sort the country codes by size, with the longest prefix
			// first so that we match on the longest prefix when we iterate.
			sortedPrefixExceptionMap := []string{}
			for countryCodePrefix := range fes.Config.StarterPrefixNanosMap {
				sortedPrefixExceptionMap = append(sortedPrefixExceptionMap, countryCodePrefix)
			}
			sort.Slice(sortedPrefixExceptionMap, func(ii, jj int) bool {
				return len(sortedPrefixExceptionMap[ii]) > len(sortedPrefixExceptionMap[jj])
			})
			for _, countryPrefix := range sortedPrefixExceptionMap {
				amountForPrefix := fes.Config.StarterPrefixNanosMap[countryPrefix]
				if strings.Contains(requestData.PhoneNumber, countryPrefix) {
					amountToSendNanos = amountForPrefix
					break
				}
			}
		}

		var txnHash *lib.BlockHash
		txnHash, err = fes.SendSeedDeSo(userMetadata.PublicKey, amountToSendNanos, false)
		if err != nil {
			_AddBadRequestError(ww, fmt.Sprintf("SubmitPhoneNumberVerificationCode: Error sending seed DeSo: %v", err))
			return
		}
		res := SubmitPhoneNumberVerificationCodeResponse{
			TxnHashHex: txnHash.String(),
		}
		if err = json.NewEncoder(ww).Encode(res); err != nil {
			_AddBadRequestError(ww, fmt.Sprintf("SubmitPhoneNumberVerificationCode: Problem encoding response: %v", err))
			return
		}
	}
}

type ResendVerifyEmailRequest struct {
	PublicKey string
	JWT       string
}

func (fes *APIServer) ResendVerifyEmail(ww http.ResponseWriter, req *http.Request) {
	decoder := json.NewDecoder(io.LimitReader(req.Body, MaxRequestBodySizeBytes))
	requestData := ResendVerifyEmailRequest{}
	if err := decoder.Decode(&requestData); err != nil {
		_AddBadRequestError(ww, fmt.Sprintf("ResendVerifyEmail: Problem parsing request body: %v", err))
		return
	}

	if !fes.IsConfiguredForSendgrid() {
		_AddBadRequestError(ww, "ResendVerifyEmail: Sendgrid not configured")
		return
	}

	isValid, err := fes.ValidateJWT(requestData.PublicKey, requestData.JWT)
	if !isValid {
		_AddBadRequestError(ww, fmt.Sprintf("ResendVerifyEmail: Invalid token: %v", err))
		return
	}

	userPublicKeyBytes, _, err := lib.Base58CheckDecode(requestData.PublicKey)
	if err != nil {
		_AddBadRequestError(ww, fmt.Sprintf("ResendVerifyEmail: Invalid public key: %v", err))
		return
	}

	userMetadata, err := fes.getUserMetadataFromGlobalState(lib.PkToString(userPublicKeyBytes, fes.Params))
	if err != nil {
		_AddBadRequestError(ww, fmt.Sprintf("ResendVerifyEmail: Problem with getUserMetadataFromGlobalState: %v", err))
		return
	}

	if userMetadata.Email == "" {
		_AddBadRequestError(ww, "ResendVerifyEmail: Email missing")
		return
	}

	fes.sendVerificationEmail(userMetadata.Email, requestData.PublicKey)
}

type VerifyEmailRequest struct {
	PublicKey string
	EmailHash string
}

func (fes *APIServer) VerifyEmail(ww http.ResponseWriter, req *http.Request) {
	decoder := json.NewDecoder(io.LimitReader(req.Body, MaxRequestBodySizeBytes))
	requestData := VerifyEmailRequest{}
	if err := decoder.Decode(&requestData); err != nil {
		_AddBadRequestError(ww, fmt.Sprintf("VerifyEmail: Problem parsing request body: %v", err))
		return
	}

	userPublicKeyBytes, _, err := lib.Base58CheckDecode(requestData.PublicKey)
	if err != nil {
		_AddBadRequestError(ww, fmt.Sprintf("VerifyEmail: Invalid public key: %v", err))
		return
	}

	// Now that we have a public key, update the global state object.
	userMetadata, err := fes.getUserMetadataFromGlobalState(lib.PkToString(userPublicKeyBytes, fes.Params))
	if err != nil {
		_AddBadRequestError(ww, fmt.Sprintf("VerifyEmail: Problem with getUserMetadataFromGlobalState: %v", err))
		return
	}

	validHash := fes.verifyEmailHash(userMetadata.Email, requestData.PublicKey)
	if requestData.EmailHash != validHash {
		_AddBadRequestError(ww, fmt.Sprintf("VerifyEmail: Invalid hash: %s", requestData.EmailHash))
		return
	}

	userMetadata.EmailVerified = true

	err = fes.putUserMetadataInGlobalState(userMetadata)
	if err != nil {
		_AddBadRequestError(ww, fmt.Sprintf("VerifyEmail: Failed to save user: %v", err))
		return
	}
}

func (fes *APIServer) sendVerificationEmail(emailAddress string, publicKey string) {
	email := mail.NewV3Mail()
	email.SetTemplateID(fes.Config.SendgridConfirmEmailId)

	from := mail.NewEmail(fes.Config.SendgridFromName, fes.Config.SendgridFromEmail)
	email.SetFrom(from)

	p := mail.NewPersonalization()
	tos := []*mail.Email{
		mail.NewEmail("", emailAddress),
	}
	p.AddTos(tos...)

	hash := fes.verifyEmailHash(emailAddress, publicKey)
	confirmUrl := fmt.Sprintf("%s/verify-email/%s/%s", fes.Config.SendgridDomain, publicKey, hash)
	p.SetDynamicTemplateData("confirm_url", confirmUrl)
	email.AddPersonalizations(p)

	fes.sendEmail(email)
}

func (fes *APIServer) verifyEmailHash(emailAddress string, publicKey string) string {
	hashBytes := []byte(emailAddress)
	hashBytes = append(hashBytes, []byte(publicKey)...)
	hashBytes = append(hashBytes, []byte(fes.Config.SendgridSalt)...)
	return lib.Sha256DoubleHash(hashBytes).String()[:8]
}

func (fes *APIServer) sendEmail(email *mail.SGMailV3) {
	if !fes.IsConfiguredForSendgrid() {
		return
	}

	request := sendgrid.GetRequest(fes.Config.SendgridApiKey, "/v3/mail/send", "https://api.sendgrid.com")
	request.Method = "POST"
	request.Body = mail.GetRequestBody(email)
	response, err := sendgrid.API(request)
	if err != nil {
		glog.Error("%v: %v", err, response)
	}
}

func (fes *APIServer) IsConfiguredForSendgrid() bool {
	return fes.Config.SendgridApiKey != ""
}

//
// JUMIO
//

func (fes *APIServer) IsConfiguredForJumio() bool {
	return fes.Config.JumioToken != "" && fes.Config.JumioSecret != ""
}

type JumioInitRequest struct {
	CustomerInternalReference string `json:"customerInternalReference"`
	UserReference             string `json:"userReference"`
	SuccessURL                string `json:"successUrl"`
	ErrorURL                  string `json:"errorUrl"`
}

type JumioInitResponse struct {
	RedirectURL          string `json:"redirectUrl"`
	TransactionReference string `json:"transactionReference"`
}

type JumioBeginRequest struct {
	PublicKey          string
	ReferralHashBase58 string
	SuccessURL         string
	ErrorURL           string
	JWT                string
}

type JumioBeginResponse struct {
	URL string
}

func (fes *APIServer) JumioBegin(ww http.ResponseWriter, req *http.Request) {
	decoder := json.NewDecoder(io.LimitReader(req.Body, MaxRequestBodySizeBytes))
	requestData := JumioBeginRequest{}
	if err := decoder.Decode(&requestData); err != nil {
		_AddBadRequestError(ww, fmt.Sprintf("JumioBegin: Problem parsing request body: %v", err))
		return
	}

	isValid, err := fes.ValidateJWT(requestData.PublicKey, requestData.JWT)
	if err != nil {
		_AddBadRequestError(ww, fmt.Sprintf("JumioBegin: Error validating JWT: %v", err))
		return
	}
	if !isValid {
		_AddBadRequestError(ww, fmt.Sprintf("JumioBegin: Invalid token: %v", err))
		return
	}

	// Get UserMetadata from global state and check that user has not already been through Jumio Verification flow
	userMetadata, err := fes.getUserMetadataFromGlobalState(requestData.PublicKey)
	if err != nil {
		_AddBadRequestError(ww, fmt.Sprintf("JumioBegin: Problem getting user metadata from global state: %v", err))
		return
	}

	if userMetadata.JumioVerified {
		_AddBadRequestError(ww, fmt.Sprintf("JumioBegin: public key already went through jumio verification flow: %v", requestData.PublicKey))
		return
	}

	if userMetadata.JumioFinishedTime > 0 && !userMetadata.JumioReturned {
		_AddBadRequestError(ww, fmt.Sprintf("JumioBegin: please wait for Jumio to finish processing your existing verification attempt before retrying."))
		return
	}

	if requestData.ReferralHashBase58 != "" {
		var referralInfo *ReferralInfo
		referralInfo, err = fes.getInfoForReferralHashBase58(requestData.ReferralHashBase58)
		if err != nil {
			glog.Errorf("JumioBegin: Error getting referral info: %v", err)
		} else if referralInfo != nil {
			userMetadata.ReferralHashBase58Check = requestData.ReferralHashBase58
			referralInfo.NumJumioAttempts++
			if err = fes.putReferralHashWithInfo(referralInfo.ReferralHashBase58, referralInfo); err != nil {
				glog.Errorf("JumioBegin: Error updating referral info: %v", err)
			}
		}
	}

	tStampNanos := int(time.Now().UnixNano())

	jumioInternalReference := requestData.PublicKey + strconv.Itoa(tStampNanos)

	userMetadata.JumioInternalReference = jumioInternalReference
	userMetadata.JumioFinishedTime = 0
	userMetadata.JumioReturned = false
	if err = fes.putUserMetadataInGlobalState(userMetadata); err != nil {
		_AddBadRequestError(ww, fmt.Sprintf("JumioBegin: error putting jumio internal reference in global state: %v", err))
		return
	}

	eventDataMap := make(map[string]interface{})
	eventDataMap["referralCode"] = requestData.ReferralHashBase58
	if err = fes.logAmplitudeEvent(requestData.PublicKey, "jumio : begin", eventDataMap); err != nil {
		glog.Errorf("JumioBegin: Error logging Jumio Begin in amplitude: %v", err)
	}

	// CustomerInternalReference is Public Key + timestamp
	// UserReference is just PublicKey
	initData := &JumioInitRequest{
		CustomerInternalReference: jumioInternalReference,
		UserReference:             requestData.PublicKey,
		SuccessURL:                requestData.SuccessURL,
		ErrorURL:                  requestData.ErrorURL,
	}
	// Marshal the Jumio payload
	jsonData, err := json.Marshal(initData)
	if err != nil {
		_AddBadRequestError(ww, fmt.Sprintf("JumioBegin: JSON invalid: %v", err))
		return
	}

	// Create the request
	req, err = http.NewRequest("POST", "https://netverify.com/api/v4/initiate", bytes.NewBuffer(jsonData))
	if err != nil {
		_AddBadRequestError(ww, fmt.Sprintf("JumioBegin: Request creation failed: %v", err))
		return
	}

	// Set content-type and basic authentication (token, secret)
	req.Header.Set("Content-Type", "application/json")
	req.SetBasicAuth(fes.Config.JumioToken, fes.Config.JumioSecret)

	// Make the request
	postRes, err := http.DefaultClient.Do(req)
	if err != nil {
		_AddBadRequestError(ww, fmt.Sprintf("JumioBegin: Request failed: %v", err))
		return
	}

	if postRes.StatusCode != 200 {
		defer postRes.Body.Close()

		// Decode the response into the appropriate struct.
		body, _ := ioutil.ReadAll(postRes.Body)
		_AddBadRequestError(ww, fmt.Sprintf("JumioBegin: Request returned non-200 status code: %v, %v", postRes.StatusCode, string(body)))
		return
	}

	// Decode the response
	jumioInit := JumioInitResponse{}
	if err = json.NewDecoder(postRes.Body).Decode(&jumioInit); err != nil {
		_AddBadRequestError(ww, fmt.Sprintf("JumioBegin: Decode failed: %v", err))
		return
	}
	if err = postRes.Body.Close(); err != nil {
		_AddBadRequestError(ww, fmt.Sprintf("JumioBegin: Closing post request body failed: %v", err))
		return
	}

	res := JumioBeginResponse{
		URL: jumioInit.RedirectURL,
	}
	if err = json.NewEncoder(ww).Encode(res); err != nil {
		_AddBadRequestError(ww, fmt.Sprintf("JumioBegin: Encode failed: %v", err))
		return
	}
}

type JumioFlowFinishedRequest struct {
	PublicKey              string
	JumioInternalReference string
	JWT                    string
}

func (fes *APIServer) JumioFlowFinished(ww http.ResponseWriter, req *http.Request) {
	decoder := json.NewDecoder(io.LimitReader(req.Body, MaxRequestBodySizeBytes))
	requestData := JumioFlowFinishedRequest{}
	if err := decoder.Decode(&requestData); err != nil {
		_AddBadRequestError(ww, fmt.Sprintf("JumioFlowFinished: Problem parsing request body: %v", err))
		return
	}

	isValid, err := fes.ValidateJWT(requestData.PublicKey, requestData.JWT)
	if err != nil {
		_AddBadRequestError(ww, fmt.Sprintf("JumioFlowFinished: Error validating JWT: %v", err))
		return
	}
	if !isValid {
		_AddBadRequestError(ww, fmt.Sprintf("JumioFlowFinished: Invalid token: %v", err))
		return
	}

	// Get UserMetadata from global state and check internal reference matches and we haven't marked this user as finished already.
	userMetadata, err := fes.getUserMetadataFromGlobalState(requestData.PublicKey)
	if err != nil {
		_AddBadRequestError(ww, fmt.Sprintf("JumioFlowFinished: Problem getting user metadata from global state: %v", err))
		return
	}

	if userMetadata.JumioInternalReference != requestData.JumioInternalReference {
		_AddBadRequestError(ww, fmt.Sprintf("JumioFlowFinished: UserMetadata's jumio internal reference (%v) does not match value from payload (%v)", userMetadata.JumioInternalReference, requestData.JumioInternalReference))
		return
	}

	userMetadata.JumioFinishedTime = uint64(time.Now().UnixNano())

	if err = fes.putUserMetadataInGlobalState(userMetadata); err != nil {
		_AddBadRequestError(ww, fmt.Sprintf("JumioFlowFinished: Error putting jumio finish time in global state: %v", err))
		return
	}
}

type JumioIdentityVerification struct {
	Similarity string `json:"similarity"`
	Validity   bool   `json:"validity"`
	Reason     string `json:"reason"`
}

type JumioRejectReason struct {
	RejectReasonCode        string `json:"rejectReasonCode"`
	RejectReasonDescription string `json:"rejectReasonDescription"`
	RejectReasonDetails     struct {
		DetailsCode        string `json:"detailsCode"`
		DetailsDescription string `json:"detailsDescription"`
	} `json:"rejectReasonDetails"`
}

// Jumio webhook - If Jumio verified user is a human that we haven't paid already, pay them some starter DESO.
// Make sure you only allow access to jumio IPs for this endpoint, otherwise anybody can take all the funds from
// the public key that sends DeSo. WHITELIST JUMIO IPs.
func (fes *APIServer) JumioCallback(ww http.ResponseWriter, req *http.Request) {
	if err := req.ParseForm(); err != nil {
		_AddBadRequestError(ww, fmt.Sprintf("JumioCallback: Problem parsing form: %v", err))
		return
	}

	// Convert the post form of the request into a map of string keys to string slice values
	payloadMap := make(map[string][]string)
	for k, v := range req.PostForm {
		payloadMap[k] = v
	}

	// PASSPORT, DRIVING_LICENSE, ID_CARD, VISA
	idType := req.PostFormValue("idType")
	// More specific type of ID
	idSubType := req.PostFormValue("idSubtype")

	// Country of ID
	idCountry := req.PostFormValue("idCountry")

	// Identifier on ID - e.g. Driver's license number for DRIVING_LICENSE, Passport number for PASSPORT
	idNumber := req.PostFormValue("idNumber")

	// customerId maps to the userReference passed when creating the Jumio session. userReference represents Public Key
	userReference := req.PostFormValue("customerId")

	// Jumio TransactionID
	jumioTransactionId := req.PostFormValue("jumioIdScanReference")

	// Verification status
	verificationStatus := req.FormValue("verificationStatus")

	// Get Public key bytes and PKID
	if userReference == "" {
		_AddBadRequestError(ww, fmt.Sprintf("JumioCallback: Public key (customerId) is required"))
		return
	}
	publicKeyBytes, _, err := lib.Base58CheckDecode(userReference)
	if err != nil {
		_AddBadRequestError(ww, fmt.Sprintf("JumioCallback: Problem decoding user public key (customerId): %v", err))
		return
	}

	utxoView, err := fes.backendServer.GetMempool().GetAugmentedUniversalView()
	if err != nil {
		_AddBadRequestError(ww, fmt.Sprintf("JumioCallback: error getting utxoview: %v", err))
		return
	}

	pkid := utxoView.GetPKIDForPublicKey(publicKeyBytes)
	if pkid == nil {
		_AddBadRequestError(ww, fmt.Sprintf("JumioCallback: No PKID found for public key: %v", userReference))
		return
	}

	var userMetadata *UserMetadata
	userMetadata, err = fes.getUserMetadataFromGlobalState(userReference)
	if err != nil {
		_AddBadRequestError(ww, fmt.Sprintf("JumioCallback: Error getting user metadata from global state: %v", err))
		return
	}

	// If the user is already jumio verified, this is an error and we shouldn't pay them again.
	if userMetadata.JumioVerified {
		_AddBadRequestError(ww, fmt.Sprintf("JumioCallback: User already verified: %v", err))
		return
	}

	// Always set JumioReturned so we know that Jumio callback has finished.
	userMetadata.JumioReturned = true

	// Map of data for amplitude
	eventDataMap := make(map[string]interface{})
	eventDataMap["referralCode"] = userMetadata.ReferralHashBase58Check
	eventDataMap["verificationStatus"] = verificationStatus

	// If verification status is DENIED_FRAUD or ERROR_NOT_READABLE_ID, parse the rejection reason
	// See description of rejectReason here:
	// https://github.com/Jumio/implementation-guides/blob/master/netverify/callback.md#parameters
	if verificationStatus == "DENIED_FRAUD" || verificationStatus == "ERROR_NOT_READABLE_ID" {
		rejectReason := req.FormValue("rejectReason")
		var jumioRejectReason JumioRejectReason
		if err = json.Unmarshal([]byte(rejectReason), &jumioRejectReason); err != nil {
			glog.Errorf("JumioCallback: error unmarshaling reject reason: %v", err)
		} else {
			eventDataMap["rejectReason"] = jumioRejectReason
		}
	}

	if req.FormValue("idScanStatus") != "SUCCESS" {
		if err = fes.logAmplitudeEvent(userReference, "jumio : callback : scan : fail", eventDataMap); err != nil {
			glog.Errorf("JumioCallback: Error logging failed scan in amplitude: %v", err)
		}
		// This means the scan failed. We save that Jumio returned and bail.
		if err = fes.putUserMetadataInGlobalState(userMetadata); err != nil {
			_AddBadRequestError(ww, fmt.Sprintf("JumioCallback: Error putting user metdata in global state: %v", err))
		}
		return
	}

	if len(req.Form["livenessImages"]) == 0 {
		if err = fes.logAmplitudeEvent(userReference, "jumio : callback : liveness : fail", eventDataMap); err != nil {
			glog.Errorf("JumioCallback: Error logging failed scan in amplitude: %v", err)
		}
		// This means there wasn't a liveness check. We save that Jumio returned and bail.
		if err = fes.putUserMetadataInGlobalState(userMetadata); err != nil {
			_AddBadRequestError(ww, fmt.Sprintf("JumioCallback: Error putting user metdata in global state: %v", err))
		}
		return
	}

	identityVerification := req.FormValue("identityVerification")
	if identityVerification == "" {
		_AddBadRequestError(ww, fmt.Sprintf("JumioCallback: identityVerification must be present"))
		return
	}
	var jumioIdentityVerification JumioIdentityVerification
	if err = json.Unmarshal([]byte(identityVerification), &jumioIdentityVerification); err != nil {
		_AddBadRequestError(ww, fmt.Sprintf("JumioCallback: error unmarshal identity verification"))
		return
	}

	if jumioIdentityVerification.Validity != true || jumioIdentityVerification.Similarity != "MATCH" {
		// Don't raise an exception, but do not pay this user.
		if err = fes.logAmplitudeEvent(userReference, "jumio : callback : verification : fail", eventDataMap); err != nil {
			glog.Errorf("JumioCallback: Error logging failed verification in amplitude: %v", err)
		}
		// This means the verification failed. We've logged the payload in global state above, so now we bail.
		if err = fes.putUserMetadataInGlobalState(userMetadata); err != nil {
			_AddBadRequestError(ww, fmt.Sprintf("JumioCallback: Error putting user metdata in global state: %v", err))
		}
		return
	}

	// Make sure this id hasn't been verified before.
	uniqueJumioKey := GlobalStateKeyForCountryIDDocumentTypeSubTypeDocumentNumber(idCountry, idType, idSubType, idNumber)
	// We expect badger to return a key not found error if this document has not been verified before.
	// If it does not return an error, this is a duplicate, so we skip ahead.
	if val, _ := fes.GlobalState.Get(uniqueJumioKey); val == nil || userMetadata.RedoJumio {
		if err = fes.logAmplitudeEvent(userReference, "jumio : callback : verified", eventDataMap); err != nil {
			glog.Errorf("JumioCallback: Error logging successful verification in amplitude: %v", err)
		}
		userMetadata, err = fes.JumioVerifiedHandler(userMetadata, jumioTransactionId, idCountry, publicKeyBytes, utxoView)
		if err != nil {
			glog.Errorf("JumioCallback: Error in JumioVerifiedHandler: %v", err)
		}
		if err = fes.GlobalState.Put(uniqueJumioKey, []byte{1}); err != nil {
			_AddBadRequestError(ww, fmt.Sprintf("JumioCallback: Error putting unique jumio key in global state: %v", err))
			return
		}
	} else {
		if err = fes.logAmplitudeEvent(userReference, "jumio : callback : verified : duplicate", eventDataMap); err != nil {
			glog.Errorf("JumioCallback: Error logging duplicate verification in amplitude: %v", err)
		}
	}
	if err = fes.putUserMetadataInGlobalState(userMetadata); err != nil {
		_AddBadRequestError(ww, fmt.Sprintf("JumioCallback: Error updating user metadata in global state: %v", err))
		return
	}
}

func (fes *APIServer) GetDefaultJumioCountrySignUpBonus() CountryLevelSignUpBonus {
	return CountryLevelSignUpBonus{
		AllowCustomKickbackAmount:      false,
		AllowCustomReferralAmount:      false, // Do we perhaps want this to be true?
		ReferralAmountOverrideUSDCents: fes.GetJumioUSDCents(),
		KickbackAmountOverrideUSDCents: 0,
	}
}

func (fes *APIServer) GetJumioCountrySignUpBonus(countryCode string) (_signUpBonus CountryLevelSignUpBonus, _err error) {
	key := GlobalStateKeyForCountryCodeToCountrySignUpBonus(countryCode)

	jumioCountrySignUpBonusMetadataBytes, err := fes.GlobalStateGet(key)
	if err != nil {
		return fes.GetDefaultJumioCountrySignUpBonus(), fmt.Errorf(
			"GetJumioCountrySignUpBonus: error getting sign up bonus metadata from global state for %s: %v",
			countryCode, err)
	}
	var signUpBonus CountryLevelSignUpBonus

	if jumioCountrySignUpBonusMetadataBytes != nil {
		if err = gob.NewDecoder(bytes.NewReader(jumioCountrySignUpBonusMetadataBytes)).Decode(
			&signUpBonus); err != nil {
			return fes.GetDefaultJumioCountrySignUpBonus(), fmt.Errorf(
				"GetJumioCountrySignUpBonus: Failed decoding signup bonus metadata (%s): %v",
				countryCode, err)
		}
		return signUpBonus, nil
	} else {
		// We were unable to find a country, return the default
		return fes.GetDefaultJumioCountrySignUpBonus(), nil
	}
}

func (fes *APIServer) GetRefereeSignUpBonusAmount(signUpBonus CountryLevelSignUpBonus, referralCodeUSDCents uint64) uint64 {
	amount := signUpBonus.ReferralAmountOverrideUSDCents
	if signUpBonus.AllowCustomReferralAmount && referralCodeUSDCents > amount {
		amount = referralCodeUSDCents
	}
	return fes.GetNanosFromUSDCents(float64(amount), 0)
}

func (fes *APIServer) GetReferrerSignUpBonusAmount(signUpBonus CountryLevelSignUpBonus, referralCodeUSDCents uint64) uint64 {
	amount := signUpBonus.KickbackAmountOverrideUSDCents
	if signUpBonus.AllowCustomReferralAmount && referralCodeUSDCents > amount {
		amount = referralCodeUSDCents
	}
	return fes.GetNanosFromUSDCents(float64(amount), 0)
}

func (fes *APIServer) JumioVerifiedHandler(userMetadata *UserMetadata, jumioTransactionId string,
	jumioCountryCode string, publicKeyBytes []byte, utxoView *lib.UtxoView) (_userMetadata *UserMetadata, err error) {
	// Update the user metadata to show that user has been jumio verified and store jumio transaction id.
	userMetadata.JumioVerified = true
	userMetadata.JumioTransactionID = jumioTransactionId
	userMetadata.JumioShouldCompProfileCreation = true
	userMetadata.MustCompleteTutorial = true
	userMetadata.RedoJumio = false

	// We will always get a valid signUpBonusMetadataObject, so glog the error and proceed.
	signUpBonusMetadata := fes.GetSingleCountrySignUpBonus(jumioCountryCode)

	// Decide whether or not the user is going to get paid.
	if signUpBonusMetadata.ReferralAmountOverrideUSDCents > 0 || userMetadata.ReferralHashBase58Check != "" {
		payReferrer := false

		referralAmountUSDCents := uint64(0)
		// Decide whether the user should be paid the standard amount or a special referral amount.
		if userMetadata.ReferralHashBase58Check != "" {
			var referralInfo *ReferralInfo
			referralInfo, err = fes.getInfoForReferralHashBase58(userMetadata.ReferralHashBase58Check)
			if err != nil {
				glog.Errorf("JumioVerifiedHandler: Error getting referral info: %v", err)
			} else if referralInfo != nil && (referralInfo.TotalReferrals < referralInfo.MaxReferrals || referralInfo.MaxReferrals == 0) && fes.getReferralHashStatus(referralInfo.ReferrerPKID, referralInfo.ReferralHashBase58) {
				referralAmountUSDCents = referralInfo.RefereeAmountUSDCents
				payReferrer = true
			}
		}

		refereeSignUpBonusDeSoNanos := fes.GetRefereeSignUpBonusAmount(signUpBonusMetadata, referralAmountUSDCents)

		// Pay the referee.
		if refereeSignUpBonusDeSoNanos > 0 {
			// Check the balance of the starter deso seed.
			var balanceInsufficient bool
			balanceInsufficient, err = fes.ExceedsDeSoBalance(refereeSignUpBonusDeSoNanos, fes.Config.StarterDESOSeed)
			if err != nil {
				return userMetadata, fmt.Errorf("JumioVerifiedHandler: Error checking if send deso balance is sufficient: %v", err)
			}
			if balanceInsufficient {
				return userMetadata, fmt.Errorf("JumioVerifiedHandler: SendDeSo wallet balance is below nanos purchased")
			}
			// Send JumioDeSoNanos to public key
			var txnHash *lib.BlockHash
			txnHash, err = fes.SendSeedDeSo(publicKeyBytes, refereeSignUpBonusDeSoNanos, false)
			if err != nil {
				return userMetadata, fmt.Errorf("JumioVerifiedHandler: Error sending starter DeSo: %v", err)
			}

			// Log payout to referee in amplitude
			eventDataMap := make(map[string]interface{})
			eventDataMap["amountNanos"] = refereeSignUpBonusDeSoNanos
			eventDataMap["txnHashHex"] = txnHash.String()
			eventDataMap["referralCode"] = userMetadata.ReferralHashBase58Check
			if err = fes.logAmplitudeEvent(lib.PkToString(publicKeyBytes, fes.Params), "referral : payout : referee", eventDataMap); err != nil {
				glog.Errorf("JumioVerifiedhandler: Error logging payout to referee in amplitude: %v", err)
			}

			// Save transaction hash hex in user metadata.
			userMetadata.JumioStarterDeSoTxnHashHex = txnHash.String()
		}

		// Pay the referrer.
		if userMetadata.ReferralHashBase58Check != "" && payReferrer {
			// We get the referral info again from global state. It is possible that another referral has been given out
			// and to make sure the stats are correct, we pull the latest referral info.
			var referralInfo *ReferralInfo
			referralInfo, err = fes.getInfoForReferralHashBase58(userMetadata.ReferralHashBase58Check)
			if err != nil {
				return userMetadata, fmt.Errorf("JumioVerifiedHandler: Error getting referral info: %v", err)
			}

			kickbackAmountDeSoNanos := fes.GetReferrerSignUpBonusAmount(signUpBonusMetadata,
				referralInfo.ReferrerAmountUSDCents)
			// Add an index for logging all the PKIDs referred by a single PKID+ReferralHash pair.
			refereePKID := utxoView.GetPKIDForPublicKey(publicKeyBytes)
			pkidReferralHashRefereePKIDKey := GlobalStateKeyForPKIDReferralHashRefereePKID(referralInfo.ReferrerPKID, []byte(referralInfo.ReferralHashBase58), refereePKID.PKID)
			if err = fes.GlobalState.Put(pkidReferralHashRefereePKIDKey, []byte{1}); err != nil {
				glog.Errorf("JumioVerifiedHandler: Error adding to the index of users who were referred by a given referral code")
			}
			// Same as the index above but sorted by timestamp.
			currTimestampNanos := uint64(time.Now().UTC().UnixNano()) // current tstamp
			tstampPKIDReferralHashRefereePKIDKey := GlobalStateKeyForTimestampPKIDReferralHashRefereePKID(
				currTimestampNanos, referralInfo.ReferrerPKID, []byte(referralInfo.ReferralHashBase58), refereePKID.PKID)
			if err = fes.GlobalState.Put(tstampPKIDReferralHashRefereePKIDKey, []byte{1}); err != nil {
				glog.Errorf("JumioVerifiedHandler: Error adding to the index of users who were referred by a given referral code")
			}

			if referralInfo.TotalReferrals >= referralInfo.MaxReferrals && referralInfo.MaxReferrals > 0 {
				return userMetadata, nil
			}
			// Check the balance of the starter deso seed compared to the referrer deso nanos.
			var balanceInsufficientForReferrer bool
			balanceInsufficientForReferrer, err = fes.ExceedsDeSoBalance(kickbackAmountDeSoNanos, fes.Config.StarterDESOSeed)
			if err != nil {
				return userMetadata, fmt.Errorf("JumioVerifiedHandler: Error checking if send deso balance is sufficient: %v", err)
			}
			if balanceInsufficientForReferrer {
				return userMetadata, fmt.Errorf("JumioVerifiedHandler: Balance insufficient to pay referrer")
			}

			referrerPKID := referralInfo.ReferrerPKID
			referrerPublicKeyBytes := utxoView.GetPublicKeyForPKID(referrerPKID)
			// Increment JumioSuccesses, TotalReferrals and add to TotralRefereeDeSoNanos and TotalReferrerDeSoNanos
			referralInfo.NumJumioSuccesses++
			referralInfo.TotalReferrals++
			referralInfo.TotalRefereeDeSoNanos += refereeSignUpBonusDeSoNanos
			referralInfo.TotalReferrerDeSoNanos += kickbackAmountDeSoNanos

			// Update the referral info in global state.
			if err = fes.putReferralHashWithInfo(userMetadata.ReferralHashBase58Check, referralInfo); err != nil {
				return userMetadata, fmt.Errorf("JumioVerifiedHandler: Error updating referral info. Skipping paying referrer: %v", err)
			}
			// Check that we actually have to pay the referrer before proceeding
			if kickbackAmountDeSoNanos == 0 {
				return userMetadata, nil
			}
			// Send the referrer money
			var referrerTxnHash *lib.BlockHash
			referrerTxnHash, err = fes.SendSeedDeSo(referrerPublicKeyBytes, kickbackAmountDeSoNanos, false)
			if err != nil {
				return userMetadata, fmt.Errorf("JumioVerifiedHandler: Error sending DESO to referrer: %v", err)
			}
			// Log payout to referee in amplitude
			eventDataMap := make(map[string]interface{})
			eventDataMap["amountNanos"] = kickbackAmountDeSoNanos
			eventDataMap["txnHashHex"] = referrerTxnHash.String()
			eventDataMap["referralCode"] = userMetadata.ReferralHashBase58Check
			eventDataMap["refereePublicKey"] = lib.PkToString(publicKeyBytes, fes.Params)
			eventDataMap["totalReferrals"] = referralInfo.TotalReferrals
			eventDataMap["totalReferrerPayoutNanos"] = referralInfo.TotalReferrerDeSoNanos
			if err = fes.logAmplitudeEvent(lib.PkToString(referrerPublicKeyBytes, fes.Params), "referral : payout : referrer", eventDataMap); err != nil {
				glog.Errorf("JumioVerifiedhandler: Error logging payout to referrer in amplitude: %v", err)
			}
			// Set the referrer deso txn hash.
			userMetadata.ReferrerDeSoTxnHash = referrerTxnHash.String()
		}
	}
	return userMetadata, nil
}

<<<<<<< HEAD
func (fes *APIServer) GetJumioUSDCents() uint64 {
	val, err := fes.GlobalStateGet(GlobalStateKeyForJumioUSDCents())
=======
func (fes *APIServer) GetJumioDeSoNanos() uint64 {
	val, err := fes.GlobalState.Get(GlobalStateKeyForJumioDeSoNanos())
>>>>>>> 74611f82
	if err != nil {
		return 0
	}
	jumioUSDCents, bytesRead := lib.Uvarint(val)
	if bytesRead <= 0 {
		return 0
	}
	return jumioUSDCents
}

func (fes *APIServer) GetJumioDeSoNanos() uint64 {
	return fes.GetNanosFromUSDCents(float64(fes.GetJumioUSDCents()), 0)
}

type GetJumioStatusForPublicKeyRequest struct {
	JWT                  string
	PublicKeyBase58Check string
}

type GetJumioStatusForPublicKeyResponse struct {
	JumioFinishedTime uint64
	JumioReturned     bool
	JumioVerified     bool

	BalanceNanos *uint64
}

func (fes *APIServer) GetJumioStatusForPublicKey(ww http.ResponseWriter, rr *http.Request) {
	decoder := json.NewDecoder(io.LimitReader(rr.Body, MaxRequestBodySizeBytes))
	requestData := GetJumioStatusForPublicKeyRequest{}
	if err := decoder.Decode(&requestData); err != nil {
		_AddBadRequestError(ww, fmt.Sprintf("GetJumioStatusForPublicKey: Error parsing request body: %v", err))
		return
	}

	isValid, err := fes.ValidateJWT(requestData.PublicKeyBase58Check, requestData.JWT)
	if !isValid {
		_AddBadRequestError(ww, fmt.Sprintf("GetJumioStatusForPublicKey: Invalid token: %v", err))
		return
	}

	userMetadata, err := fes.getUserMetadataFromGlobalState(requestData.PublicKeyBase58Check)
	if err != nil {
		_AddBadRequestError(ww, fmt.Sprintf("GetJumioStatusForPublicKey: Error getting user metadata from global state: %v", err))
		return
	}

	res := &GetJumioStatusForPublicKeyResponse{
		JumioFinishedTime: userMetadata.JumioFinishedTime,
		JumioReturned:     userMetadata.JumioReturned,
		JumioVerified:     userMetadata.JumioVerified,
	}

	if userMetadata.JumioVerified {
		var utxoView *lib.UtxoView
		utxoView, err = fes.backendServer.GetMempool().GetAugmentedUniversalView()
		if err != nil {
			_AddBadRequestError(ww, fmt.Sprintf("GetJumioStatusForPublicKey: error getting utxoview: %v", err))
			return
		}
		var balanceNanos uint64
		balanceNanos, err = utxoView.GetDeSoBalanceNanosForPublicKey(userMetadata.PublicKey)
		if err != nil {
			_AddBadRequestError(ww, fmt.Sprintf("GetJumioStatusForPublicKey: Error getting balance: %v", err))
			return
		}
		res.BalanceNanos = &balanceNanos
	}

	if err = json.NewEncoder(ww).Encode(res); err != nil {
		_AddBadRequestError(ww, fmt.Sprintf("GetJumioStatusForPublicKey: Encode failed: %v", err))
		return
	}
}<|MERGE_RESOLUTION|>--- conflicted
+++ resolved
@@ -887,7 +887,7 @@
 func (fes *APIServer) GetJumioCountrySignUpBonus(countryCode string) (_signUpBonus CountryLevelSignUpBonus, _err error) {
 	key := GlobalStateKeyForCountryCodeToCountrySignUpBonus(countryCode)
 
-	jumioCountrySignUpBonusMetadataBytes, err := fes.GlobalStateGet(key)
+	jumioCountrySignUpBonusMetadataBytes, err := fes.GlobalState.Get(key)
 	if err != nil {
 		return fes.GetDefaultJumioCountrySignUpBonus(), fmt.Errorf(
 			"GetJumioCountrySignUpBonus: error getting sign up bonus metadata from global state for %s: %v",
@@ -1066,13 +1066,8 @@
 	return userMetadata, nil
 }
 
-<<<<<<< HEAD
 func (fes *APIServer) GetJumioUSDCents() uint64 {
-	val, err := fes.GlobalStateGet(GlobalStateKeyForJumioUSDCents())
-=======
-func (fes *APIServer) GetJumioDeSoNanos() uint64 {
-	val, err := fes.GlobalState.Get(GlobalStateKeyForJumioDeSoNanos())
->>>>>>> 74611f82
+	val, err := fes.GlobalState.Get(GlobalStateKeyForJumioUSDCents())
 	if err != nil {
 		return 0
 	}
