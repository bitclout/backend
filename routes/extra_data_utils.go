package routes

import (
	"bytes"
	"encoding/hex"
	"encoding/json"
	"fmt"
	"github.com/deso-protocol/core/lib"
	"github.com/golang/glog"
	"github.com/pkg/errors"
	"strconv"
)

type ExtraDataDecoderFunc func([]byte, *lib.DeSoParams, *lib.UtxoView) string
type ExtraDataEncoderFunc func(string) ([]byte, error)

type ExtraDataEncoding struct {
	Decode ExtraDataDecoderFunc
	Encode ExtraDataEncoderFunc
}

// specialExtraDataKeysToEncoding These are reserved extra data fields used in core that have special encoding. These
// fields are populated directly in core, but we still want to allow clients to be able to populate them directly using
// the ExtraData map through the API. In such cases, we'll want to use the same encoding mechanism as what's used in core
var specialExtraDataKeysToEncoding = map[string]ExtraDataEncoding{
	lib.RepostedPostHash:  {Decode: DecodeHexString, Encode: EncodeHexString},
	lib.IsQuotedRepostKey: {Decode: DecodeBoolString, Encode: EncodeBoolString},

	lib.USDCentsPerBitcoinKey:      {Decode: Decode64BitUintString, Encode: Encode64BitUintString},
	lib.MinNetworkFeeNanosPerKBKey: {Decode: Decode64BitUintString, Encode: Encode64BitUintString},
	lib.CreateProfileFeeNanosKey:   {Decode: Decode64BitUintString, Encode: Encode64BitUintString},
	lib.CreateNFTFeeNanosKey:       {Decode: Decode64BitUintString, Encode: Encode64BitUintString},
	lib.MaxCopiesPerNFTKey:         {Decode: Decode64BitUintString, Encode: Encode64BitUintString},

	lib.ForbiddenBlockSignaturePubKeyKey: {Decode: DecodePkToString, Encode: EncodePkStringToBytes},

	lib.DiamondLevelKey:    {Decode: Decode64BitIntString, Encode: Encode64BitIntString},
	lib.DiamondPostHashKey: {Decode: DecodeHexString, Encode: EncodeHexString},

	lib.DerivedPublicKey: {Decode: DecodePkToString, Encode: EncodePkStringToBytes},

	lib.MessagingPublicKey:             {Decode: DecodePkToString, Encode: EncodePkStringToBytes},
	lib.SenderMessagingPublicKey:       {Decode: DecodePkToString, Encode: EncodePkStringToBytes},
	lib.SenderMessagingGroupKeyName:    {Decode: DecodeString, Encode: EncodeString},
	lib.RecipientMessagingPublicKey:    {Decode: DecodePkToString, Encode: EncodePkStringToBytes},
	lib.RecipientMessagingGroupKeyName: {Decode: DecodeString, Encode: EncodeString},

	lib.BuyNowPriceKey: {Decode: Decode64BitUintString, Encode: Encode64BitUintString},

	lib.DESORoyaltiesMapKey: {Decode: DecodePubKeyToUint64MapString, Encode: ReservedFieldCannotEncode},
	lib.CoinRoyaltiesMapKey: {Decode: DecodePubKeyToUint64MapString, Encode: ReservedFieldCannotEncode},

	lib.MessagesVersionString: {Decode: Decode64BitIntString, Encode: Encode64BitIntString},

	lib.NodeSourceMapKey: {Decode: Decode64BitUintString, Encode: Encode64BitUintString},

	lib.DerivedKeyMemoKey: {Decode: DecodeHexString, Encode: EncodeHexString},

	lib.TransactionSpendingLimitKey: {Decode: DecodeTransactionSpendingLimit, Encode: ReservedFieldCannotEncode},
}

func EncodeExtraDataMap(extraData map[string]string) (map[string][]byte, error) {
	extraDataProcessed := make(map[string][]byte)
	for k, v := range extraData {
		encodedValue, err := GetExtraDataFieldEncoding(k).Encode(v)
		if err != nil {
			return nil, errors.Errorf("Problem encoding to extra data field %v: %v", k, err)
		}
		extraDataProcessed[k] = encodedValue
	}
	return extraDataProcessed, nil
}

func DecodeExtraDataMap(params *lib.DeSoParams, utxoView *lib.UtxoView, extraData map[string][]byte) map[string]string {
	if extraData == nil || len(extraData) == 0 {
		return nil
	}
	extraDataResponse := make(map[string]string)
	for k, v := range extraData {
		encoding := GetExtraDataFieldEncoding(k)
		extraDataResponse[k] = encoding.Decode(v, params, utxoView)
	}
	return extraDataResponse
}

// GetExtraDataFieldEncoding For special fields, this gets the encoding used for that field. For all others, it uses an
// agnostic []byte <-> string cast for encoding / decoding.
func GetExtraDataFieldEncoding(extraDataKey string) ExtraDataEncoding {
	if encoding, exists := specialExtraDataKeysToEncoding[extraDataKey]; exists {
		return encoding
	}
	return ExtraDataEncoding{Decode: DecodeString, Encode: EncodeString}
}

func ReservedFieldCannotEncode(_ string) ([]byte, error) {
	return nil, errors.Errorf("Reserved extra data field. This field cannot be written to directly.")
}

func DecodeString(bytes []byte, _ *lib.DeSoParams, _ *lib.UtxoView) string {
	return string(bytes)
}

func EncodeString(str string) ([]byte, error) {
	return []byte(str), nil
}

// Decode64BitIntString supports decoding integers up to a length of 8 bytes
func Decode64BitIntString(bytes []byte, _ *lib.DeSoParams, _ *lib.UtxoView) string {
	var decoded, _ = lib.Varint(bytes)
	return strconv.FormatInt(decoded, 10)
}

// Encode64BitIntString supports encoding integers up to a length of 8 bytes
func Encode64BitIntString(str string) ([]byte, error) {
	var encoded, err = strconv.ParseInt(str, 10, 64)
	if err != nil {
		return nil, err
	}
	buffer := make([]byte, lib.MaxVarintLen64)
	lib.PutVarint(buffer, encoded)
	return buffer, nil
}

// Decode64BitUintString supports decoding unsigned integers up to a length of 8 bytes
func Decode64BitUintString(bytes []byte, _ *lib.DeSoParams, _ *lib.UtxoView) string {
	var decoded, _ = lib.Uvarint(bytes)
	return strconv.FormatUint(decoded, 10)
}

// Encode64BitUintString supports decoding unsigned integers up to a length of 8 bytes
func Encode64BitUintString(str string) ([]byte, error) {
	var encoded, err = strconv.ParseUint(str, 10, 64)
	if err != nil {
		return nil, err
	}
	buffer := make([]byte, lib.MaxVarintLen64)
	lib.PutUvarint(buffer, encoded)
	return buffer, nil
}

func DecodeBoolString(bytes []byte, params *lib.DeSoParams, utxoView *lib.UtxoView) string {
	return Decode64BitUintString(bytes, params, utxoView)
}

func EncodeBoolString(str string) ([]byte, error) {
	if str != "0" && str != "1" {
		return nil, errors.Errorf("%v is not a boolean string. Only values \"0\" or \"1\" are supported", str)
	}
	return Encode64BitUintString(str)
}

func DecodeHexString(bytes []byte, _ *lib.DeSoParams, _ *lib.UtxoView) string {
	return hex.EncodeToString(bytes)
}

func EncodeHexString(str string) ([]byte, error) {
	return hex.DecodeString(str)
}

func EncodePkStringToBytes(str string) ([]byte, error) {
	result, _, err := lib.Base58CheckDecode(str)
	if err != nil {
		return nil, err
	}
	return result, nil
}

func DecodePkToString(bytes []byte, params *lib.DeSoParams, _ *lib.UtxoView) string {
	return lib.PkToString(bytes, params)
}

func DecodePubKeyToUint64MapString(bytes []byte, params *lib.DeSoParams, _ *lib.UtxoView) string {
	var decoded, _ = lib.DeserializePubKeyToUint64Map(bytes)
	mapWithDecodedKeys := map[string]uint64{}
	for k, v := range decoded {
		mapWithDecodedKeys[lib.PkToString(k.ToBytes(), params)] = v
	}
	return fmt.Sprint(mapWithDecodedKeys)
}

func DecodeTransactionSpendingLimit(spendingBytes []byte, params *lib.DeSoParams, utxoView *lib.UtxoView) string {
	var transactionSpendingLimit lib.TransactionSpendingLimit
	blockHeight, err := lib.GetBlockTipHeight(utxoView.Handle, false)
	if err != nil {
		glog.Errorf("Error getting block tip height from the db")
		return ""
	}
	rr := bytes.NewReader(spendingBytes)
<<<<<<< HEAD
	// FIX ME: blockHeight is needed here but we don't have it.
	blockHeight := uint64(1000000) // FIX THIS
=======
>>>>>>> 3c483a38
	if err := transactionSpendingLimit.FromBytes(blockHeight, rr); err != nil {
		glog.Errorf("Error decoding transaction spending limits: %v", err)
		return ""
	}
	response := TransactionSpendingLimitToResponse(&transactionSpendingLimit, utxoView, params)
	responseJSON, err := json.Marshal(response)
	if err != nil {
		glog.Errorf("Error marshaling transaction limit response: %v", err)
		return ""
	}
	return string(responseJSON)
}<|MERGE_RESOLUTION|>--- conflicted
+++ resolved
@@ -186,11 +186,6 @@
 		return ""
 	}
 	rr := bytes.NewReader(spendingBytes)
-<<<<<<< HEAD
-	// FIX ME: blockHeight is needed here but we don't have it.
-	blockHeight := uint64(1000000) // FIX THIS
-=======
->>>>>>> 3c483a38
 	if err := transactionSpendingLimit.FromBytes(blockHeight, rr); err != nil {
 		glog.Errorf("Error decoding transaction spending limits: %v", err)
 		return ""
